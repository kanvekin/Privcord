--- conflicted
+++ resolved
@@ -21,41 +21,6 @@
         "jsx": "preserve",
         "baseUrl": "./src/",
         "paths": {
-<<<<<<< HEAD
-            "@main/*": [
-                "./main/*"
-            ],
-            "@api/*": [
-                "./api/*"
-            ],
-            "@components/*": [
-                "./components/*"
-            ],
-            "@utils/*": [
-                "./utils/*"
-            ],
-            "@shared/*": [
-                "./shared/*"
-            ],
-            "@webpack/types": [
-                "./webpack/common/types"
-            ],
-            "@webpack/common": [
-                "./webpack/common"
-            ],
-            "@webpack": [
-                "./webpack/webpack"
-            ],
-            "@webpack/patch": [
-                "./webpack/patchWebpack"
-            ],
-            "@plugins": [
-                "./plugins"
-            ],
-            "@equicordplugins": [
-                "./equicordplugins"
-            ]
-=======
             "@main/*": ["./main/*"],
             "@api/*": ["./api/*"],
             "@components/*": ["./components/*"],
@@ -66,7 +31,8 @@
             "@webpack": ["./webpack/webpack"],
             "@webpack/patcher": ["./webpack/patchWebpack"],
             "@webpack/wreq.d": ["./webpack/wreq.d"],
->>>>>>> 146a2ac7
+            "@plugins": ["./plugins"],
+            "@equicordplugins": ["./equicordplugins"]
         },
         "plugins": [
             // Transform paths in output .d.ts files (Include this line if you output declarations files)
