--- conflicted
+++ resolved
@@ -123,14 +123,9 @@
         stdio: "inherit",
         env: {
             ...process.env,
-<<<<<<< HEAD
             EQUICORD_USER_DATA_DIR: BASE_DIR,
+            EQUICORD_ASAR_FILE: join(BASE_DIR, "dist/desktop.asar"),
             EQUICORD_DEV_INSTALL: "1"
-=======
-            VENCORD_USER_DATA_DIR: BASE_DIR,
-            VENCORD_ASAR_FILE: join(BASE_DIR, "dist/desktop.asar"),
-            VENCORD_DEV_INSTALL: "1"
->>>>>>> d84943a6
         }
     });
 } catch {
