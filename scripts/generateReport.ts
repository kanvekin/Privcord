/*
 * Vencord, a modification for Discord's desktop app
 * Copyright (c) 2022 Vendicated and contributors
 *
 * This program is free software: you can redistribute it and/or modify
 * it under the terms of the GNU General Public License as published by
 * the Free Software Foundation, either version 3 of the License, or
 * (at your option) any later version.
 *
 * This program is distributed in the hope that it will be useful,
 * but WITHOUT ANY WARRANTY; without even the implied warranty of
 * MERCHANTABILITY or FITNESS FOR A PARTICULAR PURPOSE.  See the
 * GNU General Public License for more details.
 *
 * You should have received a copy of the GNU General Public License
 * along with this program.  If not, see <https://www.gnu.org/licenses/>.
*/

/// <reference types="../src/globals" />
/// <reference types="../src/modules" />

import { createHmac } from "crypto";
import { readFileSync } from "fs";
import pup, { JSHandle } from "puppeteer-core";

const logStderr = (...data: any[]) => console.error(`${CANARY ? "CANARY" : "STABLE"} ---`, ...data);

for (const variable of ["CHROMIUM_BIN"]) {
    if (!process.env[variable]) {
        logStderr(`Missing environment variable ${variable}`);
        process.exit(1);
    }
}

const CANARY = process.env.USE_CANARY === "true";
let metaData = {
    buildNumber: "Unknown Build Number",
    buildHash: "Unknown Build Hash"
};

const browser = await pup.launch({
    headless: true,
    executablePath: process.env.CHROMIUM_BIN,
    args: ['--no-sandbox', '--disable-setuid-sandbox']
});

const page = await browser.newPage();
await page.setUserAgent("Mozilla/5.0 (Windows NT 10.0; Win64; x64) AppleWebKit/537.36 (KHTML, like Gecko) Chrome/108.0.0.0 Safari/537.36");
await page.setBypassCSP(true);

async function maybeGetError(handle: JSHandle): Promise<string | undefined> {
    return await (handle as JSHandle<Error>)?.getProperty("message")
        .then(m => m?.jsonValue())
        .catch(() => undefined);
}

interface PatchInfo {
    plugin: string;
    type: string;
    id: string;
    match: string;
    error?: string;
};

const report = {
    badPatches: [] as PatchInfo[],
    slowPatches: [] as PatchInfo[],
    badStarts: [] as {
        plugin: string;
        error: string;
    }[],
    otherErrors: [] as string[],
    ignoredErrors: [] as string[],
    badWebpackFinds: [] as string[]
};

const IGNORED_DISCORD_ERRORS = [
    "KeybindStore: Looking for callback action",
    "Unable to process domain list delta: Client revision number is null",
    "Downloading the full bad domains file",
    /\[GatewaySocket\].{0,110}Cannot access '/,
    "search for 'name' in undefined",
    "Attempting to set fast connect zstd when unsupported"
] as Array<string | RegExp>;

function toCodeBlock(s: string, indentation = 0, isDiscord = false) {
    s = s.replace(/```/g, "`\u200B`\u200B`");

    const indentationStr = Array(!isDiscord ? indentation : 0).fill(" ").join("");
    return `\`\`\`\n${s.split("\n").map(s => indentationStr + s).join("\n")}\n${indentationStr}\`\`\``;
}

async function printReport() {
    console.log();

    console.log("# Equicord Report" + (CANARY ? " (Canary)" : ""));

    console.log();

    console.log("## Bad Patches");
    report.badPatches.forEach(p => {
        console.log(`- ${p.plugin} (${p.type})`);
        console.log(`  - ID: \`${p.id}\``);
        console.log(`  - Match: ${toCodeBlock(p.match, "  - Match: ".length)}`);
        if (p.error) console.log(`  - Error: ${toCodeBlock(p.error, "  - Error: ".length)}`);
    });

    console.log();

    console.log("## Bad Webpack Finds");
    report.badWebpackFinds.forEach(p => console.log("- " + toCodeBlock(p, "- ".length)));

    console.log();

    console.log("## Bad Starts");
    report.badStarts.forEach(p => {
        console.log(`- ${p.plugin}`);
        console.log(`  - Error: ${toCodeBlock(p.error, "  - Error: ".length)}`);
    });

    console.log();

    console.log("## Discord Errors");
    report.otherErrors.forEach(e => {
        console.log(`- ${toCodeBlock(e, "- ".length)}`);
    });

    console.log();

    console.log("## Ignored Discord Errors");
    report.ignoredErrors.forEach(e => {
        console.log(`- ${toCodeBlock(e, "- ".length)}`);
    });

    console.log();

    if (process.env.WEBHOOK_URL) {
<<<<<<< HEAD
        const body = JSON.stringify({
            username: "Equicord Reporter" + (CANARY ? " (Canary)" : ""),
            embeds: [
                {
                    author: {
                        name: `Discord ${CANARY ? "Canary" : "Stable"} (${metaData.buildNumber})`,
                        url: `https://nelly.tools/builds/app/${metaData.buildHash}`,
                        icon_url: CANARY ? "https://cdn.discordapp.com/emojis/1252721945699549327.png?size=128" : "https://cdn.discordapp.com/emojis/1252721943463985272.png?size=128"
                    },
                    color: CANARY ? 0xfbb642 : 0x5865f2
                },
                {
                    title: "Bad Patches",
                    description: report.badPatches.map(p => {
                        const lines = [
                            `**__${p.plugin} (${p.type}):__**`,
                            `ID: \`${p.id}\``,
                            `Match: ${toCodeBlock(p.match, "Match: ".length, true)}`
                        ];
                        if (p.error) lines.push(`Error: ${toCodeBlock(p.error, "Error: ".length, true)}`);
                        return lines.join("\n");
                    }).join("\n\n") || "None",
                    color: report.badPatches.length ? 0xff0000 : 0x00ff00
                },
                {
                    title: "Bad Webpack Finds",
                    description: report.badWebpackFinds.map(f => toCodeBlock(f, 0, true)).join("\n") || "None",
                    color: report.badWebpackFinds.length ? 0xff0000 : 0x00ff00
                },
                {
                    title: "Bad Starts",
                    description: report.badStarts.map(p => {
                        const lines = [
                            `**__${p.plugin}:__**`,
                            toCodeBlock(p.error, 0, true)
                        ];
                        return lines.join("\n");
                    }
                    ).join("\n\n") || "None",
                    color: report.badStarts.length ? 0xff0000 : 0x00ff00
=======
        const patchesToEmbed = (title: string, patches: PatchInfo[], color: number) => ({
            title,
            color,
            description: patches.map(p => {
                const lines = [
                    `**__${p.plugin} (${p.type}):__**`,
                    `ID: \`${p.id}\``,
                    `Match: ${toCodeBlock(p.match, "Match: ".length, true)}`
                ];
                if (p.error) lines.push(`Error: ${toCodeBlock(p.error, "Error: ".length, true)}`);

                return lines.join("\n");
            }).join("\n\n"),
        });

        const embeds = [
            {
                author: {
                    name: `Discord ${CANARY ? "Canary" : "Stable"} (${metaData.buildNumber})`,
                    url: `https://nelly.tools/builds/app/${metaData.buildHash}`,
                    icon_url: CANARY ? "https://cdn.discordapp.com/emojis/1252721945699549327.png?size=128" : "https://cdn.discordapp.com/emojis/1252721943463985272.png?size=128"
>>>>>>> 146a2ac7
                },
                color: CANARY ? 0xfbb642 : 0x5865f2
            },
            report.badPatches.length > 0 && patchesToEmbed("Bad Patches", report.badPatches, 0xff0000),
            report.slowPatches.length > 0 && patchesToEmbed("Slow Patches", report.slowPatches, 0xf0b232),
            report.badWebpackFinds.length > 0 && {
                title: "Bad Webpack Finds",
                description: report.badWebpackFinds.map(f => toCodeBlock(f, 0, true)).join("\n") || "None",
                color: 0xff0000
            },
            report.badStarts.length > 0 && {
                title: "Bad Starts",
                description: report.badStarts.map(p => {
                    const lines = [
                        `**__${p.plugin}:__**`,
                        toCodeBlock(p.error, 0, true)
                    ];
                    return lines.join("\n");
                }
                ).join("\n\n") || "None",
                color: 0xff0000
            },
            report.otherErrors.length > 0 && {
                title: "Discord Errors",
                description: report.otherErrors.length ? toCodeBlock(report.otherErrors.join("\n"), 0, true) : "None",
                color: 0xff0000
            }
        ].filter(Boolean);

        if (embeds.length === 1) {
            embeds.push({
                title: "No issues found",
                description: "Seems like everything is working fine (for now) <:shipit:1330992641466433556>",
                color: 0x00ff00
            });
        }

        const body = JSON.stringify({
            username: "Vencord Reporter" + (CANARY ? " (Canary)" : ""),
            embeds
        });

        const headers = {
            "Content-Type": "application/json"
        };

        // functions similar to https://docs.github.com/en/webhooks/using-webhooks/validating-webhook-deliveries
        // used by venbot to ensure webhook invocations are genuine (since we will pass the webhook url as a workflow input which is publicly visible)
        // generate a secret with something like `openssl rand -hex 128`
        if (process.env.WEBHOOK_SECRET) {
            headers["X-Signature"] = "sha256=" + createHmac("sha256", process.env.WEBHOOK_SECRET).update(body).digest("hex");
        }

        await fetch(process.env.WEBHOOK_URL, {
            method: "POST",
            headers,
            body
        }).then(res => {
            if (!res.ok) logStderr(`Webhook failed with status ${res.status}`);
            else logStderr("Posted to Webhook successfully");
        });
    }
}

page.on("console", async e => {
    const level = e.type();
    const rawArgs = e.args();

    async function getText(skipFirst = true) {
        let args = e.args();
        if (skipFirst) args = args.slice(1);

        try {
            return await Promise.all(
                args.map(async a => {
                    return await maybeGetError(a) || await a.jsonValue();
                })
            ).then(a => a.join(" ").trim());
        } catch {
            return e.text();
        }
    }

    const firstArg = await rawArgs[0]?.jsonValue();

    const isEquicord = firstArg === "[Equicord]";
    const isDebug = firstArg === "[PUP_DEBUG]";
    const isReporterMeta = firstArg === "[REPORTER_META]";

    if (isReporterMeta) {
        metaData = await rawArgs[1].jsonValue() as any;
        return;
    }

    outer:
    if (isEquicord) {
        try {
            var args = await Promise.all(e.args().map(a => a.jsonValue()));
        } catch {
            break outer;
        }

        const [, tag, message, otherMessage] = args as Array<string>;

        switch (tag) {
            case "WebpackInterceptor:":
                const patchFailMatch = message.match(/Patch by (.+?) (had no effect|errored|found no module) \(Module id is (.+?)\): (.+)/);
                const patchSlowMatch = message.match(/Patch by (.+?) (took [\d.]+?ms) \(Module id is (.+?)\): (.+)/);
                const match = patchFailMatch ?? patchSlowMatch;
                if (!match) break;

                logStderr(await getText());
                process.exitCode = 1;

                const [, plugin, type, id, regex] = match;
                const list = patchFailMatch ? report.badPatches : report.slowPatches;
                list.push({
                    plugin,
                    type,
                    id,
                    match: regex,
                    error: await maybeGetError(e.args()[3])
                });

                break;
            case "PluginManager:":
                const failedToStartMatch = message.match(/Failed to start (.+)/);
                if (!failedToStartMatch) break;

                logStderr(await getText());
                process.exitCode = 1;

                const [, name] = failedToStartMatch;
                report.badStarts.push({
                    plugin: name,
                    error: await maybeGetError(e.args()[3]) ?? "Unknown error"
                });

                break;
            case "LazyChunkLoader:":
                logStderr(await getText());

                switch (message) {
                    case "A fatal error occurred:":
                        process.exit(1);
                }

                break;
            case "Reporter:":
                logStderr(await getText());

                switch (message) {
                    case "A fatal error occurred:":
                        process.exit(1);
                    case "Webpack Find Fail:":
                        process.exitCode = 1;
                        report.badWebpackFinds.push(otherMessage);
                        break;
                    case "Finished test":
                        await printReport();
                        setTimeout(async () => {
                            await browser.close();
                            process.exit();
                        }, 10000);
                }
        }
    }

    if (isDebug) {
        logStderr(await getText());
    } else if (level === "error") {
        const text = await getText(false);

        if (text.length && !text.startsWith("Failed to load resource: the server responded with a status of") && !text.includes("Webpack")) {
            if (IGNORED_DISCORD_ERRORS.some(regex => text.match(regex))) {
                report.ignoredErrors.push(text);
            } else {
                logStderr("[Unexpected Error]", text);
                report.otherErrors.push(text);
            }
        }
    }
});

page.on("error", e => logStderr("[Error]", e.message));
page.on("pageerror", e => {
    if (e.message.includes("Sentry successfully disabled")) return;

    if (!e.message.startsWith("Object") && !e.message.includes("Cannot find module") && !/^.{1,2}$/.test(e.message)) {
        logStderr("[Page Error]", e.message);
        report.otherErrors.push(e.message);
    } else {
        report.ignoredErrors.push(e.message);
    }
});

await page.evaluateOnNewDocument(`
    if (location.host.endsWith("discord.com")) {
        ${readFileSync("./dist/browser/browser.js", "utf-8")};
    }
`);

await page.goto(CANARY ? "https://canary.discord.com/login" : "https://discord.com/login");<|MERGE_RESOLUTION|>--- conflicted
+++ resolved
@@ -135,48 +135,6 @@
     console.log();
 
     if (process.env.WEBHOOK_URL) {
-<<<<<<< HEAD
-        const body = JSON.stringify({
-            username: "Equicord Reporter" + (CANARY ? " (Canary)" : ""),
-            embeds: [
-                {
-                    author: {
-                        name: `Discord ${CANARY ? "Canary" : "Stable"} (${metaData.buildNumber})`,
-                        url: `https://nelly.tools/builds/app/${metaData.buildHash}`,
-                        icon_url: CANARY ? "https://cdn.discordapp.com/emojis/1252721945699549327.png?size=128" : "https://cdn.discordapp.com/emojis/1252721943463985272.png?size=128"
-                    },
-                    color: CANARY ? 0xfbb642 : 0x5865f2
-                },
-                {
-                    title: "Bad Patches",
-                    description: report.badPatches.map(p => {
-                        const lines = [
-                            `**__${p.plugin} (${p.type}):__**`,
-                            `ID: \`${p.id}\``,
-                            `Match: ${toCodeBlock(p.match, "Match: ".length, true)}`
-                        ];
-                        if (p.error) lines.push(`Error: ${toCodeBlock(p.error, "Error: ".length, true)}`);
-                        return lines.join("\n");
-                    }).join("\n\n") || "None",
-                    color: report.badPatches.length ? 0xff0000 : 0x00ff00
-                },
-                {
-                    title: "Bad Webpack Finds",
-                    description: report.badWebpackFinds.map(f => toCodeBlock(f, 0, true)).join("\n") || "None",
-                    color: report.badWebpackFinds.length ? 0xff0000 : 0x00ff00
-                },
-                {
-                    title: "Bad Starts",
-                    description: report.badStarts.map(p => {
-                        const lines = [
-                            `**__${p.plugin}:__**`,
-                            toCodeBlock(p.error, 0, true)
-                        ];
-                        return lines.join("\n");
-                    }
-                    ).join("\n\n") || "None",
-                    color: report.badStarts.length ? 0xff0000 : 0x00ff00
-=======
         const patchesToEmbed = (title: string, patches: PatchInfo[], color: number) => ({
             title,
             color,
@@ -198,7 +156,6 @@
                     name: `Discord ${CANARY ? "Canary" : "Stable"} (${metaData.buildNumber})`,
                     url: `https://nelly.tools/builds/app/${metaData.buildHash}`,
                     icon_url: CANARY ? "https://cdn.discordapp.com/emojis/1252721945699549327.png?size=128" : "https://cdn.discordapp.com/emojis/1252721943463985272.png?size=128"
->>>>>>> 146a2ac7
                 },
                 color: CANARY ? 0xfbb642 : 0x5865f2
             },
@@ -231,13 +188,13 @@
         if (embeds.length === 1) {
             embeds.push({
                 title: "No issues found",
-                description: "Seems like everything is working fine (for now) <:shipit:1330992641466433556>",
+                description: "Seems like everything is working fine (for now)",
                 color: 0x00ff00
             });
         }
 
         const body = JSON.stringify({
-            username: "Vencord Reporter" + (CANARY ? " (Canary)" : ""),
+            username: "Equicord Reporter" + (CANARY ? " (Canary)" : ""),
             embeds
         });
 
