/*
 * Vencord, a modification for Discord's desktop app
 * Copyright (c) 2022 Vendicated and contributors
 *
 * This program is free software: you can redistribute it and/or modify
 * it under the terms of the GNU General Public License as published by
 * the Free Software Foundation, either version 3 of the License, or
 * (at your option) any later version.
 *
 * This program is distributed in the hope that it will be useful,
 * but WITHOUT ANY WARRANTY; without even the implied warranty of
 * MERCHANTABILITY or FITNESS FOR A PARTICULAR PURPOSE.  See the
 * GNU General Public License for more details.
 *
 * You should have received a copy of the GNU General Public License
 * along with this program.  If not, see <https://www.gnu.org/licenses/>.
*/

/* eslint-disable no-fallthrough */

// eslint-disable-next-line spaced-comment
/// <reference types="../src/globals" />
// eslint-disable-next-line spaced-comment
/// <reference types="../src/modules" />

import { createHmac } from "crypto";
import { readFileSync } from "fs";
import pup, { JSHandle } from "puppeteer-core";

const logStderr = (...data: any[]) => console.error(`${CANARY ? "CANARY" : "STABLE"} ---`, ...data);

for (const variable of ["CHROMIUM_BIN"]) {
    if (!process.env[variable]) {
        logStderr(`Missing environment variable ${variable}`);
        process.exit(1);
    }
}

const CANARY = process.env.USE_CANARY === "true";
let metaData = {
    buildNumber: "Unknown Build Number",
    buildHash: "Unknown Build Hash"
};

const browser = await pup.launch({
    headless: true,
    executablePath: process.env.CHROMIUM_BIN,
    args: ['--no-sandbox', '--disable-setuid-sandbox']
});

const page = await browser.newPage();
await page.setUserAgent("Mozilla/5.0 (Windows NT 10.0; Win64; x64) AppleWebKit/537.36 (KHTML, like Gecko) Chrome/108.0.0.0 Safari/537.36");
await page.setBypassCSP(true);

async function maybeGetError(handle: JSHandle): Promise<string | undefined> {
    return await (handle as JSHandle<Error>)?.getProperty("message")
        .then(m => m?.jsonValue())
        .catch(() => undefined);
}

const report = {
    badPatches: [] as {
        plugin: string;
        type: string;
        id: string;
        match: string;
        error?: string;
    }[],
    badStarts: [] as {
        plugin: string;
        error: string;
    }[],
    otherErrors: [] as string[],
    ignoredErrors: [] as string[],
    badWebpackFinds: [] as string[]
};

const IGNORED_DISCORD_ERRORS = [
    "KeybindStore: Looking for callback action",
    "Unable to process domain list delta: Client revision number is null",
    "Downloading the full bad domains file",
    /\[GatewaySocket\].{0,110}Cannot access '/,
    "search for 'name' in undefined",
    "Attempting to set fast connect zstd when unsupported"
] as Array<string | RegExp>;

function toCodeBlock(s: string, indentation = 0, isDiscord = false) {
    s = s.replace(/```/g, "`\u200B`\u200B`");

    const indentationStr = Array(!isDiscord ? indentation : 0).fill(" ").join("");
    return `\`\`\`\n${s.split("\n").map(s => indentationStr + s).join("\n")}\n${indentationStr}\`\`\``;
}

async function printReport() {
    console.log();

    console.log("# Equicord Report" + (CANARY ? " (Canary)" : ""));

    console.log();

    console.log("## Bad Patches");
    report.badPatches.forEach(p => {
        console.log(`- ${p.plugin} (${p.type})`);
        console.log(`  - ID: \`${p.id}\``);
        console.log(`  - Match: ${toCodeBlock(p.match, "  - Match: ".length)}`);
        if (p.error) console.log(`  - Error: ${toCodeBlock(p.error, "  - Error: ".length)}`);
    });

    console.log();

    console.log("## Bad Webpack Finds");
    report.badWebpackFinds.forEach(p => console.log("- " + toCodeBlock(p, "- ".length)));

    console.log();

    console.log("## Bad Starts");
    report.badStarts.forEach(p => {
        console.log(`- ${p.plugin}`);
        console.log(`  - Error: ${toCodeBlock(p.error, "  - Error: ".length)}`);
    });

    console.log();

    console.log("## Discord Errors");
    report.otherErrors.forEach(e => {
        console.log(`- ${toCodeBlock(e, "- ".length)}`);
    });

    console.log();

    console.log("## Ignored Discord Errors");
    report.ignoredErrors.forEach(e => {
        console.log(`- ${toCodeBlock(e, "- ".length)}`);
    });

    console.log();

<<<<<<< HEAD
    if (process.env.DISCORD_WEBHOOK) {
        await fetch(process.env.DISCORD_WEBHOOK, {
            method: "POST",
            headers: {
                "Content-Type": "application/json"
            },
            body: JSON.stringify({
                description: "Here's the latest Equicord Report!",
                username: "Equicord Reporter" + (CANARY ? " (Canary)" : ""),
                embeds: [
                    {
                        title: "Bad Patches",
                        description: report.badPatches.map(p => {
                            const lines = [
                                `**__${p.plugin} (${p.type}):__**`,
                                `ID: \`${p.id}\``,
                                `Match: ${toCodeBlock(p.match, "Match: ".length, true)}`
                            ];
                            if (p.error) lines.push(`Error: ${toCodeBlock(p.error, "Error: ".length, true)}`);
                            return lines.join("\n");
                        }).join("\n\n") || "None",
                        color: report.badPatches.length ? 0xff0000 : 0x00ff00
                    },
                    {
                        title: "Bad Webpack Finds",
                        description: report.badWebpackFinds.map(f => toCodeBlock(f, 0, true)).join("\n") || "None",
                        color: report.badWebpackFinds.length ? 0xff0000 : 0x00ff00
                    },
                    {
                        title: "Bad Starts",
                        description: report.badStarts.map(p => {
                            const lines = [
                                `**__${p.plugin}:__**`,
                                toCodeBlock(p.error, 0, true)
                            ];
                            return lines.join("\n");
                        }
                        ).join("\n\n") || "None",
                        color: report.badStarts.length ? 0xff0000 : 0x00ff00
=======
    if (process.env.WEBHOOK_URL) {
        const body = JSON.stringify({
            username: "Vencord Reporter" + (CANARY ? " (Canary)" : ""),
            embeds: [
                {
                    author: {
                        name: `Discord ${CANARY ? "Canary" : "Stable"} (${metaData.buildNumber})`,
                        url: `https://nelly.tools/builds/app/${metaData.buildHash}`,
                        icon_url: CANARY ? "https://cdn.discordapp.com/emojis/1252721945699549327.png?size=128" : "https://cdn.discordapp.com/emojis/1252721943463985272.png?size=128"
>>>>>>> 5d482ff3
                    },
                    color: CANARY ? 0xfbb642 : 0x5865f2
                },
                {
                    title: "Bad Patches",
                    description: report.badPatches.map(p => {
                        const lines = [
                            `**__${p.plugin} (${p.type}):__**`,
                            `ID: \`${p.id}\``,
                            `Match: ${toCodeBlock(p.match, "Match: ".length, true)}`
                        ];
                        if (p.error) lines.push(`Error: ${toCodeBlock(p.error, "Error: ".length, true)}`);
                        return lines.join("\n");
                    }).join("\n\n") || "None",
                    color: report.badPatches.length ? 0xff0000 : 0x00ff00
                },
                {
                    title: "Bad Webpack Finds",
                    description: report.badWebpackFinds.map(f => toCodeBlock(f, 0, true)).join("\n") || "None",
                    color: report.badWebpackFinds.length ? 0xff0000 : 0x00ff00
                },
                {
                    title: "Bad Starts",
                    description: report.badStarts.map(p => {
                        const lines = [
                            `**__${p.plugin}:__**`,
                            toCodeBlock(p.error, 0, true)
                        ];
                        return lines.join("\n");
                    }
                    ).join("\n\n") || "None",
                    color: report.badStarts.length ? 0xff0000 : 0x00ff00
                },
                {
                    title: "Discord Errors",
                    description: report.otherErrors.length ? toCodeBlock(report.otherErrors.join("\n"), 0, true) : "None",
                    color: report.otherErrors.length ? 0xff0000 : 0x00ff00
                }
            ]
        });

        const headers = {
            "Content-Type": "application/json"
        };

        // functions similar to https://docs.github.com/en/webhooks/using-webhooks/validating-webhook-deliveries
        // used by venbot to ensure webhook invocations are genuine (since we will pass the webhook url as a workflow input which is publicly visible)
        // generate a secret with something like `openssl rand -hex 128`
        if (process.env.WEBHOOK_SECRET) {
            headers["X-Signature"] = "sha256=" + createHmac("sha256", process.env.WEBHOOK_SECRET).update(body).digest("hex");
        }

        await fetch(process.env.WEBHOOK_URL, {
            method: "POST",
            headers,
            body
        }).then(res => {
            if (!res.ok) logStderr(`Webhook failed with status ${res.status}`);
            else logStderr("Posted to Webhook successfully");
        });
    }
}

page.on("console", async e => {
    const level = e.type();
    const rawArgs = e.args();

    async function getText(skipFirst = true) {
        let args = e.args();
        if (skipFirst) args = args.slice(1);

        try {
            return await Promise.all(
                args.map(async a => {
                    return await maybeGetError(a) || await a.jsonValue();
                })
            ).then(a => a.join(" ").trim());
        } catch {
            return e.text();
        }
    }

    const firstArg = await rawArgs[0]?.jsonValue();

    const isEquicord = firstArg === "[Equicord]";
    const isDebug = firstArg === "[PUP_DEBUG]";
    const isReporterMeta = firstArg === "[REPORTER_META]";

    if (isReporterMeta) {
        metaData = await rawArgs[1].jsonValue() as any;
        return;
    }

    outer:
    if (isEquicord) {
        try {
            var args = await Promise.all(e.args().map(a => a.jsonValue()));
        } catch {
            break outer;
        }

        const [, tag, message, otherMessage] = args as Array<string>;

        switch (tag) {
            case "WebpackInterceptor:":
                const patchFailMatch = message.match(/Patch by (.+?) (had no effect|errored|found no module|took [\d.]+?ms) \(Module id is (.+?)\): (.+)/)!;
                if (!patchFailMatch) break;

                logStderr(await getText());
                process.exitCode = 1;

                const [, plugin, type, id, regex] = patchFailMatch;
                report.badPatches.push({
                    plugin,
                    type,
                    id,
                    match: regex,
                    error: await maybeGetError(e.args()[3])
                });

                break;
            case "PluginManager:":
                const failedToStartMatch = message.match(/Failed to start (.+)/);
                if (!failedToStartMatch) break;

                logStderr(await getText());
                process.exitCode = 1;

                const [, name] = failedToStartMatch;
                report.badStarts.push({
                    plugin: name,
                    error: await maybeGetError(e.args()[3]) ?? "Unknown error"
                });

                break;
            case "LazyChunkLoader:":
                logStderr(await getText());

                switch (message) {
                    case "A fatal error occurred:":
                        process.exit(1);
                }

                break;
            case "Reporter:":
                logStderr(await getText());

                switch (message) {
                    case "A fatal error occurred:":
                        process.exit(1);
                    case "Webpack Find Fail:":
                        process.exitCode = 1;
                        report.badWebpackFinds.push(otherMessage);
                        break;
                    case "Finished test":
                        await printReport();
                        setTimeout(async () => {
                            await browser.close();
                            process.exit();
                        }, 10000);
                }
        }
    }

    if (isDebug) {
        logStderr(await getText());
    } else if (level === "error") {
        const text = await getText(false);

        if (text.length && !text.startsWith("Failed to load resource: the server responded with a status of") && !text.includes("Webpack")) {
            if (IGNORED_DISCORD_ERRORS.some(regex => text.match(regex))) {
                report.ignoredErrors.push(text);
            } else {
                logStderr("[Unexpected Error]", text);
                report.otherErrors.push(text);
            }
        }
    }
});

<<<<<<< HEAD
page.on("error", e => {
    console.error("[Error]", e.message);
});
=======
page.on("error", e => logStderr("[Error]", e.message));
>>>>>>> 5d482ff3
page.on("pageerror", e => {
    if (e.message.includes("Sentry successfully disabled")) return;
    if (e.message.includes("the network is offline")) return;
    if (e.message.includes("Cannot read properties of undefined (reading 'includes')")) return;

    if (!e.message.startsWith("Object") && !e.message.includes("Cannot find module") && !/^.{1,2}$/.test(e.message)) {
        logStderr("[Page Error]", e.message);
        report.otherErrors.push(e.message);
    } else {
        report.ignoredErrors.push(e.message);
    }
});

await page.evaluateOnNewDocument(`
    if (location.host.endsWith("discord.com")) {
<<<<<<< HEAD
        ${readFileSync("./dist/browser/browser.js", "utf-8")};
        (${reporterRuntime.toString()})(${JSON.stringify(process.env.DISCORD_TOKEN)});
=======
        ${readFileSync("./dist/browser.js", "utf-8")};
>>>>>>> 5d482ff3
    }
`);

await page.goto(CANARY ? "https://canary.discord.com/login" : "https://discord.com/login");<|MERGE_RESOLUTION|>--- conflicted
+++ resolved
@@ -135,57 +135,15 @@
 
     console.log();
 
-<<<<<<< HEAD
-    if (process.env.DISCORD_WEBHOOK) {
-        await fetch(process.env.DISCORD_WEBHOOK, {
-            method: "POST",
-            headers: {
-                "Content-Type": "application/json"
-            },
-            body: JSON.stringify({
-                description: "Here's the latest Equicord Report!",
-                username: "Equicord Reporter" + (CANARY ? " (Canary)" : ""),
-                embeds: [
-                    {
-                        title: "Bad Patches",
-                        description: report.badPatches.map(p => {
-                            const lines = [
-                                `**__${p.plugin} (${p.type}):__**`,
-                                `ID: \`${p.id}\``,
-                                `Match: ${toCodeBlock(p.match, "Match: ".length, true)}`
-                            ];
-                            if (p.error) lines.push(`Error: ${toCodeBlock(p.error, "Error: ".length, true)}`);
-                            return lines.join("\n");
-                        }).join("\n\n") || "None",
-                        color: report.badPatches.length ? 0xff0000 : 0x00ff00
-                    },
-                    {
-                        title: "Bad Webpack Finds",
-                        description: report.badWebpackFinds.map(f => toCodeBlock(f, 0, true)).join("\n") || "None",
-                        color: report.badWebpackFinds.length ? 0xff0000 : 0x00ff00
-                    },
-                    {
-                        title: "Bad Starts",
-                        description: report.badStarts.map(p => {
-                            const lines = [
-                                `**__${p.plugin}:__**`,
-                                toCodeBlock(p.error, 0, true)
-                            ];
-                            return lines.join("\n");
-                        }
-                        ).join("\n\n") || "None",
-                        color: report.badStarts.length ? 0xff0000 : 0x00ff00
-=======
     if (process.env.WEBHOOK_URL) {
         const body = JSON.stringify({
-            username: "Vencord Reporter" + (CANARY ? " (Canary)" : ""),
+            username: "Equicord Reporter" + (CANARY ? " (Canary)" : ""),
             embeds: [
                 {
                     author: {
                         name: `Discord ${CANARY ? "Canary" : "Stable"} (${metaData.buildNumber})`,
                         url: `https://nelly.tools/builds/app/${metaData.buildHash}`,
                         icon_url: CANARY ? "https://cdn.discordapp.com/emojis/1252721945699549327.png?size=128" : "https://cdn.discordapp.com/emojis/1252721943463985272.png?size=128"
->>>>>>> 5d482ff3
                     },
                     color: CANARY ? 0xfbb642 : 0x5865f2
                 },
@@ -366,13 +324,7 @@
     }
 });
 
-<<<<<<< HEAD
-page.on("error", e => {
-    console.error("[Error]", e.message);
-});
-=======
 page.on("error", e => logStderr("[Error]", e.message));
->>>>>>> 5d482ff3
 page.on("pageerror", e => {
     if (e.message.includes("Sentry successfully disabled")) return;
     if (e.message.includes("the network is offline")) return;
@@ -388,12 +340,7 @@
 
 await page.evaluateOnNewDocument(`
     if (location.host.endsWith("discord.com")) {
-<<<<<<< HEAD
-        ${readFileSync("./dist/browser/browser.js", "utf-8")};
-        (${reporterRuntime.toString()})(${JSON.stringify(process.env.DISCORD_TOKEN)});
-=======
         ${readFileSync("./dist/browser.js", "utf-8")};
->>>>>>> 5d482ff3
     }
 `);
 
