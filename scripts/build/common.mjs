/*
 * Vencord, a modification for Discord's desktop app
 * Copyright (c) 2022 Vendicated and contributors
 *
 * This program is free software: you can redistribute it and/or modify
 * it under the terms of the GNU General Public License as published by
 * the Free Software Foundation, either version 3 of the License, or
 * (at your option) any later version.
 *
 * This program is distributed in the hope that it will be useful,
 * but WITHOUT ANY WARRANTY; without even the implied warranty of
 * MERCHANTABILITY or FITNESS FOR A PARTICULAR PURPOSE.  See the
 * GNU General Public License for more details.
 *
 * You should have received a copy of the GNU General Public License
 * along with this program.  If not, see <https://www.gnu.org/licenses/>.
*/

// @ts-check

import "../suppressExperimentalWarnings.js";
import "../checkNodeVersion.js";

import { exec, execSync } from "child_process";
import esbuild, { build, context } from "esbuild";
import { constants as FsConstants, readFileSync } from "fs";
import { access, readdir, readFile } from "fs/promises";
import { minify as minifyHtml } from "html-minifier-terser";
import { dirname, join, relative } from "path";
import { fileURLToPath } from "url";
import { promisify } from "util";

import { getPluginTarget } from "../utils.mjs";

<<<<<<< HEAD
const PackageJSON = JSON.parse(readFileSync(join(dirname(fileURLToPath(import.meta.url)), "../../package.json")));
=======
const PackageJSON = JSON.parse(readFileSync(join(dirname(fileURLToPath(import.meta.url)), "../../package.json"), "utf-8"));
>>>>>>> 3f8b1f7b

export const VERSION = PackageJSON.version;
// https://reproducible-builds.org/docs/source-date-epoch/
export const BUILD_TIMESTAMP = Number(process.env.SOURCE_DATE_EPOCH) || Date.now();

export const watch = process.argv.includes("--watch");
export const IS_DEV = watch || process.argv.includes("--dev");
export const IS_REPORTER = process.argv.includes("--reporter");
export const IS_STANDALONE = process.argv.includes("--standalone");
export const IS_COMPANION_TEST = IS_REPORTER && process.argv.includes("--companion-test");
if (!IS_COMPANION_TEST && process.argv.includes("--companion-test"))
    console.error("--companion-test must be run with --reporter for any effect");

export const IS_UPDATER_DISABLED = process.argv.includes("--disable-updater");
export const gitHash = process.env.EQUICORD_HASH || execSync("git rev-parse --short HEAD", { encoding: "utf-8" }).trim();

export const banner = {
    js: `
// Equicord ${gitHash}
// Standalone: ${IS_STANDALONE}
// Platform: ${IS_STANDALONE === false ? process.platform : "Universal"}
// Updater Disabled: ${IS_UPDATER_DISABLED}
`.trim()
};

/**
 * JSON.stringify all values in an object
 * @type {(obj: Record<string, any>) => Record<string, string>}
 */
export function stringifyValues(obj) {
    for (const key in obj) {
        obj[key] = JSON.stringify(obj[key]);
    }
    return obj;
}

/**
 * @param {import("esbuild").BuildOptions[]} buildConfigs
 */
export async function buildOrWatchAll(buildConfigs) {
    if (watch) {
        await Promise.all(buildConfigs.map(cfg =>
            context(cfg).then(ctx => ctx.watch())
        ));
    } else {
        await Promise.all(buildConfigs.map(cfg => build(cfg)))
            .catch(error => {
                console.error(error.message);
                process.exit(1); // exit immediately to skip the rest of the builds
            });
    }
}

const PluginDefinitionNameMatcher = /definePlugin\(\{\s*(["'])?name\1:\s*(["'`])(.+?)\2/;
/**
 * @param {string} base
 * @param {import("fs").Dirent} dirent
 */
export async function resolvePluginName(base, dirent) {
    const fullPath = join(base, dirent.name);
    const content = dirent.isFile()
        ? await readFile(fullPath, "utf-8")
        : await (async () => {
            for (const file of ["index.ts", "index.tsx"]) {
                try {
                    return await readFile(join(fullPath, file), "utf-8");
                } catch {
                    continue;
                }
            }
            throw new Error(`Invalid plugin ${fullPath}: could not resolve entry point`);
        })();

    return PluginDefinitionNameMatcher.exec(content)?.[3]
        ?? (() => {
            throw new Error(`Invalid plugin ${fullPath}: must contain definePlugin call with simple string name property as first property`);
        })();
}

export async function exists(path) {
    return await access(path, FsConstants.F_OK)
        .then(() => true)
        .catch(() => false);
}

// https://github.com/evanw/esbuild/issues/619#issuecomment-751995294
/**
 * @type {import("esbuild").Plugin}
 */
export const makeAllPackagesExternalPlugin = {
    name: "make-all-packages-external",
    setup(build) {
        const filter = /^[^./]|^\.[^./]|^\.\.[^/]/; // Must not start with "/" or "./" or "../"
        build.onResolve({ filter }, args => ({ path: args.path, external: true }));
    }
};

/**
 * @type {(kind: "web" | "discordDesktop" | "vencordDesktop" | "equicordDesktop") => import("esbuild").Plugin}
 */
export const globPlugins = kind => ({
    name: "glob-plugins",
    setup: build => {
        const filter = /^~plugins$/;
        build.onResolve({ filter }, args => {
            return {
                namespace: "import-plugins",
                path: args.path
            };
        });

        build.onLoad({ filter, namespace: "import-plugins" }, async () => {
            const pluginDirs = ["plugins/_api", "plugins/_core", "plugins", "userplugins", "equicordplugins", "equicordplugins/_core"];
            let code = "";
            let pluginsCode = "\n";
            let metaCode = "\n";
            let excludedCode = "\n";
            let i = 0;
            for (const dir of pluginDirs) {
                const userPlugin = dir === "userplugins";

                const fullDir = `./src/${dir}`;
                if (!await exists(fullDir)) continue;
                const files = await readdir(fullDir, { withFileTypes: true });
                for (const file of files) {
                    const fileName = file.name;
                    if (fileName.startsWith("_") || fileName.startsWith(".")) continue;
                    if (fileName === "index.ts") continue;

                    const target = getPluginTarget(fileName);

                    if (target && !IS_REPORTER) {
                        const excluded =
                            (target === "dev" && !IS_DEV) ||
                            (target === "web" && kind === "discordDesktop") ||
                            (target === "desktop" && kind === "web") ||
                            (target === "discordDesktop" && kind !== "discordDesktop") ||
                            (target === "vencordDesktop" && kind !== "vencordDesktop" && kind !== "equicordDesktop") ||
                            (target === "equicordDesktop" && kind !== "equicordDesktop" && kind !== "vencordDesktop");

                        if (excluded) {
                            const name = await resolvePluginName(fullDir, file);
                            excludedCode += `${JSON.stringify(name)}:${JSON.stringify(target)},\n`;
                            continue;
                        }
                    }

                    const folderName = `src/${dir}/${fileName}`;

                    const mod = `p${i}`;
                    code += `import ${mod} from "./${dir}/${fileName.replace(/\.tsx?$/, "")}";\n`;
                    pluginsCode += `[${mod}.name]:${mod},\n`;
                    metaCode += `[${mod}.name]:${JSON.stringify({ folderName, userPlugin })},\n`; // TODO: add excluded plugins to display in the UI?
                    i++;
                }
            }
            code += `export default {${pluginsCode}};export const PluginMeta={${metaCode}};export const ExcludedPlugins={${excludedCode}};`;
            return {
                contents: code,
                resolveDir: "./src"
            };
        });
    }
});

/**
 * @type {import("esbuild").Plugin}
 */
export const gitHashPlugin = {
    name: "git-hash-plugin",
    setup: build => {
        const filter = /^~git-hash$/;
        build.onResolve({ filter }, args => ({
            namespace: "git-hash", path: args.path
        }));
        build.onLoad({ filter, namespace: "git-hash" }, () => ({
            contents: `export default "${gitHash}"`
        }));
    }
};

/**
 * @type {import("esbuild").Plugin}
 */
export const gitRemotePlugin = {
    name: "git-remote-plugin",
    setup: build => {
        const filter = /^~git-remote$/;
        build.onResolve({ filter }, args => ({
            namespace: "git-remote", path: args.path
        }));
        build.onLoad({ filter, namespace: "git-remote" }, async () => {
            let remote = process.env.EQUICORD_REMOTE;
            if (!remote) {
                const res = await promisify(exec)("git remote get-url origin", { encoding: "utf-8" });
                remote = res.stdout.trim()
                    .replace("https://github.com/", "")
                    .replace("git@github.com:", "")
                    .replace(/.git$/, "");
            }

            return { contents: `export default "${remote}"` };
        });
    }
};

/**
 * @type {import("esbuild").Plugin}
 */
export const fileUrlPlugin = {
    name: "file-uri-plugin",
    setup: build => {
        const filter = /^file:\/\/.+$/;
        build.onResolve({ filter }, args => ({
            namespace: "file-uri",
            path: args.path,
            pluginData: {
                uri: args.path,
                path: join(args.resolveDir, args.path.slice("file://".length).split("?")[0])
            }
        }));
        build.onLoad({ filter, namespace: "file-uri" }, async ({ pluginData: { path, uri } }) => {
            const { searchParams } = new URL(uri);
            const base64 = searchParams.has("base64");
            const minify = IS_STANDALONE === true && searchParams.has("minify");
            const noTrim = searchParams.get("trim") === "false";

            const encoding = base64 ? "base64" : "utf-8";

            let content;
            if (!minify) {
                content = await readFile(path, encoding);
                if (!noTrim) content = content.trimEnd();
            } else {
                if (path.endsWith(".html")) {
                    content = await minifyHtml(await readFile(path, "utf-8"), {
                        collapseWhitespace: true,
                        removeComments: true,
                        minifyCSS: true,
                        minifyJS: true,
                        removeEmptyAttributes: true,
                        removeRedundantAttributes: true,
                        removeScriptTypeAttributes: true,
                        removeStyleLinkTypeAttributes: true,
                        useShortDoctype: true
                    });
                } else if (/[mc]?[jt]sx?$/.test(path)) {
                    const res = await esbuild.build({
                        entryPoints: [path],
                        write: false,
                        minify: true
                    });
                    content = res.outputFiles[0].text;
                } else {
                    throw new Error(`Don't know how to minify file type: ${path}`);
                }

                if (base64)
                    content = Buffer.from(content).toString("base64");
            }

            return {
                contents: `export default ${JSON.stringify(content)}`
            };
        });
    }
};

<<<<<<< HEAD
=======
/**
 * @type {(filter: RegExp, message: string) => import("esbuild").Plugin}
 */
export const banImportPlugin = (filter, message) => ({
    name: "ban-imports",
    setup: build => {
        build.onResolve({ filter }, () => {
            return { errors: [{ text: message }] };
        });
    }
});

>>>>>>> 3f8b1f7b
const styleModule = readFileSync(join(dirname(fileURLToPath(import.meta.url)), "module/style.js"), "utf-8");

/**
 * @type {import("esbuild").Plugin}
 */
export const stylePlugin = {
    name: "style-plugin",
    setup: ({ onResolve, onLoad }) => {
        onResolve({ filter: /\.css\?managed$/, namespace: "file" }, ({ path, resolveDir }) => ({
            path: relative(process.cwd(), join(resolveDir, path.replace("?managed", ""))),
            namespace: "managed-style",
        }));
        onLoad({ filter: /\.css$/, namespace: "managed-style" }, async ({ path }) => {
            const css = await readFile(path, "utf-8");
            const name = relative(process.cwd(), path).replaceAll("\\", "/");

            return {
                loader: "js",
                contents: styleModule
                    .replaceAll("STYLE_SOURCE", JSON.stringify(css))
                    .replaceAll("STYLE_NAME", JSON.stringify(name))
            };
        });
    }
};

/**
 * @type {import("esbuild").BuildOptions}
 */
export const commonOpts = {
    logLevel: "info",
    bundle: true,
<<<<<<< HEAD
    watch,
    minify: !watch && !IS_REPORTER,
    sourcemap: watch ? "inline" : "",
=======
    minify: !watch && !IS_REPORTER,
    sourcemap: watch ? "inline" : "external",
>>>>>>> 3f8b1f7b
    legalComments: "linked",
    banner,
    plugins: [fileUrlPlugin, gitHashPlugin, gitRemotePlugin, stylePlugin],
    external: ["~plugins", "~git-hash", "~git-remote", "/assets/*"],
    inject: [join(dirname(fileURLToPath(import.meta.url)), "inject/react.mjs")],
<<<<<<< HEAD
    jsxFactory: "VencordCreateElement",
    jsxFragment: "VencordFragment",
    jsx: "transform",
    // Work around https://github.com/evanw/esbuild/issues/2460
    tsconfig: join(dirname(fileURLToPath(import.meta.url)), "tsconfig.esbuild.json")
};
=======
    jsx: "transform",
    jsxFactory: "VencordCreateElement",
    jsxFragment: "VencordFragment"
};

const escapedBuiltinModules = builtinModules
    .map(m => m.replace(/[-/\\^$*+?.()|[\]{}]/g, "\\$&"))
    .join("|");

export const commonRendererPlugins = [
    banImportPlugin(/^react$/, "Cannot import from react. React and hooks should be imported from @webpack/common"),
    banImportPlugin(/^electron(\/.*)?$/, "Cannot import electron in browser code. You need to use a native.ts file"),
    banImportPlugin(/^ts-pattern$/, "Cannot import from ts-pattern. match and P should be imported from @webpack/common"),
    // @ts-ignore this is never undefined
    ...commonOpts.plugins
];
>>>>>>> 3f8b1f7b
<|MERGE_RESOLUTION|>--- conflicted
+++ resolved
@@ -31,12 +31,9 @@
 import { promisify } from "util";
 
 import { getPluginTarget } from "../utils.mjs";
-
-<<<<<<< HEAD
-const PackageJSON = JSON.parse(readFileSync(join(dirname(fileURLToPath(import.meta.url)), "../../package.json")));
-=======
+import { builtinModules } from "module";
+
 const PackageJSON = JSON.parse(readFileSync(join(dirname(fileURLToPath(import.meta.url)), "../../package.json"), "utf-8"));
->>>>>>> 3f8b1f7b
 
 export const VERSION = PackageJSON.version;
 // https://reproducible-builds.org/docs/source-date-epoch/
@@ -305,8 +302,6 @@
     }
 };
 
-<<<<<<< HEAD
-=======
 /**
  * @type {(filter: RegExp, message: string) => import("esbuild").Plugin}
  */
@@ -319,7 +314,6 @@
     }
 });
 
->>>>>>> 3f8b1f7b
 const styleModule = readFileSync(join(dirname(fileURLToPath(import.meta.url)), "module/style.js"), "utf-8");
 
 /**
@@ -352,27 +346,13 @@
 export const commonOpts = {
     logLevel: "info",
     bundle: true,
-<<<<<<< HEAD
-    watch,
-    minify: !watch && !IS_REPORTER,
-    sourcemap: watch ? "inline" : "",
-=======
     minify: !watch && !IS_REPORTER,
     sourcemap: watch ? "inline" : "external",
->>>>>>> 3f8b1f7b
     legalComments: "linked",
     banner,
     plugins: [fileUrlPlugin, gitHashPlugin, gitRemotePlugin, stylePlugin],
     external: ["~plugins", "~git-hash", "~git-remote", "/assets/*"],
     inject: [join(dirname(fileURLToPath(import.meta.url)), "inject/react.mjs")],
-<<<<<<< HEAD
-    jsxFactory: "VencordCreateElement",
-    jsxFragment: "VencordFragment",
-    jsx: "transform",
-    // Work around https://github.com/evanw/esbuild/issues/2460
-    tsconfig: join(dirname(fileURLToPath(import.meta.url)), "tsconfig.esbuild.json")
-};
-=======
     jsx: "transform",
     jsxFactory: "VencordCreateElement",
     jsxFragment: "VencordFragment"
@@ -388,5 +368,4 @@
     banImportPlugin(/^ts-pattern$/, "Cannot import from ts-pattern. match and P should be imported from @webpack/common"),
     // @ts-ignore this is never undefined
     ...commonOpts.plugins
-];
->>>>>>> 3f8b1f7b
+];