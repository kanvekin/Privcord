--- conflicted
+++ resolved
@@ -31,13 +31,9 @@
 import { promisify } from "util";
 
 import { getPluginTarget } from "../utils.mjs";
-
-<<<<<<< HEAD
-const PackageJSON = JSON.parse(readFileSync(join(dirname(fileURLToPath(import.meta.url)), "../../package.json")));
-=======
-/** @type {import("../../package.json")} */
-const PackageJSON = JSON.parse(readFileSync("package.json", "utf-8"));
->>>>>>> 146a2ac7
+import { builtinModules } from "module";
+
+const PackageJSON = JSON.parse(readFileSync(join(dirname(fileURLToPath(import.meta.url)), "../../package.json"), "utf-8"));
 
 export const VERSION = PackageJSON.version;
 // https://reproducible-builds.org/docs/source-date-epoch/
@@ -306,6 +302,18 @@
     }
 };
 
+/**
+ * @type {(filter: RegExp, message: string) => import("esbuild").Plugin}
+ */
+export const banImportPlugin = (filter, message) => ({
+    name: "ban-imports",
+    setup: build => {
+        build.onResolve({ filter }, () => {
+            return { errors: [{ text: message }] };
+        });
+    }
+});
+
 const styleModule = readFileSync(join(dirname(fileURLToPath(import.meta.url)), "module/style.js"), "utf-8");
 
 /**
@@ -344,16 +352,7 @@
     banner,
     plugins: [fileUrlPlugin, gitHashPlugin, gitRemotePlugin, stylePlugin],
     external: ["~plugins", "~git-hash", "~git-remote", "/assets/*"],
-<<<<<<< HEAD
     inject: [join(dirname(fileURLToPath(import.meta.url)), "inject/react.mjs")],
-    jsxFactory: "VencordCreateElement",
-    jsxFragment: "VencordFragment",
-    jsx: "transform",
-    // Work around https://github.com/evanw/esbuild/issues/2460
-    tsconfig: join(dirname(fileURLToPath(import.meta.url)), "tsconfig.esbuild.json")
-};
-=======
-    inject: ["./scripts/build/inject/react.mjs"],
     jsx: "transform",
     jsxFactory: "VencordCreateElement",
     jsxFragment: "VencordFragment"
@@ -371,5 +370,4 @@
     banImportPlugin(/^ts-pattern$/, "Cannot import from ts-pattern. match and P should be imported from @webpack/common"),
     // @ts-ignore this is never undefined
     ...commonOpts.plugins
-];
->>>>>>> 146a2ac7
+];