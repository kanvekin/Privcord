#!/usr/bin/node
/*
 * Vencord, a modification for Discord's desktop app
 * Copyright (c) 2022 Vendicated and contributors
 *
 * This program is free software: you can redistribute it and/or modify
 * it under the terms of the GNU General Public License as published by
 * the Free Software Foundation, either version 3 of the License, or
 * (at your option) any later version.
 *
 * This program is distributed in the hope that it will be useful,
 * but WITHOUT ANY WARRANTY; without even the implied warranty of
 * MERCHANTABILITY or FITNESS FOR A PARTICULAR PURPOSE.  See the
 * GNU General Public License for more details.
 *
 * You should have received a copy of the GNU General Public License
 * along with this program.  If not, see <https://www.gnu.org/licenses/>.
*/

// @ts-check

import { readFileSync } from "fs";
import { appendFile, mkdir, readdir, readFile, rm, writeFile } from "fs/promises";
import path, { join } from "path";

<<<<<<< HEAD
import { BUILD_TIMESTAMP, commonOpts, globPlugins, IS_DEV, IS_REPORTER, IS_COMPANION_TEST, VERSION, commonRendererPlugins, buildOrWatchAll, stringifyValues } from "./common.mjs";
import AdmZip from "adm-zip";
=======
import { BUILD_TIMESTAMP, commonOpts, globPlugins, IS_DEV, IS_REPORTER, IS_ANTI_CRASH_TEST, VERSION, commonRendererPlugins, buildOrWatchAll, stringifyValues } from "./common.mjs";
>>>>>>> c1556f09

/**
 * @type {import("esbuild").BuildOptions}
 */
const commonOptions = {
    ...commonOpts,
    entryPoints: ["browser/Vencord.ts"],
    format: "iife",
    globalName: "Vencord",
    external: ["~plugins", "~git-hash", "/assets/*"],
    target: ["esnext"],
    plugins: [
        globPlugins("web"),
        ...commonRendererPlugins
    ],
    define: stringifyValues({
        IS_WEB: true,
        IS_EXTENSION: false,
        IS_USERSCRIPT: false,
        IS_STANDALONE: true,
        IS_DEV,
        IS_REPORTER,
<<<<<<< HEAD
        IS_COMPANION_TEST,
=======
        IS_ANTI_CRASH_TEST,
>>>>>>> c1556f09
        IS_DISCORD_DESKTOP: false,
        IS_VESKTOP: false,
        IS_EQUIBOP: false,
        IS_UPDATER_DISABLED: true,
        VERSION,
        BUILD_TIMESTAMP
    })
};

const MonacoWorkerEntryPoints = [
    "vs/language/css/css.worker.js",
    "vs/editor/editor.worker.js"
];

/** @type {import("esbuild").BuildOptions[]} */
const buildConfigs = [
    {
        entryPoints: MonacoWorkerEntryPoints.map(entry => `node_modules/monaco-editor/esm/${entry}`),
        bundle: true,
        minify: true,
        format: "iife",
        outbase: "node_modules/monaco-editor/esm/",
        outdir: "dist/browser/vendor/monaco"
    },
    {
        entryPoints: ["browser/monaco.ts"],
        bundle: true,
        minify: true,
        format: "iife",
        outfile: "dist/browser/vendor/monaco/index.js",
        loader: {
            ".ttf": "file"
        }
    },
    {
        ...commonOptions,
        outfile: "dist/browser/browser.js",
        footer: { js: "//# sourceURL=file:///VencordWeb" }
    },
    {
        ...commonOptions,
        outfile: "dist/browser/extension.js",
        define: {
            ...commonOptions.define,
            IS_EXTENSION: "true"
        },
        footer: { js: "//# sourceURL=file:///VencordWeb" }
    },
    {
        ...commonOptions,
        inject: ["browser/GMPolyfill.js", ...(commonOptions?.inject || [])],
        define: {
            ...commonOptions.define,
            IS_USERSCRIPT: "true",
            window: "unsafeWindow",
        },
        outfile: "dist/Vencord.user.js",
        banner: {
            js: readFileSync("browser/userscript.meta.js", "utf-8").replace("%version%", `${VERSION}.${new Date().getTime()}`)
        },
        footer: {
            // UserScripts get wrapped in an iife, so define Vencord prop on window that returns our local
            js: "Object.defineProperty(unsafeWindow,'Vencord',{get:()=>Vencord});"
        }
    }
];

await buildOrWatchAll(buildConfigs);

/**
 * @type {(dir: string) => Promise<string[]>}
 */
async function globDir(dir) {
    const files = [];

    for (const child of await readdir(dir, { withFileTypes: true })) {
        const p = join(dir, child.name);
        if (child.isDirectory())
            files.push(...await globDir(p));
        else
            files.push(p);
    }

    return files;
}

/**
 * @type {(dir: string, basePath?: string) => Promise<Record<string, string>>}
 */
async function loadDir(dir, basePath = "") {
    const files = await globDir(dir);
    return Object.fromEntries(
        await Promise.all(
            files.map(
                async f =>
                    [f.slice(basePath.length), await readFile(f)]
            )
        )
    );
}

/**
  * @type {(target: string, files: string[]) => Promise<void>}
 */
async function buildExtension(target, files) {
    const entries = {
        "dist/Vencord.js": await readFile("dist/browser/extension.js"),
        "dist/Vencord.css": await readFile("dist/browser/extension.css"),
        ...await loadDir("dist/browser/vendor/monaco", "dist/browser/"),
        ...Object.fromEntries(await Promise.all(files.map(async f => {
            let content = await readFile(join("browser", f));
            if (f.startsWith("manifest")) {
                const json = JSON.parse(content.toString("utf-8"));
                json.version = VERSION;
                content = Buffer.from(new TextEncoder().encode(JSON.stringify(json)));
            }

            return [
                f.startsWith("manifest") ? "manifest.json" : f,
                content
            ];
        })))
    };

    await rm(target, { recursive: true, force: true });
    await Promise.all(Object.entries(entries).map(async ([file, content]) => {
        const dest = join("dist/browser", target, file);
        const parentDirectory = join(dest, "..");
        await mkdir(parentDirectory, { recursive: true });
        await writeFile(dest, content);
    }));

    console.info("Unpacked Extension written to dist/browser/" + target);
}

const appendCssRuntime = readFile("dist/Vencord.user.css", "utf-8").then(content => {
    const cssRuntime = `
;document.addEventListener("DOMContentLoaded", () => document.body.insertAdjacentElement("afterend",
    Object.assign(document.createElement("style"), {
        textContent: \`${content.replaceAll("`", "\\`")}\`,
        id: "vencord-css-core"
    })
), { once: true });
`;

    return appendFile("dist/Vencord.user.js", cssRuntime);
});

if (!process.argv.includes("--skip-extension")) {
    await Promise.all([
        appendCssRuntime,
        buildExtension("chromium-unpacked", ["modifyResponseHeaders.json", "content.js", "manifest.json", "icon.png"]),
        buildExtension("firefox-unpacked", ["background.js", "content.js", "manifestv2.json", "icon.png"]),
    ]);

    const chromiumZip = new AdmZip();
    chromiumZip.addLocalFolder("dist/browser/chromium-unpacked");
    chromiumZip.writeZip(path.resolve("dist/extension-chrome.zip"));
    console.info("Packed Chromium Extension written to dist/extension-chrome.zip");

    const firefoxZip = new AdmZip();
    firefoxZip.addLocalFolder("dist/browser/firefox-unpacked");
    firefoxZip.writeZip(path.resolve("dist/extension-firefox.zip"));
    console.info("Packed Firefox Extension written to dist/extension-firefox.zip");
} else {
    await appendCssRuntime;
}<|MERGE_RESOLUTION|>--- conflicted
+++ resolved
@@ -23,12 +23,8 @@
 import { appendFile, mkdir, readdir, readFile, rm, writeFile } from "fs/promises";
 import path, { join } from "path";
 
-<<<<<<< HEAD
-import { BUILD_TIMESTAMP, commonOpts, globPlugins, IS_DEV, IS_REPORTER, IS_COMPANION_TEST, VERSION, commonRendererPlugins, buildOrWatchAll, stringifyValues } from "./common.mjs";
+import { BUILD_TIMESTAMP, commonOpts, globPlugins, IS_DEV, IS_REPORTER, IS_COMPANION_TEST, VERSION, commonRendererPlugins, buildOrWatchAll, stringifyValues, IS_ANTI_CRASH_TEST } from "./common.mjs";
 import AdmZip from "adm-zip";
-=======
-import { BUILD_TIMESTAMP, commonOpts, globPlugins, IS_DEV, IS_REPORTER, IS_ANTI_CRASH_TEST, VERSION, commonRendererPlugins, buildOrWatchAll, stringifyValues } from "./common.mjs";
->>>>>>> c1556f09
 
 /**
  * @type {import("esbuild").BuildOptions}
@@ -51,11 +47,8 @@
         IS_STANDALONE: true,
         IS_DEV,
         IS_REPORTER,
-<<<<<<< HEAD
         IS_COMPANION_TEST,
-=======
         IS_ANTI_CRASH_TEST,
->>>>>>> c1556f09
         IS_DISCORD_DESKTOP: false,
         IS_VESKTOP: false,
         IS_EQUIBOP: false,
