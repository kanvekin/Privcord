--- conflicted
+++ resolved
@@ -23,28 +23,16 @@
 import { dirname, join } from "path";
 import { fileURLToPath } from "url";
 
-<<<<<<< HEAD
-import { BUILD_TIMESTAMP, commonOpts, exists, globPlugins, IS_DEV, IS_REPORTER, IS_STANDALONE, IS_UPDATER_DISABLED, resolvePluginName, VERSION, watch } from "./common.mjs";
+import { BUILD_TIMESTAMP, commonOpts, exists, globPlugins, IS_DEV, IS_REPORTER, IS_COMPANION_TEST, IS_STANDALONE, IS_UPDATER_DISABLED, resolvePluginName, VERSION, watch } from "./common.mjs";
 
 const defines = {
     IS_STANDALONE: String(IS_STANDALONE),
     IS_DEV: String(IS_DEV),
     IS_REPORTER: String(IS_REPORTER),
+    IS_COMPANION_TEST: String(IS_COMPANION_TEST),
     IS_UPDATER_DISABLED: String(IS_UPDATER_DISABLED),
     IS_WEB: "false",
     IS_EXTENSION: "false",
-=======
-import { BUILD_TIMESTAMP, commonOpts, exists, globPlugins, IS_DEV, IS_REPORTER, IS_STANDALONE, IS_UPDATER_DISABLED, resolvePluginName, VERSION, commonRendererPlugins, watch, IS_COMPANION_TEST } from "./common.mjs";
-
-const defines = {
-    IS_STANDALONE,
-    IS_DEV,
-    IS_REPORTER,
-    IS_COMPANION_TEST,
-    IS_UPDATER_DISABLED,
-    IS_WEB: false,
-    IS_EXTENSION: false,
->>>>>>> c611f464
     VERSION: JSON.stringify(VERSION),
     BUILD_TIMESTAMP: String(BUILD_TIMESTAMP)
 };
