{
    "name": "equicord",
    "private": "true",
<<<<<<< HEAD
    "version": "1.11.5",
=======
    "version": "1.11.6",
>>>>>>> ae1d98c8
    "description": "The other cutest Discord client mod",
    "homepage": "https://github.com/Equicord/Equicord#readme",
    "bugs": {
        "url": "https://github.com/Equicord/Equicord/issues"
    },
    "repository": {
        "type": "git",
        "url": "git+https://github.com/Equicord/Equicord.git"
    },
    "license": "GPL-3.0-or-later",
    "author": "Equicord",
    "scripts": {
        "build": "node --require=./scripts/suppressExperimentalWarnings.js scripts/build/build.mjs",
        "buildStandalone": "pnpm build --standalone",
        "buildWeb": "node --require=./scripts/suppressExperimentalWarnings.js scripts/build/buildWeb.mjs",
        "buildWebStandalone": "pnpm buildWeb --standalone",
        "buildReporter": "pnpm buildWebStandalone --reporter --skip-extension",
        "buildReporterDesktop": "pnpm build --reporter",
        "watch": "pnpm build --watch",
        "dev": "pnpm watch",
        "watchWeb": "pnpm buildWeb --watch",
        "generatePluginJson": "tsx scripts/generatePluginList.ts",
        "generateEquicordPluginJson": "tsx scripts/generateEquicordPluginList.ts",
        "generateTypes": "tspc --emitDeclarationOnly --declaration --outDir packages/vencord-types --allowJs false",
        "inject": "node scripts/runInstaller.mjs",
        "uninject": "node scripts/runInstaller.mjs",
        "lint": "eslint",
        "lint-styles": "stylelint \"src/**/*.css\" --ignore-pattern src/userplugins",
        "lint:fix": "pnpm lint --fix",
        "test": "pnpm buildStandalone && pnpm testTsc && pnpm lint:fix && pnpm lint-styles && pnpm generatePluginJson",
        "testWeb": "pnpm lint && pnpm buildWeb && pnpm testTsc",
        "testTsc": "tsc --noEmit"
    },
    "dependencies": {
        "@ffmpeg/ffmpeg": "^0.12.10",
        "@ffmpeg/util": "^0.12.1",
        "@intrnl/xxhash64": "^0.1.2",
        "@sapphi-red/web-noise-suppressor": "0.3.5",
        "@types/less": "^3.0.6",
        "@types/stylus": "^0.48.42",
        "@types/tinycolor2": "^1.4.6",
        "@vap/core": "0.0.12",
        "@vap/shiki": "0.10.5",
        "fflate": "^0.8.2",
        "gifenc": "github:mattdesl/gifenc#64842fca317b112a8590f8fef2bf3825da8f6fe3",
        "jsqr": "1.4.0",
        "idb": "8.0.0",
        "monaco-editor": "^0.52.2",
        "nanoid": "^5.0.9",
        "socket.io": "^4.8.1",
        "usercss-meta": "^0.12.0",
        "openai": "^4.30.0",
        "virtual-merge": "^1.0.1"
    },
    "devDependencies": {
        "@stylistic/eslint-plugin": "^4.0.0",
        "@electron/asar": "^3.2.10",
        "@types/chrome": "^0.0.304",
        "@types/diff": "^7.0.1",
        "@types/lodash": "^4.17.14",
        "@types/node": "^22.10.5",
        "@types/react": "^19.0.10",
        "@types/react-dom": "^19.0.4",
        "@types/yazl": "^2.4.5",
        "diff": "^7.0.0",
        "discord-types": "^1.3.26",
        "esbuild": "^0.25.0",
        "eslint": "^9.20.1",
        "eslint-import-resolver-alias": "^1.1.2",
        "eslint-plugin-react": "^7.37.3",
        "eslint-plugin-simple-header": "^1.2.1",
        "eslint-plugin-simple-import-sort": "^12.1.1",
        "eslint-plugin-unused-imports": "^4.1.4",
        "highlight.js": "11.11.1",
        "html-minifier-terser": "^7.2.0",
        "moment": "^2.22.2",
        "puppeteer-core": "^24.2.1",
        "standalone-electron-types": "^34.2.0",
        "stylelint": "^16.12.0",
        "stylelint-config-standard": "^37.0.0",
        "ts-patch": "^3.3.0",
        "ts-pattern": "^5.6.0",
        "tsx": "^4.19.2",
        "type-fest": "^4.31.0",
        "typed-emitter": "^2.1.0",
        "typescript": "^5.7.2",
        "typescript-eslint": "^8.19.0",
        "typescript-transform-paths": "^3.5.3",
        "zip-local": "^0.3.5",
        "zustand": "^3.7.2"
    },
    "packageManager": "pnpm@10.4.1",
    "pnpm": {
        "patchedDependencies": {
            "eslint@9.20.1": "patches/eslint@9.20.1.patch",
            "@types/less@3.0.6": "patches/@types__less@3.0.6.patch"
        },
        "peerDependencyRules": {
            "ignoreMissing": [
                "eslint-plugin-import",
                "eslint"
            ]
        },
        "allowedDeprecatedVersions": {
            "source-map-resolve": "*",
            "resolve-url": "*",
            "source-map-url": "*",
            "urix": "*",
            "q": "*"
        },
        "onlyBuiltDependencies": [
            "esbuild"
        ]
    },
    "engines": {
        "node": ">=18"
    }
}<|MERGE_RESOLUTION|>--- conflicted
+++ resolved
@@ -1,11 +1,7 @@
 {
     "name": "equicord",
     "private": "true",
-<<<<<<< HEAD
-    "version": "1.11.5",
-=======
     "version": "1.11.6",
->>>>>>> ae1d98c8
     "description": "The other cutest Discord client mod",
     "homepage": "https://github.com/Equicord/Equicord#readme",
     "bugs": {
