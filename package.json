{
    "name": "vencord",
    "private": "true",
    "version": "1.8.6",
    "description": "The other cutest Discord client mod",
    "homepage": "https://github.com/Equicord/Equicord#readme",
    "bugs": {
        "url": "https://github.com/Equicord/Equicord/issues"
    },
    "repository": {
        "type": "git",
        "url": "git+https://github.com/Equicord/Equicord.git"
    },
    "license": "GPL-3.0-or-later",
    "author": "Vendicated",
    "contributors": [
        "Equicord",
        "Thororen1234",
        "Yeetov"
    ],
    "directories": {
        "doc": "docs"
    },
    "scripts": {
        "build": "node --require=./scripts/suppressExperimentalWarnings.js scripts/build/build.mjs",
        "buildStandalone": "pnpm build --standalone",
        "buildWeb": "node --require=./scripts/suppressExperimentalWarnings.js scripts/build/buildWeb.mjs",
        "watch": "pnpm build --watch",
        "generatePluginJson": "tsx scripts/generatePluginList.ts",
        "generateTypes": "tspc --emitDeclarationOnly --declaration --outDir packages/vencord-types",
        "inject": "node scripts/runInstaller.mjs",
        "uninject": "node scripts/runInstaller.mjs",
        "lint": "eslint . --ext .js,.jsx,.ts,.tsx --ignore-pattern src/userplugins",
        "lint-styles": "stylelint \"src/**/*.css\" --ignore-pattern src/userplugins",
        "lint:fix": "pnpm lint --fix",
<<<<<<< HEAD
        "test": "pnpm build && pnpm lint:fix && pnpm lint-styles && pnpm testTsc && pnpm generatePluginJson",
=======
        "test": "pnpm buildStandalone && pnpm lint && pnpm lint-styles && pnpm testTsc && pnpm generatePluginJson",
>>>>>>> b9e83d9d
        "testWeb": "pnpm lint && pnpm buildWeb && pnpm testTsc",
        "testTsc": "tsc --noEmit"
    },
    "dependencies": {
        "@sapphi-red/web-noise-suppressor": "0.3.3",
        "@types/less": "^3.0.6",
        "@types/stylus": "^0.48.42",
        "@types/tinycolor2": "^1.4.6",
        "@vap/core": "0.0.12",
        "@vap/shiki": "0.10.5",
        "axios": "^1.6.8",
        "fflate": "^0.7.4",
        "gifenc": "github:mattdesl/gifenc#64842fca317b112a8590f8fef2bf3825da8f6fe3",
        "monaco-editor": "^0.43.0",
        "nanoid": "^4.0.2",
        "usercss-meta": "^0.12.0",
        "virtual-merge": "^1.0.1"
    },
    "devDependencies": {
        "@react-spring/web": "^9.7.3",
        "@types/chrome": "^0.0.246",
        "@types/diff": "^5.0.3",
        "@types/lodash": "^4.14.194",
        "@types/node": "^18.16.3",
        "@types/react": "^18.2.0",
        "@types/react-dom": "^18.2.1",
        "@types/yazl": "^2.4.2",
        "@typescript-eslint/eslint-plugin": "^5.59.1",
        "@typescript-eslint/parser": "^5.59.1",
        "diff": "^5.1.0",
        "discord-types": "^1.3.26",
        "esbuild": "^0.15.18",
        "eslint": "^8.46.0",
        "eslint-import-resolver-alias": "^1.1.2",
        "eslint-plugin-simple-header": "^1.0.2",
        "eslint-plugin-simple-import-sort": "^10.0.0",
        "eslint-plugin-unused-imports": "^2.0.0",
        "highlight.js": "10.6.0",
        "html-minifier-terser": "^7.2.0",
        "moment": "^2.29.4",
        "puppeteer-core": "^19.11.1",
        "standalone-electron-types": "^1.0.0",
        "stylelint": "^15.6.0",
        "stylelint-config-standard": "^33.0.0",
        "ts-patch": "^3.1.2",
        "tsx": "^3.12.7",
        "type-fest": "^3.9.0",
        "typed-emitter": "^2.1.0",
        "typescript": "^5.4.5",
        "typescript-transform-paths": "^3.4.7",
        "zip-local": "^0.3.5",
        "zustand": "^3.7.2"
    },
    "packageManager": "pnpm@9.1.0",
    "pnpm": {
        "patchedDependencies": {
            "eslint@8.46.0": "patches/eslint@8.46.0.patch",
            "@types/less@3.0.6": "patches/@types__less@3.0.6.patch"
        },
        "peerDependencyRules": {
            "ignoreMissing": [
                "eslint-plugin-import",
                "eslint"
            ]
        },
        "allowedDeprecatedVersions": {
            "source-map-resolve": "*",
            "resolve-url": "*",
            "source-map-url": "*",
            "urix": "*"
        }
    },
    "webExt": {
        "artifactsDir": "./dist",
        "build": {
            "overwriteDest": true
        },
        "sourceDir": "./dist/firefox-unpacked"
    },
    "engines": {
        "node": ">=18",
        "pnpm": ">=8"
    }
}<|MERGE_RESOLUTION|>--- conflicted
+++ resolved
@@ -33,11 +33,7 @@
         "lint": "eslint . --ext .js,.jsx,.ts,.tsx --ignore-pattern src/userplugins",
         "lint-styles": "stylelint \"src/**/*.css\" --ignore-pattern src/userplugins",
         "lint:fix": "pnpm lint --fix",
-<<<<<<< HEAD
-        "test": "pnpm build && pnpm lint:fix && pnpm lint-styles && pnpm testTsc && pnpm generatePluginJson",
-=======
-        "test": "pnpm buildStandalone && pnpm lint && pnpm lint-styles && pnpm testTsc && pnpm generatePluginJson",
->>>>>>> b9e83d9d
+        "test": "pnpm buildStandalone && pnpm lint:fix && pnpm lint-styles && pnpm testTsc && pnpm generatePluginJson",
         "testWeb": "pnpm lint && pnpm buildWeb && pnpm testTsc",
         "testTsc": "tsc --noEmit"
     },
