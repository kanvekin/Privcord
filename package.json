--- conflicted
+++ resolved
@@ -1,11 +1,7 @@
 {
     "name": "equicord",
     "private": "true",
-<<<<<<< HEAD
-    "version": "1.11.4",
-=======
     "version": "1.11.5",
->>>>>>> 3f8b1f7b
     "description": "The other cutest Discord client mod",
     "homepage": "https://github.com/Equicord/Equicord#readme",
     "bugs": {
@@ -35,11 +31,7 @@
         "lint": "eslint",
         "lint-styles": "stylelint \"src/**/*.css\" --ignore-pattern src/userplugins",
         "lint:fix": "pnpm lint --fix",
-<<<<<<< HEAD
-        "test": "pnpm buildStandalone && pnpm lint:fix && pnpm lint-styles && pnpm testTsc && pnpm generatePluginJson",
-=======
         "test": "pnpm buildStandalone && pnpm testTsc && pnpm lint:fix && pnpm lint-styles && pnpm generatePluginJson",
->>>>>>> 3f8b1f7b
         "testWeb": "pnpm lint && pnpm buildWeb && pnpm testTsc",
         "testTsc": "tsc --noEmit"
     },
