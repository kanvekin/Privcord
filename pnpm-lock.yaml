lockfileVersion: '9.0'

settings:
  autoInstallPeers: true
  excludeLinksFromLockfile: false

patchedDependencies:
  '@types/less@3.0.6':
    hash: krcufrsfhsuxuoj7hocqugs6zi
    path: patches/@types__less@3.0.6.patch
  eslint@8.46.0:
    hash: xm46kqcmdgzlmm4aifkfpxaho4
    path: patches/eslint@8.46.0.patch

importers:

  .:
    dependencies:
      '@sapphi-red/web-noise-suppressor':
        specifier: 0.3.3
        version: 0.3.3
      '@types/less':
        specifier: ^3.0.6
        version: 3.0.6(patch_hash=krcufrsfhsuxuoj7hocqugs6zi)
      '@types/stylus':
        specifier: ^0.48.42
        version: 0.48.42
      '@types/tinycolor2':
        specifier: ^1.4.6
        version: 1.4.6
      '@vap/core':
        specifier: 0.0.12
        version: 0.0.12
      '@vap/shiki':
        specifier: 0.10.5
        version: 0.10.5
      axios:
        specifier: ^1.6.8
        version: 1.6.8
      fflate:
        specifier: ^0.7.4
        version: 0.7.4
      gifenc:
        specifier: github:mattdesl/gifenc#64842fca317b112a8590f8fef2bf3825da8f6fe3
        version: https://codeload.github.com/mattdesl/gifenc/tar.gz/64842fca317b112a8590f8fef2bf3825da8f6fe3
      monaco-editor:
        specifier: ^0.50.0
        version: 0.50.0
      nanoid:
        specifier: ^4.0.2
        version: 4.0.2
      openai:
        specifier: ^4.30.0
        version: 4.52.7
      usercss-meta:
        specifier: ^0.12.0
        version: 0.12.0
      virtual-merge:
        specifier: ^1.0.1
        version: 1.0.1
    devDependencies:
<<<<<<< HEAD
      '@react-spring/web':
        specifier: ^9.7.3
        version: 9.7.3(react-dom@18.2.0(react@18.2.0))(react@18.2.0)
=======
      '@electron/asar':
        specifier: ^3.2.10
        version: 3.2.10
>>>>>>> 65e91cf2
      '@types/chrome':
        specifier: ^0.0.246
        version: 0.0.246
      '@types/diff':
        specifier: ^5.0.3
        version: 5.0.3
      '@types/lodash':
        specifier: ^4.14.194
        version: 4.14.194
      '@types/node':
        specifier: ^18.16.3
        version: 18.16.3
      '@types/react':
        specifier: ^18.2.0
        version: 18.2.0
      '@types/react-dom':
        specifier: ^18.2.1
        version: 18.2.1
      '@types/yazl':
        specifier: ^2.4.2
        version: 2.4.2
      '@typescript-eslint/eslint-plugin':
        specifier: ^5.59.1
        version: 5.59.1(@typescript-eslint/parser@5.59.1(eslint@8.46.0(patch_hash=xm46kqcmdgzlmm4aifkfpxaho4))(typescript@5.4.5))(eslint@8.46.0(patch_hash=xm46kqcmdgzlmm4aifkfpxaho4))(typescript@5.4.5)
      '@typescript-eslint/parser':
        specifier: ^5.59.1
        version: 5.59.1(eslint@8.46.0(patch_hash=xm46kqcmdgzlmm4aifkfpxaho4))(typescript@5.4.5)
      diff:
        specifier: ^5.1.0
        version: 5.1.0
      discord-types:
        specifier: ^1.3.26
        version: 1.3.26
      esbuild:
        specifier: ^0.15.18
        version: 0.15.18
      eslint:
        specifier: ^8.46.0
        version: 8.46.0(patch_hash=xm46kqcmdgzlmm4aifkfpxaho4)
      eslint-import-resolver-alias:
        specifier: ^1.1.2
        version: 1.1.2(eslint-plugin-import@2.29.1(@typescript-eslint/parser@5.59.1(eslint@8.46.0(patch_hash=xm46kqcmdgzlmm4aifkfpxaho4))(typescript@5.4.5))(eslint@8.46.0(patch_hash=xm46kqcmdgzlmm4aifkfpxaho4)))
      eslint-plugin-simple-header:
        specifier: ^1.0.2
        version: 1.0.2
      eslint-plugin-simple-import-sort:
        specifier: ^10.0.0
        version: 10.0.0(eslint@8.46.0(patch_hash=xm46kqcmdgzlmm4aifkfpxaho4))
      eslint-plugin-unused-imports:
        specifier: ^2.0.0
        version: 2.0.0(@typescript-eslint/eslint-plugin@5.59.1(@typescript-eslint/parser@5.59.1(eslint@8.46.0(patch_hash=xm46kqcmdgzlmm4aifkfpxaho4))(typescript@5.4.5))(eslint@8.46.0(patch_hash=xm46kqcmdgzlmm4aifkfpxaho4))(typescript@5.4.5))(eslint@8.46.0(patch_hash=xm46kqcmdgzlmm4aifkfpxaho4))
      highlight.js:
        specifier: 10.6.0
        version: 10.6.0
      html-minifier-terser:
        specifier: ^7.2.0
        version: 7.2.0
      moment:
        specifier: ^2.29.4
        version: 2.29.4
      puppeteer-core:
        specifier: ^19.11.1
        version: 19.11.1(typescript@5.4.5)
      standalone-electron-types:
        specifier: ^1.0.0
        version: 1.0.0
      stylelint:
        specifier: ^15.6.0
        version: 15.6.0
      stylelint-config-standard:
        specifier: ^33.0.0
        version: 33.0.0(stylelint@15.6.0)
      ts-patch:
        specifier: ^3.1.2
        version: 3.1.2
      tsx:
        specifier: ^3.12.7
        version: 3.12.7
      type-fest:
        specifier: ^3.9.0
        version: 3.9.0
      typed-emitter:
        specifier: ^2.1.0
        version: 2.1.0
      typescript:
        specifier: ^5.4.5
        version: 5.4.5
      typescript-transform-paths:
        specifier: ^3.4.7
        version: 3.4.7(typescript@5.4.5)
      zip-local:
        specifier: ^0.3.5
        version: 0.3.5
      zustand:
        specifier: ^3.7.2
        version: 3.7.2(react@18.2.0)

  packages/vencord-types:
    dependencies:
      '@types/lodash':
        specifier: ^4.14.191
        version: 4.14.194
      '@types/node':
        specifier: ^18.11.18
        version: 18.16.3
      '@types/react':
        specifier: ^18.2.0
        version: 18.2.0
      '@types/react-dom':
        specifier: ^18.0.10
        version: 18.2.1
      discord-types:
        specifier: ^1.3.26
        version: 1.3.26
      standalone-electron-types:
        specifier: ^1.0.0
        version: 1.0.0
      type-fest:
        specifier: ^3.5.3
        version: 3.9.0
    devDependencies:
      '@types/fs-extra':
        specifier: ^11.0.4
        version: 11.0.4
      fs-extra:
        specifier: ^11.2.0
        version: 11.2.0
      tsx:
        specifier: ^3.12.6
        version: 3.12.7

packages:

  '@aashutoshrathi/word-wrap@1.2.6':
    resolution: {integrity: sha512-1Yjs2SvM8TflER/OD3cOjhWWOZb58A2t7wpE2S9XfBYTiIl+XFhQG2bjy4Pu1I+EAlCNUzRDYDdFwFYUKvXcIA==}
    engines: {node: '>=0.10.0'}

  '@babel/code-frame@7.21.4':
    resolution: {integrity: sha512-LYvhNKfwWSPpocw8GI7gpK2nq3HSDuEPC/uSYaALSJu9xjsalaaYFOq0Pwt5KmVqwEbZlDu81aLXwBOmD/Fv9g==}
    engines: {node: '>=6.9.0'}

  '@babel/helper-validator-identifier@7.19.1':
    resolution: {integrity: sha512-awrNfaMtnHUr653GgGEs++LlAvW6w+DcPrOliSMXWCKo597CwL5Acf/wWdNkf/tfEQE3mjkeD1YOVZOUV/od1w==}
    engines: {node: '>=6.9.0'}

  '@babel/highlight@7.18.6':
    resolution: {integrity: sha512-u7stbOuYjaPezCuLj29hNW1v64M2Md2qupEKP1fHc7WdOA3DgLh37suiSrZYY7haUB7iBeQZ9P1uiRF359do3g==}
    engines: {node: '>=6.9.0'}

  '@csstools/css-parser-algorithms@2.1.1':
    resolution: {integrity: sha512-viRnRh02AgO4mwIQb2xQNJju0i+Fh9roNgmbR5xEuG7J3TGgxjnE95HnBLgsFJOJOksvcfxOUCgODcft6Y07cA==}
    engines: {node: ^14 || ^16 || >=18}
    peerDependencies:
      '@csstools/css-tokenizer': ^2.1.1

  '@csstools/css-tokenizer@2.1.1':
    resolution: {integrity: sha512-GbrTj2Z8MCTUv+52GE0RbFGM527xuXZ0Xa5g0Z+YN573uveS4G0qi6WNOMyz3yrFM/jaILTTwJ0+umx81EzqfA==}
    engines: {node: ^14 || ^16 || >=18}

  '@csstools/media-query-list-parser@2.0.4':
    resolution: {integrity: sha512-GyYot6jHgcSDZZ+tLSnrzkR7aJhF2ZW6d+CXH66mjy5WpAQhZD4HDke2OQ36SivGRWlZJpAz7TzbW6OKlEpxAA==}
    engines: {node: ^14 || ^16 || >=18}
    peerDependencies:
      '@csstools/css-parser-algorithms': ^2.1.1
      '@csstools/css-tokenizer': ^2.1.1

  '@csstools/selector-specificity@2.2.0':
    resolution: {integrity: sha512-+OJ9konv95ClSTOJCmMZqpd5+YGsB2S+x6w3E1oaM8UuR5j8nTNHYSz8c9BEPGDOCMQYIEEGlVPj/VY64iTbGw==}
    engines: {node: ^14 || ^16 || >=18}
    peerDependencies:
      postcss-selector-parser: ^6.0.10

  '@electron/asar@3.2.10':
    resolution: {integrity: sha512-mvBSwIBUeiRscrCeJE1LwctAriBj65eUDm0Pc11iE5gRwzkmsdbS7FnZ1XUWjpSeQWL1L5g12Fc/SchPM9DUOw==}
    engines: {node: '>=10.12.0'}
    hasBin: true

  '@esbuild-kit/cjs-loader@2.4.2':
    resolution: {integrity: sha512-BDXFbYOJzT/NBEtp71cvsrGPwGAMGRB/349rwKuoxNSiKjPraNNnlK6MIIabViCjqZugu6j+xeMDlEkWdHHJSg==}

  '@esbuild-kit/core-utils@3.1.0':
    resolution: {integrity: sha512-Uuk8RpCg/7fdHSceR1M6XbSZFSuMrxcePFuGgyvsBn+u339dk5OeL4jv2EojwTN2st/unJGsVm4qHWjWNmJ/tw==}

  '@esbuild-kit/esm-loader@2.5.5':
    resolution: {integrity: sha512-Qwfvj/qoPbClxCRNuac1Du01r9gvNOT+pMYtJDapfB1eoGN1YlJ1BixLyL9WVENRx5RXgNLdfYdx/CuswlGhMw==}

  '@esbuild/android-arm64@0.17.18':
    resolution: {integrity: sha512-/iq0aK0eeHgSC3z55ucMAHO05OIqmQehiGay8eP5l/5l+iEr4EIbh4/MI8xD9qRFjqzgkc0JkX0LculNC9mXBw==}
    engines: {node: '>=12'}
    cpu: [arm64]
    os: [android]

  '@esbuild/android-arm@0.15.18':
    resolution: {integrity: sha512-5GT+kcs2WVGjVs7+boataCkO5Fg0y4kCjzkB5bAip7H4jfnOS3dA6KPiww9W1OEKTKeAcUVhdZGvgI65OXmUnw==}
    engines: {node: '>=12'}
    cpu: [arm]
    os: [android]

  '@esbuild/android-arm@0.17.18':
    resolution: {integrity: sha512-EmwL+vUBZJ7mhFCs5lA4ZimpUH3WMAoqvOIYhVQwdIgSpHC8ImHdsRyhHAVxpDYUSm0lWvd63z0XH1IlImS2Qw==}
    engines: {node: '>=12'}
    cpu: [arm]
    os: [android]

  '@esbuild/android-x64@0.17.18':
    resolution: {integrity: sha512-x+0efYNBF3NPW2Xc5bFOSFW7tTXdAcpfEg2nXmxegm4mJuVeS+i109m/7HMiOQ6M12aVGGFlqJX3RhNdYM2lWg==}
    engines: {node: '>=12'}
    cpu: [x64]
    os: [android]

  '@esbuild/darwin-arm64@0.17.18':
    resolution: {integrity: sha512-6tY+djEAdF48M1ONWnQb1C+6LiXrKjmqjzPNPWXhu/GzOHTHX2nh8Mo2ZAmBFg0kIodHhciEgUBtcYCAIjGbjQ==}
    engines: {node: '>=12'}
    cpu: [arm64]
    os: [darwin]

  '@esbuild/darwin-x64@0.17.18':
    resolution: {integrity: sha512-Qq84ykvLvya3dO49wVC9FFCNUfSrQJLbxhoQk/TE1r6MjHo3sFF2tlJCwMjhkBVq3/ahUisj7+EpRSz0/+8+9A==}
    engines: {node: '>=12'}
    cpu: [x64]
    os: [darwin]

  '@esbuild/freebsd-arm64@0.17.18':
    resolution: {integrity: sha512-fw/ZfxfAzuHfaQeMDhbzxp9mc+mHn1Y94VDHFHjGvt2Uxl10mT4CDavHm+/L9KG441t1QdABqkVYwakMUeyLRA==}
    engines: {node: '>=12'}
    cpu: [arm64]
    os: [freebsd]

  '@esbuild/freebsd-x64@0.17.18':
    resolution: {integrity: sha512-FQFbRtTaEi8ZBi/A6kxOC0V0E9B/97vPdYjY9NdawyLd4Qk5VD5g2pbWN2VR1c0xhzcJm74HWpObPszWC+qTew==}
    engines: {node: '>=12'}
    cpu: [x64]
    os: [freebsd]

  '@esbuild/linux-arm64@0.17.18':
    resolution: {integrity: sha512-R7pZvQZFOY2sxUG8P6A21eq6q+eBv7JPQYIybHVf1XkQYC+lT7nDBdC7wWKTrbvMXKRaGudp/dzZCwL/863mZQ==}
    engines: {node: '>=12'}
    cpu: [arm64]
    os: [linux]

  '@esbuild/linux-arm@0.17.18':
    resolution: {integrity: sha512-jW+UCM40LzHcouIaqv3e/oRs0JM76JfhHjCavPxMUti7VAPh8CaGSlS7cmyrdpzSk7A+8f0hiedHqr/LMnfijg==}
    engines: {node: '>=12'}
    cpu: [arm]
    os: [linux]

  '@esbuild/linux-ia32@0.17.18':
    resolution: {integrity: sha512-ygIMc3I7wxgXIxk6j3V00VlABIjq260i967Cp9BNAk5pOOpIXmd1RFQJQX9Io7KRsthDrQYrtcx7QCof4o3ZoQ==}
    engines: {node: '>=12'}
    cpu: [ia32]
    os: [linux]

  '@esbuild/linux-loong64@0.15.18':
    resolution: {integrity: sha512-L4jVKS82XVhw2nvzLg/19ClLWg0y27ulRwuP7lcyL6AbUWB5aPglXY3M21mauDQMDfRLs8cQmeT03r/+X3cZYQ==}
    engines: {node: '>=12'}
    cpu: [loong64]
    os: [linux]

  '@esbuild/linux-loong64@0.17.18':
    resolution: {integrity: sha512-bvPG+MyFs5ZlwYclCG1D744oHk1Pv7j8psF5TfYx7otCVmcJsEXgFEhQkbhNW8otDHL1a2KDINW20cfCgnzgMQ==}
    engines: {node: '>=12'}
    cpu: [loong64]
    os: [linux]

  '@esbuild/linux-mips64el@0.17.18':
    resolution: {integrity: sha512-oVqckATOAGuiUOa6wr8TXaVPSa+6IwVJrGidmNZS1cZVx0HqkTMkqFGD2HIx9H1RvOwFeWYdaYbdY6B89KUMxA==}
    engines: {node: '>=12'}
    cpu: [mips64el]
    os: [linux]

  '@esbuild/linux-ppc64@0.17.18':
    resolution: {integrity: sha512-3dLlQO+b/LnQNxgH4l9rqa2/IwRJVN9u/bK63FhOPB4xqiRqlQAU0qDU3JJuf0BmaH0yytTBdoSBHrb2jqc5qQ==}
    engines: {node: '>=12'}
    cpu: [ppc64]
    os: [linux]

  '@esbuild/linux-riscv64@0.17.18':
    resolution: {integrity: sha512-/x7leOyDPjZV3TcsdfrSI107zItVnsX1q2nho7hbbQoKnmoeUWjs+08rKKt4AUXju7+3aRZSsKrJtaRmsdL1xA==}
    engines: {node: '>=12'}
    cpu: [riscv64]
    os: [linux]

  '@esbuild/linux-s390x@0.17.18':
    resolution: {integrity: sha512-cX0I8Q9xQkL/6F5zWdYmVf5JSQt+ZfZD2bJudZrWD+4mnUvoZ3TDDXtDX2mUaq6upMFv9FlfIh4Gfun0tbGzuw==}
    engines: {node: '>=12'}
    cpu: [s390x]
    os: [linux]

  '@esbuild/linux-x64@0.17.18':
    resolution: {integrity: sha512-66RmRsPlYy4jFl0vG80GcNRdirx4nVWAzJmXkevgphP1qf4dsLQCpSKGM3DUQCojwU1hnepI63gNZdrr02wHUA==}
    engines: {node: '>=12'}
    cpu: [x64]
    os: [linux]

  '@esbuild/netbsd-x64@0.17.18':
    resolution: {integrity: sha512-95IRY7mI2yrkLlTLb1gpDxdC5WLC5mZDi+kA9dmM5XAGxCME0F8i4bYH4jZreaJ6lIZ0B8hTrweqG1fUyW7jbg==}
    engines: {node: '>=12'}
    cpu: [x64]
    os: [netbsd]

  '@esbuild/openbsd-x64@0.17.18':
    resolution: {integrity: sha512-WevVOgcng+8hSZ4Q3BKL3n1xTv5H6Nb53cBrtzzEjDbbnOmucEVcZeGCsCOi9bAOcDYEeBZbD2SJNBxlfP3qiA==}
    engines: {node: '>=12'}
    cpu: [x64]
    os: [openbsd]

  '@esbuild/sunos-x64@0.17.18':
    resolution: {integrity: sha512-Rzf4QfQagnwhQXVBS3BYUlxmEbcV7MY+BH5vfDZekU5eYpcffHSyjU8T0xucKVuOcdCsMo+Ur5wmgQJH2GfNrg==}
    engines: {node: '>=12'}
    cpu: [x64]
    os: [sunos]

  '@esbuild/win32-arm64@0.17.18':
    resolution: {integrity: sha512-Kb3Ko/KKaWhjeAm2YoT/cNZaHaD1Yk/pa3FTsmqo9uFh1D1Rfco7BBLIPdDOozrObj2sahslFuAQGvWbgWldAg==}
    engines: {node: '>=12'}
    cpu: [arm64]
    os: [win32]

  '@esbuild/win32-ia32@0.17.18':
    resolution: {integrity: sha512-0/xUMIdkVHwkvxfbd5+lfG7mHOf2FRrxNbPiKWg9C4fFrB8H0guClmaM3BFiRUYrznVoyxTIyC/Ou2B7QQSwmw==}
    engines: {node: '>=12'}
    cpu: [ia32]
    os: [win32]

  '@esbuild/win32-x64@0.17.18':
    resolution: {integrity: sha512-qU25Ma1I3NqTSHJUOKi9sAH1/Mzuvlke0ioMJRthLXKm7JiSKVwFghlGbDLOO2sARECGhja4xYfRAZNPAkooYg==}
    engines: {node: '>=12'}
    cpu: [x64]
    os: [win32]

  '@eslint-community/eslint-utils@4.4.0':
    resolution: {integrity: sha512-1/sA4dwrzBAyeUoQ6oxahHKmrZvsnLCg4RfxW3ZFGGmQkSNQPFNLV9CUEFQP1x9EYXHTo5p6xdhZM1Ne9p/AfA==}
    engines: {node: ^12.22.0 || ^14.17.0 || >=16.0.0}
    peerDependencies:
      eslint: ^6.0.0 || ^7.0.0 || >=8.0.0

  '@eslint-community/regexpp@4.5.1':
    resolution: {integrity: sha512-Z5ba73P98O1KUYCCJTUeVpja9RcGoMdncZ6T49FCUl2lN38JtCJ+3WgIDBv0AuY4WChU5PmtJmOCTlN6FZTFKQ==}
    engines: {node: ^12.0.0 || ^14.0.0 || >=16.0.0}

  '@eslint-community/regexpp@4.6.2':
    resolution: {integrity: sha512-pPTNuaAG3QMH+buKyBIGJs3g/S5y0caxw0ygM3YyE6yJFySwiGGSzA+mM3KJ8QQvzeLh3blwgSonkFjgQdxzMw==}
    engines: {node: ^12.0.0 || ^14.0.0 || >=16.0.0}

  '@eslint/eslintrc@2.1.1':
    resolution: {integrity: sha512-9t7ZA7NGGK8ckelF0PQCfcxIUzs1Md5rrO6U/c+FIQNanea5UZC0wqKXH4vHBccmu4ZJgZ2idtPeW7+Q2npOEA==}
    engines: {node: ^12.22.0 || ^14.17.0 || >=16.0.0}

  '@eslint/js@8.46.0':
    resolution: {integrity: sha512-a8TLtmPi8xzPkCbp/OGFUo5yhRkHM2Ko9kOWP4znJr0WAhWyThaw3PnwX4vOTWOAMsV2uRt32PPDcEz63esSaA==}
    engines: {node: ^12.22.0 || ^14.17.0 || >=16.0.0}

  '@humanwhocodes/config-array@0.11.10':
    resolution: {integrity: sha512-KVVjQmNUepDVGXNuoRRdmmEjruj0KfiGSbS8LVc12LMsWDQzRXJ0qdhN8L8uUigKpfEHRhlaQFY0ib1tnUbNeQ==}
    engines: {node: '>=10.10.0'}

  '@humanwhocodes/module-importer@1.0.1':
    resolution: {integrity: sha512-bxveV4V8v5Yb4ncFTT3rPSgZBOpCkjfK0y4oVVVJwIuDVBRMDXrPyXRL988i5ap9m9bnyEEjWfm5WkBmtffLfA==}
    engines: {node: '>=12.22'}

  '@humanwhocodes/object-schema@1.2.1':
    resolution: {integrity: sha512-ZnQMnLV4e7hDlUvw8H+U8ASL02SS2Gn6+9Ac3wGGLIe7+je2AeAOxPY+izIPJDfFDb7eDjev0Us8MO1iFRN8hA==}

  '@jridgewell/gen-mapping@0.3.5':
    resolution: {integrity: sha512-IzL8ZoEDIBRWEzlCcRhOaCupYyN5gdIK+Q6fbFdPDg6HqX6jpkItn7DFIpW9LQzXG6Df9sA7+OKnq0qlz/GaQg==}
    engines: {node: '>=6.0.0'}

  '@jridgewell/resolve-uri@3.1.2':
    resolution: {integrity: sha512-bRISgCIjP20/tbWSPWMEi54QVPRZExkuD9lJL+UIxUKtwVJA8wW1Trb1jMs1RFXo1CBTNZ/5hpC9QvmKWdopKw==}
    engines: {node: '>=6.0.0'}

  '@jridgewell/set-array@1.2.1':
    resolution: {integrity: sha512-R8gLRTZeyp03ymzP/6Lil/28tGeGEzhx1q2k703KGWRAI1VdvPIXdG70VJc2pAMw3NA6JKL5hhFu1sJX0Mnn/A==}
    engines: {node: '>=6.0.0'}

  '@jridgewell/source-map@0.3.6':
    resolution: {integrity: sha512-1ZJTZebgqllO79ue2bm3rIGud/bOe0pP5BjSRCRxxYkEZS8STV7zN84UBbiYu7jy+eCKSnVIUgoWWE/tt+shMQ==}

  '@jridgewell/sourcemap-codec@1.4.15':
    resolution: {integrity: sha512-eF2rxCRulEKXHTRiDrDy6erMYWqNw4LPdQ8UQA4huuxaQsVeRPFl2oM8oDGxMFhJUWZf9McpLtJasDDZb/Bpeg==}

  '@jridgewell/trace-mapping@0.3.25':
    resolution: {integrity: sha512-vNk6aEwybGtawWmy/PzwnGDOjCkLWSD2wqvjGGAgOAwCGWySYXfYoxt00IJkTF+8Lb57DwOb3Aa0o9CApepiYQ==}

  '@nodelib/fs.scandir@2.1.5':
    resolution: {integrity: sha512-vq24Bq3ym5HEQm2NKCr3yXDwjc7vTsEThRDnkp2DK9p1uqLR+DHurm/NOTo0KG7HYHU7eppKZj3MyqYuMBf62g==}
    engines: {node: '>= 8'}

  '@nodelib/fs.stat@2.0.5':
    resolution: {integrity: sha512-RkhPPp2zrqDAQA/2jNhnztcPAlv64XdhIp7a7454A5ovI7Bukxgt7MX7udwAu3zg1DcpPU0rz3VV1SeaqvY4+A==}
    engines: {node: '>= 8'}

  '@nodelib/fs.walk@1.2.8':
    resolution: {integrity: sha512-oGB+UxlgWcgQkgwo8GcEGwemoTFt3FIO9ababBmaGwXIoBKZ+GTy0pP185beGg7Llih/NSHSV2XAs1lnznocSg==}
    engines: {node: '>= 8'}

  '@puppeteer/browsers@0.5.0':
    resolution: {integrity: sha512-Uw6oB7VvmPRLE4iKsjuOh8zgDabhNX67dzo8U/BB0f9527qx+4eeUs+korU98OhG5C4ubg7ufBgVi63XYwS6TQ==}
    engines: {node: '>=14.1.0'}
    hasBin: true
    peerDependencies:
      typescript: '>= 4.7.4'
    peerDependenciesMeta:
      typescript:
        optional: true

  '@react-spring/animated@9.7.3':
    resolution: {integrity: sha512-5CWeNJt9pNgyvuSzQH+uy2pvTg8Y4/OisoscZIR8/ZNLIOI+CatFBhGZpDGTF/OzdNFsAoGk3wiUYTwoJ0YIvw==}
    peerDependencies:
      react: ^16.8.0 || ^17.0.0 || ^18.0.0

  '@react-spring/core@9.7.3':
    resolution: {integrity: sha512-IqFdPVf3ZOC1Cx7+M0cXf4odNLxDC+n7IN3MDcVCTIOSBfqEcBebSv+vlY5AhM0zw05PDbjKrNmBpzv/AqpjnQ==}
    peerDependencies:
      react: ^16.8.0 || ^17.0.0 || ^18.0.0

  '@react-spring/shared@9.7.3':
    resolution: {integrity: sha512-NEopD+9S5xYyQ0pGtioacLhL2luflh6HACSSDUZOwLHoxA5eku1UPuqcJqjwSD6luKjjLfiLOspxo43FUHKKSA==}
    peerDependencies:
      react: ^16.8.0 || ^17.0.0 || ^18.0.0

  '@react-spring/types@9.7.3':
    resolution: {integrity: sha512-Kpx/fQ/ZFX31OtlqVEFfgaD1ACzul4NksrvIgYfIFq9JpDHFwQkMVZ10tbo0FU/grje4rcL4EIrjekl3kYwgWw==}

  '@react-spring/web@9.7.3':
    resolution: {integrity: sha512-BXt6BpS9aJL/QdVqEIX9YoUy8CE6TJrU0mNCqSoxdXlIeNcEBWOfIyE6B14ENNsyQKS3wOWkiJfco0tCr/9tUg==}
    peerDependencies:
      react: ^16.8.0 || ^17.0.0 || ^18.0.0
      react-dom: ^16.8.0 || ^17.0.0 || ^18.0.0

  '@sapphi-red/web-noise-suppressor@0.3.3':
    resolution: {integrity: sha512-gAC33DCXYwNTI/k1PxOVHmbbzakUSMbb/DHpoV6rn4pKZtPI1dduULSmAAm/y1ipgIlArnk2JcnQzw4n2tCZHw==}

  '@types/chrome@0.0.246':
    resolution: {integrity: sha512-MxGxEomGxsJiL9xe/7ZwVgwdn8XVKWbPvxpVQl3nWOjrS0Ce63JsfzxUc4aU3GvRcUPYsfufHmJ17BFyKxeA4g==}

  '@types/diff@5.0.3':
    resolution: {integrity: sha512-amrLbRqTU9bXMCc6uX0sWpxsQzRIo9z6MJPkH1pkez/qOxuqSZVuryJAWoBRq94CeG8JxY+VK4Le9HtjQR5T9A==}

  '@types/filesystem@0.0.33':
    resolution: {integrity: sha512-2KedRPzwu2K528vFkoXnnWdsG0MtUwPjuA7pRy4vKxlxHEe8qUDZibYHXJKZZr2Cl/ELdCWYqyb/MKwsUuzBWw==}

  '@types/filewriter@0.0.30':
    resolution: {integrity: sha512-lB98tui0uxc7erbj0serZfJlHKLNJHwBltPnbmO1WRpL5T325GOHRiQfr2E29V2q+S1brDO63Fpdt6vb3bES9Q==}

  '@types/fs-extra@11.0.4':
    resolution: {integrity: sha512-yTbItCNreRooED33qjunPthRcSjERP1r4MqCZc7wv0u2sUkzTFp45tgUfS5+r7FrZPdmCCNflLhVSP/o+SemsQ==}

  '@types/har-format@1.2.13':
    resolution: {integrity: sha512-PwBsCBD3lDODn4xpje3Y1di0aDJp4Ww7aSfMRVw6ysnxD4I7Wmq2mBkSKaDtN403hqH5sp6c9xQUvFYY3+lkBg==}

  '@types/json-schema@7.0.11':
    resolution: {integrity: sha512-wOuvG1SN4Us4rez+tylwwwCV1psiNVOkJeM3AUWUNWg/jDQY2+HE/444y5gc+jBmRqASOm2Oeh5c1axHobwRKQ==}

  '@types/json5@0.0.29':
    resolution: {integrity: sha512-dRLjCWHYg4oaA77cxO64oO+7JwCwnIzkZPdrrC71jQmQtlhM556pwKo5bUzqvZndkVbeFLIIi+9TC40JNF5hNQ==}

  '@types/jsonfile@6.1.4':
    resolution: {integrity: sha512-D5qGUYwjvnNNextdU59/+fI+spnwtTFmyQP0h+PfIOSkNfpU6AOICUOkm4i0OnSk+NyjdPJrxCDro0sJsWlRpQ==}

  '@types/less@3.0.6':
    resolution: {integrity: sha512-PecSzorDGdabF57OBeQO/xFbAkYWo88g4Xvnsx7LRwqLC17I7OoKtA3bQB9uXkY6UkMWCOsA8HSVpaoitscdXw==}

  '@types/lodash@4.14.194':
    resolution: {integrity: sha512-r22s9tAS7imvBt2lyHC9B8AGwWnXaYb1tY09oyLkXDs4vArpYJzw09nj8MLx5VfciBPGIb+ZwG0ssYnEPJxn/g==}

  '@types/minimist@1.2.2':
    resolution: {integrity: sha512-jhuKLIRrhvCPLqwPcx6INqmKeiA5EWrsCOPhrlFSrbrmU4ZMPjj5Ul/oLCMDO98XRUIwVm78xICz4EPCektzeQ==}

  '@types/node-fetch@2.6.11':
    resolution: {integrity: sha512-24xFj9R5+rfQJLRyM56qh+wnVSYhyXC2tkoBndtY0U+vubqNsYXGjufB2nn8Q6gt0LrARwL6UBtMCSVCwl4B1g==}

  '@types/node@18.16.3':
    resolution: {integrity: sha512-OPs5WnnT1xkCBiuQrZA4+YAV4HEJejmHneyraIaxsbev5yCEr6KMwINNFP9wQeFIw8FWcoTqF3vQsa5CDaI+8Q==}

  '@types/normalize-package-data@2.4.1':
    resolution: {integrity: sha512-Gj7cI7z+98M282Tqmp2K5EIsoouUEzbBJhQQzDE3jSIRk6r9gsz0oUokqIUR4u1R3dMHo0pDHM7sNOHyhulypw==}

  '@types/prop-types@15.7.5':
    resolution: {integrity: sha512-JCB8C6SnDoQf0cNycqd/35A7MjcnK+ZTqE7judS6o7utxUCg6imJg3QK2qzHKszlTjcj2cn+NwMB2i96ubpj7w==}

  '@types/react-dom@18.2.1':
    resolution: {integrity: sha512-8QZEV9+Kwy7tXFmjJrp3XUKQSs9LTnE0KnoUb0YCguWBiNW0Yfb2iBMYZ08WPg35IR6P3Z0s00B15SwZnO26+w==}

  '@types/react@17.0.2':
    resolution: {integrity: sha512-Xt40xQsrkdvjn1EyWe1Bc0dJLcil/9x2vAuW7ya+PuQip4UYUaXyhzWmAbwRsdMgwOFHpfp7/FFZebDU6Y8VHA==}

  '@types/react@18.2.0':
    resolution: {integrity: sha512-0FLj93y5USLHdnhIhABk83rm8XEGA7kH3cr+YUlvxoUGp1xNt/DINUMvqPxLyOQMzLmZe8i4RTHbvb8MC7NmrA==}

  '@types/scheduler@0.16.3':
    resolution: {integrity: sha512-5cJ8CB4yAx7BH1oMvdU0Jh9lrEXyPkar6F9G/ERswkCuvP4KQZfZkSjcMbAICCpQTN4OuZn8tz0HiKv9TGZgrQ==}

  '@types/semver@7.3.13':
    resolution: {integrity: sha512-21cFJr9z3g5dW8B0CVI9g2O9beqaThGQ6ZFBqHfwhzLDKUxaqTIy3vnfah/UPkfOiF2pLq+tGz+W8RyCskuslw==}

  '@types/stylus@0.48.42':
    resolution: {integrity: sha512-CPGlr5teL4sqdap+EOowMifLuNGeIoLwc0VQ7u/BPxo+ocqiNa5jeVt0H0IVBblEh6ZwX1sGpIQIFnSSr8NBQA==}

  '@types/tinycolor2@1.4.6':
    resolution: {integrity: sha512-iEN8J0BoMnsWBqjVbWH/c0G0Hh7O21lpR2/+PrvAVgWdzL7eexIFm4JN/Wn10PTcmNdtS6U67r499mlWMXOxNw==}

  '@types/yauzl@2.10.0':
    resolution: {integrity: sha512-Cn6WYCm0tXv8p6k+A8PvbDG763EDpBoTzHdA+Q/MF6H3sapGjCm9NzoaJncJS9tUKSuCoDs9XHxYYsQDgxR6kw==}

  '@types/yazl@2.4.2':
    resolution: {integrity: sha512-T+9JH8O2guEjXNxqmybzQ92mJUh2oCwDDMSSimZSe1P+pceZiFROZLYmcbqkzV5EUwz6VwcKXCO2S2yUpra6XQ==}

  '@typescript-eslint/eslint-plugin@5.59.1':
    resolution: {integrity: sha512-AVi0uazY5quFB9hlp2Xv+ogpfpk77xzsgsIEWyVS7uK/c7MZ5tw7ZPbapa0SbfkqE0fsAMkz5UwtgMLVk2BQAg==}
    engines: {node: ^12.22.0 || ^14.17.0 || >=16.0.0}
    peerDependencies:
      '@typescript-eslint/parser': ^5.0.0
      eslint: ^6.0.0 || ^7.0.0 || ^8.0.0
      typescript: '*'
    peerDependenciesMeta:
      typescript:
        optional: true

  '@typescript-eslint/parser@5.59.1':
    resolution: {integrity: sha512-nzjFAN8WEu6yPRDizIFyzAfgK7nybPodMNFGNH0M9tei2gYnYszRDqVA0xlnRjkl7Hkx2vYrEdb6fP2a21cG1g==}
    engines: {node: ^12.22.0 || ^14.17.0 || >=16.0.0}
    peerDependencies:
      eslint: ^6.0.0 || ^7.0.0 || ^8.0.0
      typescript: '*'
    peerDependenciesMeta:
      typescript:
        optional: true

  '@typescript-eslint/scope-manager@5.59.1':
    resolution: {integrity: sha512-mau0waO5frJctPuAzcxiNWqJR5Z8V0190FTSqRw1Q4Euop6+zTwHAf8YIXNwDOT29tyUDrQ65jSg9aTU/H0omA==}
    engines: {node: ^12.22.0 || ^14.17.0 || >=16.0.0}

  '@typescript-eslint/type-utils@5.59.1':
    resolution: {integrity: sha512-ZMWQ+Oh82jWqWzvM3xU+9y5U7MEMVv6GLioM3R5NJk6uvP47kZ7YvlgSHJ7ERD6bOY7Q4uxWm25c76HKEwIjZw==}
    engines: {node: ^12.22.0 || ^14.17.0 || >=16.0.0}
    peerDependencies:
      eslint: '*'
      typescript: '*'
    peerDependenciesMeta:
      typescript:
        optional: true

  '@typescript-eslint/types@5.59.1':
    resolution: {integrity: sha512-dg0ICB+RZwHlysIy/Dh1SP+gnXNzwd/KS0JprD3Lmgmdq+dJAJnUPe1gNG34p0U19HvRlGX733d/KqscrGC1Pg==}
    engines: {node: ^12.22.0 || ^14.17.0 || >=16.0.0}

  '@typescript-eslint/typescript-estree@5.59.1':
    resolution: {integrity: sha512-lYLBBOCsFltFy7XVqzX0Ju+Lh3WPIAWxYpmH/Q7ZoqzbscLiCW00LeYCdsUnnfnj29/s1WovXKh2gwCoinHNGA==}
    engines: {node: ^12.22.0 || ^14.17.0 || >=16.0.0}
    peerDependencies:
      typescript: '*'
    peerDependenciesMeta:
      typescript:
        optional: true

  '@typescript-eslint/utils@5.59.1':
    resolution: {integrity: sha512-MkTe7FE+K1/GxZkP5gRj3rCztg45bEhsd8HYjczBuYm+qFHP5vtZmjx3B0yUCDotceQ4sHgTyz60Ycl225njmA==}
    engines: {node: ^12.22.0 || ^14.17.0 || >=16.0.0}
    peerDependencies:
      eslint: ^6.0.0 || ^7.0.0 || ^8.0.0

  '@typescript-eslint/visitor-keys@5.59.1':
    resolution: {integrity: sha512-6waEYwBTCWryx0VJmP7JaM4FpipLsFl9CvYf2foAE8Qh/Y0s+bxWysciwOs0LTBED4JCaNxTZ5rGadB14M6dwA==}
    engines: {node: ^12.22.0 || ^14.17.0 || >=16.0.0}

  '@vap/core@0.0.12':
    resolution: {integrity: sha512-3csHpkE1zUSRTZwl7xIf2uXg1cD4IhhtUm0F6K/dWydc95R5Nj+krB4OTNATuqkewIv/ViCbwjPfkafAgvZQSg==}

  '@vap/shiki@0.10.5':
    resolution: {integrity: sha512-5BHVGvQT8qonbLSASon5aQFQ18OZU4FxSl9tLSj6oJ0sap3KdMbYcfGq25M9zFZR1g1dJN7fgjmZXBIS5omIdw==}

  abort-controller@3.0.0:
    resolution: {integrity: sha512-h8lQ8tacZYnR3vNQTgibj+tODHI5/+l06Au2Pcriv/Gmet0eaj4TwWH41sO9wnHDiQsEj19q0drzdWdeAHtweg==}
    engines: {node: '>=6.5'}

  acorn-jsx@5.3.2:
    resolution: {integrity: sha512-rq9s+JNhf0IChjtDXxllJ7g41oZk5SlXtp0LHwyA5cejwn7vKmKp4pPri6YEePv2PU65sAsegbXtIinmDFDXgQ==}
    peerDependencies:
      acorn: ^6.0.0 || ^7.0.0 || ^8.0.0

  acorn@8.10.0:
    resolution: {integrity: sha512-F0SAmZ8iUtS//m8DmCTA0jlh6TDKkHQyK6xc6V4KDTyZKA9dnvX9/3sRTVQrWm79glUAZbnmmNcdYwUIHWVybw==}
    engines: {node: '>=0.4.0'}
    hasBin: true

  agent-base@6.0.2:
    resolution: {integrity: sha512-RZNwNclF7+MS/8bDg70amg32dyeZGZxiDuQmZxKLAlQjr3jGyLx+4Kkk58UO7D2QdgFIQCovuSuZESne6RG6XQ==}
    engines: {node: '>= 6.0.0'}

  agentkeepalive@4.5.0:
    resolution: {integrity: sha512-5GG/5IbQQpC9FpkRGsSvZI5QYeSCzlJHdpBQntCsuTOxhKD8lqKhrleg2Yi7yvMIf82Ycmmqln9U8V9qwEiJew==}
    engines: {node: '>= 8.0.0'}

  ajv@6.12.6:
    resolution: {integrity: sha512-j3fVLgvTo527anyYyJOGTYJbG+vnnQYvE0m5mmkc1TK+nxAppkCLMIL0aZ4dblVCNoGShhm+kzE4ZUykBoMg4g==}

  ajv@8.12.0:
    resolution: {integrity: sha512-sRu1kpcO9yLtYxBKvqfTeh9KzZEwO3STyX1HT+4CaDzC6HpTGYhIhPIzj9XuKU7KYDwnaeh5hcOwjy1QuJzBPA==}

  ansi-regex@5.0.1:
    resolution: {integrity: sha512-quJQXlTSUGL2LH9SUXo8VwsY4soanhgo6LNSm84E1LBcE8s3O0wpdiRzyR9z/ZZJMlMWv37qOOb9pdJlMUEKFQ==}
    engines: {node: '>=8'}

  ansi-styles@3.2.1:
    resolution: {integrity: sha512-VT0ZI6kZRdTh8YyJw3SMbYm/u+NqfsAxEpWO0Pf9sq8/e94WxxOpPKx9FR1FlyCtOVDNOQ+8ntlqFxiRc+r5qA==}
    engines: {node: '>=4'}

  ansi-styles@4.3.0:
    resolution: {integrity: sha512-zbB9rCJAT1rbjiVDb2hqKFHNYLxgtk8NURxZ3IZwD3F6NtxbXZQCnnSi1Lkx+IDohdPlFp222wVALIheZJQSEg==}
    engines: {node: '>=8'}

  argparse@2.0.1:
    resolution: {integrity: sha512-8+9WqebbFzpX9OR+Wa6O29asIogeRMzcGtAINdpMHHyAg10f05aSFVBbcEqGf/PXw1EjAZ+q2/bEBg3DvurK3Q==}

  array-buffer-byte-length@1.0.1:
    resolution: {integrity: sha512-ahC5W1xgou+KTXix4sAO8Ki12Q+jf4i0+tmk3sC+zgcynshkHxzpXdImBehiUYKKKDwvfFiJl1tZt6ewscS1Mg==}
    engines: {node: '>= 0.4'}

  array-includes@3.1.8:
    resolution: {integrity: sha512-itaWrbYbqpGXkGhZPGUulwnhVf5Hpy1xiCFsGqyIGglbBxmG5vSjxQen3/WGOjPpNEv1RtBLKxbmVXm8HpJStQ==}
    engines: {node: '>= 0.4'}

  array-union@2.1.0:
    resolution: {integrity: sha512-HGyxoOTYUyCM6stUe6EJgnd4EoewAI7zMdfqO+kGjnlZmBDz/cR5pf8r/cR4Wq60sL/p0IkcjUEEPwS3GFrIyw==}
    engines: {node: '>=8'}

  array.prototype.findlastindex@1.2.5:
    resolution: {integrity: sha512-zfETvRFA8o7EiNn++N5f/kaCw221hrpGsDmcpndVupkPzEc1Wuf3VgC0qby1BbHs7f5DVYjgtEU2LLh5bqeGfQ==}
    engines: {node: '>= 0.4'}

  array.prototype.flat@1.3.2:
    resolution: {integrity: sha512-djYB+Zx2vLewY8RWlNCUdHjDXs2XOgm602S9E7P/UpHgfeHL00cRiIF+IN/G/aUJ7kGPb6yO/ErDI5V2s8iycA==}
    engines: {node: '>= 0.4'}

  array.prototype.flatmap@1.3.2:
    resolution: {integrity: sha512-Ewyx0c9PmpcsByhSW4r+9zDU7sGjFc86qf/kKtuSCRdhfbk0SNLLkaT5qvcHnRGgc5NP/ly/y+qkXkqONX54CQ==}
    engines: {node: '>= 0.4'}

  arraybuffer.prototype.slice@1.0.3:
    resolution: {integrity: sha512-bMxMKAjg13EBSVscxTaYA4mRc5t1UAXa2kXiGTNfZ079HIWXEkKmkgFrh/nJqamaLSrXO5H4WFFkPEaLJWbs3A==}
    engines: {node: '>= 0.4'}

  arrify@1.0.1:
    resolution: {integrity: sha512-3CYzex9M9FGQjCGMGyi6/31c8GJbgb0qGyrx5HWxPd0aCwh4cB2YjMb2Xf9UuoogrMrlO9cTqnB5rI5GHZTcUA==}
    engines: {node: '>=0.10.0'}

  astral-regex@2.0.0:
    resolution: {integrity: sha512-Z7tMw1ytTXt5jqMcOP+OQteU1VuNK9Y02uuJtKQ1Sv69jXQKKg5cibLwGJow8yzZP+eAc18EmLGPal0bp36rvQ==}
    engines: {node: '>=8'}

  async@1.5.2:
    resolution: {integrity: sha512-nSVgobk4rv61R9PUSDtYt7mPVB2olxNR5RWJcAsH676/ef11bUZwvu7+RGYrYauVdDPcO519v68wRhXQtxsV9w==}

  asynckit@0.4.0:
    resolution: {integrity: sha512-Oei9OH4tRh0YqU3GxhX79dM/mwVgvbZJaSNaRk+bshkj0S5cfHcgYakreBjrHwatXKbz+IoIdYLxrKim2MjW0Q==}

  available-typed-arrays@1.0.7:
    resolution: {integrity: sha512-wvUjBtSGN7+7SjNpq/9M2Tg350UZD3q62IFZLbRAR1bSMlCo1ZaeW+BJ+D090e4hIIZLBcTDWe4Mh4jvUDajzQ==}
    engines: {node: '>= 0.4'}

  axios@1.6.8:
    resolution: {integrity: sha512-v/ZHtJDU39mDpyBoFVkETcd/uNdxrWRrg3bKpOKzXFA6Bvqopts6ALSMU3y6ijYxbw2B+wPrIv46egTzJXCLGQ==}

  balanced-match@1.0.2:
    resolution: {integrity: sha512-3oSeUO0TMV67hN1AmbXsK4yaqU7tjiHlbxRDZOpH0KW9+CeX4bRAaX0Anxt0tx2MrpRpWwQaPwIlISEJhYU5Pw==}

  balanced-match@2.0.0:
    resolution: {integrity: sha512-1ugUSr8BHXRnK23KfuYS+gVMC3LB8QGH9W1iGtDPsNWoQbgtXSExkBu2aDR4epiGWZOjZsj6lDl/N/AqqTC3UA==}

  base64-js@1.5.1:
    resolution: {integrity: sha512-AKpaYlHn8t4SVbOHCy+b5+KKgvR4vrsD8vbvrbiQJps7fKDTkjkDry6ji0rUJjC0kzbNePLwzxq8iypo41qeWA==}

  bl@4.1.0:
    resolution: {integrity: sha512-1W07cM9gS6DcLperZfFSj+bWLtaPGSOHWhPiGzXmvVJbRLdG82sH/Kn8EtW1VqWVA54AKf2h5k5BbnIbwF3h6w==}

  brace-expansion@1.1.11:
    resolution: {integrity: sha512-iCuPHDFgrHX7H2vEI/5xpz07zSHB00TpugqhmYtVmMO6518mCuRMoOYFldEBl0g187ufozdaHgWKcYFb61qGiA==}

  braces@3.0.2:
    resolution: {integrity: sha512-b8um+L1RzM3WDSzvhm6gIz1yfTbBt6YTlcEKAvsmqCZZFw46z626lVj9j1yEPW33H5H+lBQpZMP1k8l+78Ha0A==}
    engines: {node: '>=8'}

  buffer-crc32@0.2.13:
    resolution: {integrity: sha512-VO9Ht/+p3SN7SKWqcrgEzjGbRSJYTx+Q1pTQC0wrWqHx0vpJraQ6GtHx8tvcg1rlK1byhU5gccxgOgj7B0TDkQ==}

  buffer-from@1.1.2:
    resolution: {integrity: sha512-E+XQCRwSbaaiChtv6k6Dwgc+bx+Bs6vuKJHHl5kox/BaKbhiXzqQOwK4cO22yElGp2OCmjwVhT3HmxgyPGnJfQ==}

  buffer@5.7.1:
    resolution: {integrity: sha512-EHcyIPBQ4BSGlvjB16k5KgAJ27CIsHY/2JBmCRReo48y9rQ3MaUzWX3KVlBa4U7MyX02HdVj0K7C3WaB3ju7FQ==}

  call-bind@1.0.7:
    resolution: {integrity: sha512-GHTSNSYICQ7scH7sZ+M2rFopRoLh8t2bLSW6BbgrtLsahOIB5iyAVJf9GjWK3cYTDaMj4XdBpM1cA6pIS0Kv2w==}
    engines: {node: '>= 0.4'}

  callsites@3.1.0:
    resolution: {integrity: sha512-P8BjAsXvZS+VIDUI11hHCQEv74YT67YUi5JJFNWIqL235sBmjX4+qx9Muvls5ivyNENctx46xQLQ3aTuE7ssaQ==}
    engines: {node: '>=6'}

  camel-case@4.1.2:
    resolution: {integrity: sha512-gxGWBrTT1JuMx6R+o5PTXMmUnhnVzLQ9SNutD4YqKtI6ap897t3tKECYla6gCWEkplXnlNybEkZg9GEGxKFCgw==}

  camelcase-keys@6.2.2:
    resolution: {integrity: sha512-YrwaA0vEKazPBkn0ipTiMpSajYDSe+KjQfrjhcBMxJt/znbvlHd8Pw/Vamaz5EB4Wfhs3SUR3Z9mwRu/P3s3Yg==}
    engines: {node: '>=8'}

  camelcase@5.3.1:
    resolution: {integrity: sha512-L28STB170nwWS63UjtlEOE3dldQApaJXZkOI1uMFfzf3rRuPegHaHesyee+YxQ+W6SvRDQV6UrdOdRiR153wJg==}
    engines: {node: '>=6'}

  chalk@2.4.2:
    resolution: {integrity: sha512-Mti+f9lpJNcwF4tWV8/OrTTtF1gZi+f8FqlyAdouralcFWFQWF2+NgCHShjkCb+IFBLq9buZwE1xckQU4peSuQ==}
    engines: {node: '>=4'}

  chalk@4.1.2:
    resolution: {integrity: sha512-oKnbhFyRIXpUuez8iBMmyEa4nbj4IOQyuhc/wy9kY7/WVPcwIO9VA668Pu8RkO7+0G76SLROeyw9CpQ061i4mA==}
    engines: {node: '>=10'}

  chownr@1.1.4:
    resolution: {integrity: sha512-jJ0bqzaylmJtVnNgzTeSOs8DPavpbYgEr/b0YL8/2GO3xJEhInFmhKMUnEJQjZumK7KXGFhUy89PrsJWlakBVg==}

  chromium-bidi@0.4.7:
    resolution: {integrity: sha512-6+mJuFXwTMU6I3vYLs6IL8A1DyQTPjCfIL971X0aMPVGRbGnNfl6i6Cl0NMbxi2bRYLGESt9T2ZIMRM5PAEcIQ==}
    peerDependencies:
      devtools-protocol: '*'

  clean-css@5.3.3:
    resolution: {integrity: sha512-D5J+kHaVb/wKSFcyyV75uCn8fiY4sV38XJoe4CUyGQ+mOU/fMVYUdH1hJC+CJQ5uY3EnW27SbJYS4X8BiLrAFg==}
    engines: {node: '>= 10.0'}

  cliui@8.0.1:
    resolution: {integrity: sha512-BSeNnyus75C4//NQ9gQt1/csTXyo/8Sb+afLAkzAptFuMsod9HFokGNudZpi/oQV73hnVK+sR+5PVRMd+Dr7YQ==}
    engines: {node: '>=12'}

  color-convert@1.9.3:
    resolution: {integrity: sha512-QfAUtd+vFdAtFQcC8CCyYt1fYWxSqAiK2cSD6zDB8N3cpsEBAvRxp9zOGg6G/SHHJYAT88/az/IuDGALsNVbGg==}

  color-convert@2.0.1:
    resolution: {integrity: sha512-RRECPsj7iu/xb5oKYcsFHSppFNnsj/52OVTRKb4zP5onXwVF3zVmmToNcOfGC+CRDpfK/U584fMg38ZHCaElKQ==}
    engines: {node: '>=7.0.0'}

  color-name@1.1.3:
    resolution: {integrity: sha512-72fSenhMw2HZMTVHeCA9KCmpEIbzWiQsjN+BHcBbS9vr1mtt+vJjPdksIBNUmKAW8TFUDPJK5SUU3QhE9NEXDw==}

  color-name@1.1.4:
    resolution: {integrity: sha512-dOy+3AuW3a2wNbZHIuMZpTcgjGuLU/uBL/ubcZF9OXbDo8ff4O8yVp5Bf0efS8uEoYo5q4Fx7dY9OgQGXgAsQA==}

  colord@2.9.3:
    resolution: {integrity: sha512-jeC1axXpnb0/2nn/Y1LPuLdgXBLH7aDcHu4KEKfqw3CUhX7ZpfBSlPKyqXE6btIgEzfWtrX3/tyBCaCvXvMkOw==}

  combined-stream@1.0.8:
    resolution: {integrity: sha512-FQN4MRfuJeHf7cBbBMJFXhKSDq+2kAArBlmRBvcvFE5BB1HZKXtSFASDhdlz9zOYwxh8lDdnvmMOe/+5cdoEdg==}
    engines: {node: '>= 0.8'}

  commander@10.0.1:
    resolution: {integrity: sha512-y4Mg2tXshplEbSGzx7amzPwKKOCGuoSRP/CjEdwwk0FOGlUbq6lKuoyDZTNZkmxHdJtp54hdfY/JUrdL7Xfdug==}
    engines: {node: '>=14'}

  commander@2.20.3:
    resolution: {integrity: sha512-GpVkmM8vF2vQUkj2LvZmD35JxeJOLCwJ9cUkugyk2nuhbv3+mJvpLYYt+0+USMxE+oj+ey/lJEnhZw75x/OMcQ==}

<<<<<<< HEAD
=======
  commander@5.1.0:
    resolution: {integrity: sha512-P0CysNDQ7rtVw4QIQtm+MRxV66vKFSvlsQvGYXZWR3qFU0jlMKHZZZgw8e+8DSah4UDKMqnknRDQz+xuQXQ/Zg==}
    engines: {node: '>= 6'}

  component-emitter@1.3.0:
    resolution: {integrity: sha512-Rd3se6QB+sO1TwqZjscQrurpEPIfO0/yYnSin6Q/rD3mOutHvUrCAhJub3r90uNb+SESBuE0QYoB90YdfatsRg==}

>>>>>>> 65e91cf2
  concat-map@0.0.1:
    resolution: {integrity: sha512-/Srv4dswyQNBfohGpz9o6Yb3Gz3SrUDqBH5rTuhGR7ahtlbYKnVxw2bCFMRljaA7EXHaXZ8wsHdodFvbkhKmqg==}

  cosmiconfig@8.1.3:
    resolution: {integrity: sha512-/UkO2JKI18b5jVMJUp0lvKFMpa/Gye+ZgZjKD+DGEN9y7NRcf/nK1A0sp67ONmKtnDCNMS44E6jrk0Yc3bDuUw==}
    engines: {node: '>=14'}

  cross-fetch@3.1.5:
    resolution: {integrity: sha512-lvb1SBsI0Z7GDwmuid+mU3kWVBwTVUbe7S0H52yaaAdQOXq2YktTCZdlAcNKFzE6QtRz0snpw9bNiPeOIkkQvw==}

  cross-spawn@7.0.3:
    resolution: {integrity: sha512-iRDPJKUPVEND7dHPO8rkbOnPpyDygcDFtWjpeWNCgy8WP2rXcxXL8TskReQl6OrB2G7+UJrags1q15Fudc7G6w==}
    engines: {node: '>= 8'}

  css-functions-list@3.1.0:
    resolution: {integrity: sha512-/9lCvYZaUbBGvYUgYGFJ4dcYiyqdhSjG7IPVluoV8A1ILjkF7ilmhp1OGUz8n+nmBcu0RNrQAzgD8B6FJbrt2w==}
    engines: {node: '>=12.22'}

  css-tree@2.3.1:
    resolution: {integrity: sha512-6Fv1DV/TYw//QF5IzQdqsNDjx/wc8TrMBZsqjL9eW01tWb7R7k/mq+/VXfJCl7SoD5emsJop9cOByJZfs8hYIw==}
    engines: {node: ^10 || ^12.20.0 || ^14.13.0 || >=15.0.0}

  cssesc@3.0.0:
    resolution: {integrity: sha512-/Tb/JcjK111nNScGob5MNtsntNM1aCNUDipB/TkwZFhyDrrE47SOx/18wF2bbjgc3ZzCSKW1T5nt5EbFoAz/Vg==}
    engines: {node: '>=4'}
    hasBin: true

  csstype@3.1.2:
    resolution: {integrity: sha512-I7K1Uu0MBPzaFKg4nI5Q7Vs2t+3gWWW648spaF+Rg7pI9ds18Ugn+lvg4SHczUdKlHI5LWBXyqfS8+DufyBsgQ==}

  data-view-buffer@1.0.1:
    resolution: {integrity: sha512-0lht7OugA5x3iJLOWFhWK/5ehONdprk0ISXqVFn/NFrDu+cuc8iADFrGQz5BnRK7LLU3JmkbXSxaqX+/mXYtUA==}
    engines: {node: '>= 0.4'}

  data-view-byte-length@1.0.1:
    resolution: {integrity: sha512-4J7wRJD3ABAzr8wP+OcIcqq2dlUKp4DVflx++hs5h5ZKydWMI6/D/fAot+yh6g2tHh8fLFTvNOaVN357NvSrOQ==}
    engines: {node: '>= 0.4'}

  data-view-byte-offset@1.0.0:
    resolution: {integrity: sha512-t/Ygsytq+R995EJ5PZlD4Cu56sWa8InXySaViRzw9apusqsOO2bQP+SbYzAhR0pFKoB+43lYy8rWban9JSuXnA==}
    engines: {node: '>= 0.4'}

  debug@3.2.7:
    resolution: {integrity: sha512-CFjzYYAi4ThfiQvizrFQevTTXHtnCqWfe7x1AhgEscTz6ZbLbfoLRLPugTQyBth6f8ZERVUSyWHFD/7Wu4t1XQ==}
    peerDependencies:
      supports-color: '*'
    peerDependenciesMeta:
      supports-color:
        optional: true

  debug@4.3.4:
    resolution: {integrity: sha512-PRWFHuSU3eDtQJPvnNY7Jcket1j0t5OuOsFzPPzsekD52Zl8qUfFIPEiswXqIvHWGVHOgX+7G/vCNNhehwxfkQ==}
    engines: {node: '>=6.0'}
    peerDependencies:
      supports-color: '*'
    peerDependenciesMeta:
      supports-color:
        optional: true

  decamelize-keys@1.1.1:
    resolution: {integrity: sha512-WiPxgEirIV0/eIOMcnFBA3/IJZAZqKnwAwWyvvdi4lsr1WCN22nhdf/3db3DoZcUjTV2SqfzIwNyp6y2xs3nmg==}
    engines: {node: '>=0.10.0'}

  decamelize@1.2.0:
    resolution: {integrity: sha512-z2S+W9X73hAUUki+N+9Za2lBlun89zigOyGrsax+KUQ6wKW4ZoWpEYBkGhQjwAjjDCkWxhY0VKEhk8wzY7F5cA==}
    engines: {node: '>=0.10.0'}

  deep-is@0.1.4:
    resolution: {integrity: sha512-oIPzksmTg4/MriiaYGO+okXDT7ztn/w3Eptv/+gSIdMdKsJo0u4CfYNFJPy+4SKMuCqGw2wxnA+URMg3t8a/bQ==}

  define-data-property@1.1.4:
    resolution: {integrity: sha512-rBMvIzlpA8v6E+SJZoo++HAYqsLrkg7MSfIinMPFhmkorw7X+dOXVJQs+QT69zGkzMyfDnIMN2Wid1+NbL3T+A==}
    engines: {node: '>= 0.4'}

  define-properties@1.2.1:
    resolution: {integrity: sha512-8QmQKqEASLd5nx0U1B1okLElbUuuttJ/AnYmRXbbbGDWh6uS208EjD4Xqq/I9wK7u0v6O08XhTWnt5XtEbR6Dg==}
    engines: {node: '>= 0.4'}

  delayed-stream@1.0.0:
    resolution: {integrity: sha512-ZySD7Nf91aLB0RxL4KGrKHBXl7Eds1DAmEdcoVawXnLD7SDhpNgtuII2aAkg7a7QS41jxPSZ17p4VdGnMHk3MQ==}
    engines: {node: '>=0.4.0'}

  devtools-protocol@0.0.1107588:
    resolution: {integrity: sha512-yIR+pG9x65Xko7bErCUSQaDLrO/P1p3JUzEk7JCU4DowPcGHkTGUGQapcfcLc4qj0UaALwZ+cr0riFgiqpixcg==}

  diff@5.1.0:
    resolution: {integrity: sha512-D+mk+qE8VC/PAUrlAU34N+VfXev0ghe5ywmpqrawphmVZc1bEfn56uo9qpyGp1p4xpzOHkSW4ztBd6L7Xx4ACw==}
    engines: {node: '>=0.3.1'}

  dir-glob@3.0.1:
    resolution: {integrity: sha512-WkrWp9GR4KXfKGYzOLmTuGVi1UWFfws377n9cc55/tb6DuqyF6pcQ5AbiHEshaDpY9v6oaSr2XCDidGmMwdzIA==}
    engines: {node: '>=8'}

  discord-types@1.3.26:
    resolution: {integrity: sha512-ToG51AOCH+JTQf7b+8vuYQe5Iqwz7nZ7StpECAZ/VZcI1ZhQk13pvt9KkRTfRv1xNvwJ2qib4e3+RifQlo8VPQ==}

  doctrine@2.1.0:
    resolution: {integrity: sha512-35mSku4ZXK0vfCuHEDAwt55dg2jNajHZ1odvF+8SSr82EsZY4QmXfuWso8oEd8zRhVObSN18aM0CjSdoBX7zIw==}
    engines: {node: '>=0.10.0'}

  doctrine@3.0.0:
    resolution: {integrity: sha512-yS+Q5i3hBf7GBkd4KG8a7eBNNWNGLTaEwwYWUijIYM7zrlYDM0BFXHjjPWlWZ1Rg7UaddZeIDmi9jF3HmqiQ2w==}
    engines: {node: '>=6.0.0'}

  dot-case@3.0.4:
    resolution: {integrity: sha512-Kv5nKlh6yRrdrGvxeJ2e5y2eRUpkUosIW4A2AS38zwSz27zu7ufDwQPi5Jhs3XAlGNetl3bmnGhQsMtkKJnj3w==}

  emoji-regex@8.0.0:
    resolution: {integrity: sha512-MSjYzcWNOA0ewAHpz0MxpYFvwg6yjy1NG3xteoqz644VCo/RPgnr1/GGt+ic3iJTzQ8Eu3TdM14SawnVUmGE6A==}

  end-of-stream@1.4.4:
    resolution: {integrity: sha512-+uw1inIHVPQoaVuHzRyXd21icM+cnt4CzD5rW+NC1wjOUSTOs+Te7FOv7AhN7vS9x/oIyhLP5PR1H+phQAHu5Q==}

  entities@4.5.0:
    resolution: {integrity: sha512-V0hjH4dGPh9Ao5p0MoRY6BVqtwCjhz6vI5LT8AJ55H+4g9/4vbHx1I54fS0XuclLhDHArPQCiMjDxjaL8fPxhw==}
    engines: {node: '>=0.12'}

  error-ex@1.3.2:
    resolution: {integrity: sha512-7dFHNmqeFSEt2ZBsCriorKnn3Z2pj+fd9kmI6QoWw4//DL+icEBfc0U7qJCisqrTsKTjw4fNFy2pW9OqStD84g==}

  es-abstract@1.23.3:
    resolution: {integrity: sha512-e+HfNH61Bj1X9/jLc5v1owaLYuHdeHHSQlkhCBiTK8rBvKaULl/beGMxwrMXjpYrv4pz22BlY570vVePA2ho4A==}
    engines: {node: '>= 0.4'}

  es-define-property@1.0.0:
    resolution: {integrity: sha512-jxayLKShrEqqzJ0eumQbVhTYQM27CfT1T35+gCgDFoL82JLsXqTJ76zv6A0YLOgEnLUMvLzsDsGIrl8NFpT2gQ==}
    engines: {node: '>= 0.4'}

  es-errors@1.3.0:
    resolution: {integrity: sha512-Zf5H2Kxt2xjTvbJvP2ZWLEICxA6j+hAmMzIlypy4xcBg1vKVnx89Wy0GbS+kf5cwCVFFzdCFh2XSCFNULS6csw==}
    engines: {node: '>= 0.4'}

  es-object-atoms@1.0.0:
    resolution: {integrity: sha512-MZ4iQ6JwHOBQjahnjwaC1ZtIBH+2ohjamzAO3oaHcXYup7qxjF2fixyH+Q71voWHeOkI2q/TnJao/KfXYIZWbw==}
    engines: {node: '>= 0.4'}

  es-set-tostringtag@2.0.3:
    resolution: {integrity: sha512-3T8uNMC3OQTHkFUsFq8r/BwAXLHvU/9O9mE0fBc/MY5iq/8H7ncvO947LmYA6ldWw9Uh8Yhf25zu6n7nML5QWQ==}
    engines: {node: '>= 0.4'}

  es-shim-unscopables@1.0.2:
    resolution: {integrity: sha512-J3yBRXCzDu4ULnQwxyToo/OjdMx6akgVC7K6few0a7F/0wLtmKKN7I73AH5T2836UuXRqN7Qg+IIUw/+YJksRw==}

  es-to-primitive@1.2.1:
    resolution: {integrity: sha512-QCOllgZJtaUo9miYBcLChTUaHNjJF3PYs1VidD7AwiEj1kYxKeQTctLAezAOH5ZKRH0g2IgPn6KwB4IT8iRpvA==}
    engines: {node: '>= 0.4'}

  esbuild-android-64@0.15.18:
    resolution: {integrity: sha512-wnpt3OXRhcjfIDSZu9bnzT4/TNTDsOUvip0foZOUBG7QbSt//w3QV4FInVJxNhKc/ErhUxc5z4QjHtMi7/TbgA==}
    engines: {node: '>=12'}
    cpu: [x64]
    os: [android]

  esbuild-android-arm64@0.15.18:
    resolution: {integrity: sha512-G4xu89B8FCzav9XU8EjsXacCKSG2FT7wW9J6hOc18soEHJdtWu03L3TQDGf0geNxfLTtxENKBzMSq9LlbjS8OQ==}
    engines: {node: '>=12'}
    cpu: [arm64]
    os: [android]

  esbuild-darwin-64@0.15.18:
    resolution: {integrity: sha512-2WAvs95uPnVJPuYKP0Eqx+Dl/jaYseZEUUT1sjg97TJa4oBtbAKnPnl3b5M9l51/nbx7+QAEtuummJZW0sBEmg==}
    engines: {node: '>=12'}
    cpu: [x64]
    os: [darwin]

  esbuild-darwin-arm64@0.15.18:
    resolution: {integrity: sha512-tKPSxcTJ5OmNb1btVikATJ8NftlyNlc8BVNtyT/UAr62JFOhwHlnoPrhYWz09akBLHI9nElFVfWSTSRsrZiDUA==}
    engines: {node: '>=12'}
    cpu: [arm64]
    os: [darwin]

  esbuild-freebsd-64@0.15.18:
    resolution: {integrity: sha512-TT3uBUxkteAjR1QbsmvSsjpKjOX6UkCstr8nMr+q7zi3NuZ1oIpa8U41Y8I8dJH2fJgdC3Dj3CXO5biLQpfdZA==}
    engines: {node: '>=12'}
    cpu: [x64]
    os: [freebsd]

  esbuild-freebsd-arm64@0.15.18:
    resolution: {integrity: sha512-R/oVr+X3Tkh+S0+tL41wRMbdWtpWB8hEAMsOXDumSSa6qJR89U0S/PpLXrGF7Wk/JykfpWNokERUpCeHDl47wA==}
    engines: {node: '>=12'}
    cpu: [arm64]
    os: [freebsd]

  esbuild-linux-32@0.15.18:
    resolution: {integrity: sha512-lphF3HiCSYtaa9p1DtXndiQEeQDKPl9eN/XNoBf2amEghugNuqXNZA/ZovthNE2aa4EN43WroO0B85xVSjYkbg==}
    engines: {node: '>=12'}
    cpu: [ia32]
    os: [linux]

  esbuild-linux-64@0.15.18:
    resolution: {integrity: sha512-hNSeP97IviD7oxLKFuii5sDPJ+QHeiFTFLoLm7NZQligur8poNOWGIgpQ7Qf8Balb69hptMZzyOBIPtY09GZYw==}
    engines: {node: '>=12'}
    cpu: [x64]
    os: [linux]

  esbuild-linux-arm64@0.15.18:
    resolution: {integrity: sha512-54qr8kg/6ilcxd+0V3h9rjT4qmjc0CccMVWrjOEM/pEcUzt8X62HfBSeZfT2ECpM7104mk4yfQXkosY8Quptug==}
    engines: {node: '>=12'}
    cpu: [arm64]
    os: [linux]

  esbuild-linux-arm@0.15.18:
    resolution: {integrity: sha512-UH779gstRblS4aoS2qpMl3wjg7U0j+ygu3GjIeTonCcN79ZvpPee12Qun3vcdxX+37O5LFxz39XeW2I9bybMVA==}
    engines: {node: '>=12'}
    cpu: [arm]
    os: [linux]

  esbuild-linux-mips64le@0.15.18:
    resolution: {integrity: sha512-Mk6Ppwzzz3YbMl/ZZL2P0q1tnYqh/trYZ1VfNP47C31yT0K8t9s7Z077QrDA/guU60tGNp2GOwCQnp+DYv7bxQ==}
    engines: {node: '>=12'}
    cpu: [mips64el]
    os: [linux]

  esbuild-linux-ppc64le@0.15.18:
    resolution: {integrity: sha512-b0XkN4pL9WUulPTa/VKHx2wLCgvIAbgwABGnKMY19WhKZPT+8BxhZdqz6EgkqCLld7X5qiCY2F/bfpUUlnFZ9w==}
    engines: {node: '>=12'}
    cpu: [ppc64]
    os: [linux]

  esbuild-linux-riscv64@0.15.18:
    resolution: {integrity: sha512-ba2COaoF5wL6VLZWn04k+ACZjZ6NYniMSQStodFKH/Pu6RxzQqzsmjR1t9QC89VYJxBeyVPTaHuBMCejl3O/xg==}
    engines: {node: '>=12'}
    cpu: [riscv64]
    os: [linux]

  esbuild-linux-s390x@0.15.18:
    resolution: {integrity: sha512-VbpGuXEl5FCs1wDVp93O8UIzl3ZrglgnSQ+Hu79g7hZu6te6/YHgVJxCM2SqfIila0J3k0csfnf8VD2W7u2kzQ==}
    engines: {node: '>=12'}
    cpu: [s390x]
    os: [linux]

  esbuild-netbsd-64@0.15.18:
    resolution: {integrity: sha512-98ukeCdvdX7wr1vUYQzKo4kQ0N2p27H7I11maINv73fVEXt2kyh4K4m9f35U1K43Xc2QGXlzAw0K9yoU7JUjOg==}
    engines: {node: '>=12'}
    cpu: [x64]
    os: [netbsd]

  esbuild-openbsd-64@0.15.18:
    resolution: {integrity: sha512-yK5NCcH31Uae076AyQAXeJzt/vxIo9+omZRKj1pauhk3ITuADzuOx5N2fdHrAKPxN+zH3w96uFKlY7yIn490xQ==}
    engines: {node: '>=12'}
    cpu: [x64]
    os: [openbsd]

  esbuild-sunos-64@0.15.18:
    resolution: {integrity: sha512-On22LLFlBeLNj/YF3FT+cXcyKPEI263nflYlAhz5crxtp3yRG1Ugfr7ITyxmCmjm4vbN/dGrb/B7w7U8yJR9yw==}
    engines: {node: '>=12'}
    cpu: [x64]
    os: [sunos]

  esbuild-windows-32@0.15.18:
    resolution: {integrity: sha512-o+eyLu2MjVny/nt+E0uPnBxYuJHBvho8vWsC2lV61A7wwTWC3jkN2w36jtA+yv1UgYkHRihPuQsL23hsCYGcOQ==}
    engines: {node: '>=12'}
    cpu: [ia32]
    os: [win32]

  esbuild-windows-64@0.15.18:
    resolution: {integrity: sha512-qinug1iTTaIIrCorAUjR0fcBk24fjzEedFYhhispP8Oc7SFvs+XeW3YpAKiKp8dRpizl4YYAhxMjlftAMJiaUw==}
    engines: {node: '>=12'}
    cpu: [x64]
    os: [win32]

  esbuild-windows-arm64@0.15.18:
    resolution: {integrity: sha512-q9bsYzegpZcLziq0zgUi5KqGVtfhjxGbnksaBFYmWLxeV/S1fK4OLdq2DFYnXcLMjlZw2L0jLsk1eGoB522WXQ==}
    engines: {node: '>=12'}
    cpu: [arm64]
    os: [win32]

  esbuild@0.15.18:
    resolution: {integrity: sha512-x/R72SmW3sSFRm5zrrIjAhCeQSAWoni3CmHEqfQrZIQTM3lVCdehdwuIqaOtfC2slvpdlLa62GYoN8SxT23m6Q==}
    engines: {node: '>=12'}
    hasBin: true

  esbuild@0.17.18:
    resolution: {integrity: sha512-z1lix43jBs6UKjcZVKOw2xx69ffE2aG0PygLL5qJ9OS/gy0Ewd1gW/PUQIOIQGXBHWNywSc0floSKoMFF8aK2w==}
    engines: {node: '>=12'}
    hasBin: true

  escalade@3.1.1:
    resolution: {integrity: sha512-k0er2gUkLf8O0zKJiAhmkTnJlTvINGv7ygDNPbeIsX/TJjGJZHuh9B2UxbsaEkmlEo9MfhrSzmhIlhRlI2GXnw==}
    engines: {node: '>=6'}

  escape-string-regexp@1.0.5:
    resolution: {integrity: sha512-vbRorB5FUQWvla16U8R/qgaFIya2qGzwDrNmCZuYKrbdSUMG6I1ZCGQRefkRVhuOkIGVne7BQ35DSfo1qvJqFg==}
    engines: {node: '>=0.8.0'}

  escape-string-regexp@4.0.0:
    resolution: {integrity: sha512-TtpcNJ3XAzx3Gq8sWRzJaVajRs0uVxA2YAkdb1jm2YkPz4G6egUFAyA3n5vtEIZefPk5Wa4UXbKuS5fKkJWdgA==}
    engines: {node: '>=10'}

  eslint-import-resolver-alias@1.1.2:
    resolution: {integrity: sha512-WdviM1Eu834zsfjHtcGHtGfcu+F30Od3V7I9Fi57uhBEwPkjDcii7/yW8jAT+gOhn4P/vOxxNAXbFAKsrrc15w==}
    engines: {node: '>= 4'}
    peerDependencies:
      eslint-plugin-import: '>=1.4.0'

  eslint-import-resolver-node@0.3.9:
    resolution: {integrity: sha512-WFj2isz22JahUv+B788TlO3N6zL3nNJGU8CcZbPZvVEkBPaJdCV4vy5wyghty5ROFbCRnm132v8BScu5/1BQ8g==}

  eslint-module-utils@2.8.1:
    resolution: {integrity: sha512-rXDXR3h7cs7dy9RNpUlQf80nX31XWJEyGq1tRMo+6GsO5VmTe4UTwtmonAD4ZkAsrfMVDA2wlGJ3790Ys+D49Q==}
    engines: {node: '>=4'}
    peerDependencies:
      '@typescript-eslint/parser': '*'
      eslint: '*'
      eslint-import-resolver-node: '*'
      eslint-import-resolver-typescript: '*'
      eslint-import-resolver-webpack: '*'
    peerDependenciesMeta:
      '@typescript-eslint/parser':
        optional: true
      eslint:
        optional: true
      eslint-import-resolver-node:
        optional: true
      eslint-import-resolver-typescript:
        optional: true
      eslint-import-resolver-webpack:
        optional: true

  eslint-plugin-import@2.29.1:
    resolution: {integrity: sha512-BbPC0cuExzhiMo4Ff1BTVwHpjjv28C5R+btTOGaCRC7UEz801up0JadwkeSk5Ued6TG34uaczuVuH6qyy5YUxw==}
    engines: {node: '>=4'}
    peerDependencies:
      '@typescript-eslint/parser': '*'
      eslint: ^2 || ^3 || ^4 || ^5 || ^6 || ^7.2.0 || ^8
    peerDependenciesMeta:
      '@typescript-eslint/parser':
        optional: true

  eslint-plugin-simple-header@1.0.2:
    resolution: {integrity: sha512-K1EJ/ueBIjPRA8qR44Ymo+GDmPYYmfoODtainGxVr7PSbX6QiaY+pTuGCrOhO+AtVsYJs8GLSVdGUTXyAxAtOA==}

  eslint-plugin-simple-import-sort@10.0.0:
    resolution: {integrity: sha512-AeTvO9UCMSNzIHRkg8S6c3RPy5YEwKWSQPx3DYghLedo2ZQxowPFLGDN1AZ2evfg6r6mjBSZSLxLFsWSu3acsw==}
    peerDependencies:
      eslint: '>=5.0.0'

  eslint-plugin-unused-imports@2.0.0:
    resolution: {integrity: sha512-3APeS/tQlTrFa167ThtP0Zm0vctjr4M44HMpeg1P4bK6wItarumq0Ma82xorMKdFsWpphQBlRPzw/pxiVELX1A==}
    engines: {node: ^12.22.0 || ^14.17.0 || >=16.0.0}
    peerDependencies:
      '@typescript-eslint/eslint-plugin': ^5.0.0
      eslint: ^8.0.0
    peerDependenciesMeta:
      '@typescript-eslint/eslint-plugin':
        optional: true

  eslint-rule-composer@0.3.0:
    resolution: {integrity: sha512-bt+Sh8CtDmn2OajxvNO+BX7Wn4CIWMpTRm3MaiKPCQcnnlm0CS2mhui6QaoeQugs+3Kj2ESKEEGJUdVafwhiCg==}
    engines: {node: '>=4.0.0'}

  eslint-scope@5.1.1:
    resolution: {integrity: sha512-2NxwbF/hZ0KpepYN0cNbo+FN6XoK7GaHlQhgx/hIZl6Va0bF45RQOOwhLIy8lQDbuCiadSLCBnH2CFYquit5bw==}
    engines: {node: '>=8.0.0'}

  eslint-scope@7.2.2:
    resolution: {integrity: sha512-dOt21O7lTMhDM+X9mB4GX+DZrZtCUJPL/wlcTqxyrx5IvO0IYtILdtrQGQp+8n5S0gwSVmOf9NQrjMOgfQZlIg==}
    engines: {node: ^12.22.0 || ^14.17.0 || >=16.0.0}

  eslint-visitor-keys@3.4.0:
    resolution: {integrity: sha512-HPpKPUBQcAsZOsHAFwTtIKcYlCje62XB7SEAcxjtmW6TD1WVpkS6i6/hOVtTZIl4zGj/mBqpFVGvaDneik+VoQ==}
    engines: {node: ^12.22.0 || ^14.17.0 || >=16.0.0}

  eslint-visitor-keys@3.4.2:
    resolution: {integrity: sha512-8drBzUEyZ2llkpCA67iYrgEssKDUu68V8ChqqOfFupIaG/LCVPUT+CoGJpT77zJprs4T/W7p07LP7zAIMuweVw==}
    engines: {node: ^12.22.0 || ^14.17.0 || >=16.0.0}

  eslint@8.46.0:
    resolution: {integrity: sha512-cIO74PvbW0qU8e0mIvk5IV3ToWdCq5FYG6gWPHHkx6gNdjlbAYvtfHmlCMXxjcoVaIdwy/IAt3+mDkZkfvb2Dg==}
    engines: {node: ^12.22.0 || ^14.17.0 || >=16.0.0}
    hasBin: true

  espree@9.6.1:
    resolution: {integrity: sha512-oruZaFkjorTpF32kDSI5/75ViwGeZginGGy2NoOSg3Q9bnwlnmDm4HLnkl0RE3n+njDXR037aY1+x58Z/zFdwQ==}
    engines: {node: ^12.22.0 || ^14.17.0 || >=16.0.0}

  esquery@1.5.0:
    resolution: {integrity: sha512-YQLXUplAwJgCydQ78IMJywZCceoqk1oH01OERdSAJc/7U2AylwjhSCLDEtqwg811idIS/9fIU5GjG73IgjKMVg==}
    engines: {node: '>=0.10'}

  esrecurse@4.3.0:
    resolution: {integrity: sha512-KmfKL3b6G+RXvP8N1vr3Tq1kL/oCFgn2NYXEtqP8/L3pKapUA4G8cFVaoF3SU323CD4XypR/ffioHmkti6/Tag==}
    engines: {node: '>=4.0'}

  estraverse@4.3.0:
    resolution: {integrity: sha512-39nnKffWz8xN1BU/2c79n9nB9HDzo0niYUqx6xyqUnyoAnQyyWpOTdZEeiCch8BBu515t4wp9ZmgVfVhn9EBpw==}
    engines: {node: '>=4.0'}

  estraverse@5.3.0:
    resolution: {integrity: sha512-MMdARuVEQziNTeJD8DgMqmhwR11BRQ/cBP+pLtYdSTnf3MIO8fFeiINEbX36ZdNlfU/7A9f3gUw49B3oQsvwBA==}
    engines: {node: '>=4.0'}

  esutils@2.0.3:
    resolution: {integrity: sha512-kVscqXk4OCp68SZ0dkgEKVi6/8ij300KBWTJq32P/dYeWTSwK41WyTxalN1eRmA5Z9UU/LX9D7FWSmV9SAYx6g==}
    engines: {node: '>=0.10.0'}

  event-target-shim@5.0.1:
    resolution: {integrity: sha512-i/2XbnSz/uxRCU6+NdVJgKWDTM427+MqYbkQzD321DuCQJUqOuJKIA0IM2+W2xtYHdKOmZ4dR6fExsd4SXL+WQ==}
    engines: {node: '>=6'}

  eventemitter3@4.0.7:
    resolution: {integrity: sha512-8guHBZCwKnFhYdHr2ysuRWErTwhoN2X8XELRlrRwpmfeY2jjuUN4taQMsULKUVo1K4DvZl+0pgfyoysHxvmvEw==}

  extract-zip@2.0.1:
    resolution: {integrity: sha512-GDhU9ntwuKyGXdZBUgTIe+vXnWj0fppUEtMDL0+idd5Sta8TGpHssn/eusA9mrPr9qNDym6SxAYZjNvCn/9RBg==}
    engines: {node: '>= 10.17.0'}
    hasBin: true

  fast-deep-equal@3.1.3:
    resolution: {integrity: sha512-f3qQ9oQy9j2AhBe/H9VC91wLmKBCCU/gDOnKNAYG5hswO7BLKj09Hc5HYNz9cGI++xlpDCIgDaitVs03ATR84Q==}

  fast-glob@3.2.12:
    resolution: {integrity: sha512-DVj4CQIYYow0BlaelwK1pHl5n5cRSJfM60UA0zK891sVInoPri2Ekj7+e1CT3/3qxXenpI+nBBmQAcJPJgaj4w==}
    engines: {node: '>=8.6.0'}

  fast-json-stable-stringify@2.1.0:
    resolution: {integrity: sha512-lhd/wF+Lk98HZoTCtlVraHtfh5XYijIjalXck7saUtuanSDyLMxnHhSXEDJqHxD7msR8D0uCmqlkwjCV8xvwHw==}

  fast-levenshtein@2.0.6:
    resolution: {integrity: sha512-DCXu6Ifhqcks7TZKY3Hxp3y6qphY5SJZmrWMDrKcERSOXWQdMhU9Ig/PYrzyw/ul9jOIyh0N4M0tbC5hodg8dw==}

  fastest-levenshtein@1.0.16:
    resolution: {integrity: sha512-eRnCtTTtGZFpQCwhJiUOuxPQWRXVKYDn0b2PeHfXL6/Zi53SLAzAHfVhVWK2AryC/WH05kGfxhFIPvTF0SXQzg==}
    engines: {node: '>= 4.9.1'}

  fastq@1.13.0:
    resolution: {integrity: sha512-YpkpUnK8od0o1hmeSc7UUs/eB/vIPWJYjKck2QKIzAf71Vm1AAQ3EbuZB3g2JIy+pg+ERD0vqI79KyZiB2e2Nw==}

  fd-slicer@1.1.0:
    resolution: {integrity: sha512-cE1qsB/VwyQozZ+q1dGxR8LBYNZeofhEdUNGSMbQD3Gw2lAzX9Zb3uIU6Ebc/Fmyjo9AWWfnn0AUCHqtevs/8g==}

  fflate@0.7.4:
    resolution: {integrity: sha512-5u2V/CDW15QM1XbbgS+0DfPxVB+jUKhWEKuuFuHncbk3tEEqzmoXL+2KyOFuKGqOnmdIy0/davWF1CkuwtibCw==}

  file-entry-cache@6.0.1:
    resolution: {integrity: sha512-7Gps/XWymbLk2QLYK4NzpMOrYjMhdIxXuIvy2QBsLE6ljuodKvdkWs/cpyJJ3CVIVpH0Oi1Hvg1ovbMzLdFBBg==}
    engines: {node: ^10.12.0 || >=12.0.0}

  fill-range@7.0.1:
    resolution: {integrity: sha512-qOo9F+dMUmC2Lcb4BbVvnKJxTPjCm+RRpe4gDuGrzkL7mEVl/djYSu2OdQ2Pa302N4oqkSg9ir6jaLWJ2USVpQ==}
    engines: {node: '>=8'}

  find-up@4.1.0:
    resolution: {integrity: sha512-PpOwAdQ/YlXQ2vj8a3h8IipDuYRi3wceVQQGYWxNINccq40Anw7BlsEXCMbt1Zt+OLA6Fq9suIpIWD0OsnISlw==}
    engines: {node: '>=8'}

  find-up@5.0.0:
    resolution: {integrity: sha512-78/PXT1wlLLDgTzDs7sjq9hzz0vXD+zn+7wypEe4fXQxCmdmqfGsEPQxmiCSQI3ajFV91bVSsvNtrJRiW6nGng==}
    engines: {node: '>=10'}

  flat-cache@3.0.4:
    resolution: {integrity: sha512-dm9s5Pw7Jc0GvMYbshN6zchCA9RgQlzzEZX3vylR9IqFfS8XciblUXOKfW6SiuJ0e13eDYZoZV5wdrev7P3Nwg==}
    engines: {node: ^10.12.0 || >=12.0.0}

  flatted@3.2.7:
    resolution: {integrity: sha512-5nqDSxl8nn5BSNxyR3n4I6eDmbolI6WT+QqR547RwxQapgjQBmtktdP+HTBb/a/zLsbzERTONyUB5pefh5TtjQ==}

  follow-redirects@1.15.6:
    resolution: {integrity: sha512-wWN62YITEaOpSK584EZXJafH1AGpO8RVgElfkuXbTOrPX4fIfOyEpW/CsiNd8JdYrAoOvafRTOEnvsO++qCqFA==}
    engines: {node: '>=4.0'}
    peerDependencies:
      debug: '*'
    peerDependenciesMeta:
      debug:
        optional: true

  for-each@0.3.3:
    resolution: {integrity: sha512-jqYfLp7mo9vIyQf8ykW2v7A+2N4QjeCeI5+Dz9XraiO1ign81wjiH7Fb9vSOWvQfNtmSa4H2RoQTrrXivdUZmw==}

  form-data-encoder@1.7.2:
    resolution: {integrity: sha512-qfqtYan3rxrnCk1VYaA4H+Ms9xdpPqvLZa6xmMgFvhO32x7/3J/ExcTd6qpxM0vH2GdMI+poehyBZvqfMTto8A==}

  form-data@4.0.0:
    resolution: {integrity: sha512-ETEklSGi5t0QMZuiXoA/Q6vcnxcLQP5vdugSpuAyi6SVGi2clPPp+xgEhuMaHC+zGgn31Kd235W35f7Hykkaww==}
    engines: {node: '>= 6'}

  formdata-node@4.4.1:
    resolution: {integrity: sha512-0iirZp3uVDjVGt9p49aTaqjk84TrglENEDuqfdlZQ1roC9CWlPk6Avf8EEnZNcAqPonwkG35x4n3ww/1THYAeQ==}
    engines: {node: '>= 12.20'}

  fs-constants@1.0.0:
    resolution: {integrity: sha512-y6OAwoSIf7FyjMIv94u+b5rdheZEjzR63GTyZJm5qh4Bi+2YgwLCcI/fPFZkL5PSixOt6ZNKm+w+Hfp/Bciwow==}

  fs-extra@11.2.0:
    resolution: {integrity: sha512-PmDi3uwK5nFuXh7XDTlVnS17xJS7vW36is2+w3xcv8SVxiB4NyATf4ctkVY5bkSjX0Y4nbvZCq1/EjtEyr9ktw==}
    engines: {node: '>=14.14'}

  fs.realpath@1.0.0:
    resolution: {integrity: sha512-OO0pH2lK6a0hZnAdau5ItzHPI6pUlvI7jMVnxUQRtw4owF2wk8lOSabtGDCTP4Ggrg2MbGnWO9X8K1t4+fGMDw==}

  fsevents@2.3.2:
    resolution: {integrity: sha512-xiqMQR4xAeHTuB9uWm+fFRcIOgKBMiOBP+eXiyT7jsgVCq1bkVygt00oASowB7EdtpOHaaPgKt812P9ab+DDKA==}
    engines: {node: ^8.16.0 || ^10.6.0 || >=11.0.0}
    os: [darwin]

  function-bind@1.1.1:
    resolution: {integrity: sha512-yIovAzMX49sF8Yl58fSCWJ5svSLuaibPxXQJFLmBObTuCr0Mf1KiPopGM9NiFjiYBCbfaa2Fh6breQ6ANVTI0A==}

  function-bind@1.1.2:
    resolution: {integrity: sha512-7XHNxH7qX9xG5mIwxkhumTox/MIRNcOgDrxWsMt2pAr23WHp6MrRlN7FBSFpCpr+oVO0F744iUgR82nJMfG2SA==}

  function.prototype.name@1.1.6:
    resolution: {integrity: sha512-Z5kx79swU5P27WEayXM1tBi5Ze/lbIyiNgU3qyXUOf9b2rgXYyF9Dy9Cx+IQv/Lc8WCG6L82zwUPpSS9hGehIg==}
    engines: {node: '>= 0.4'}

  functions-have-names@1.2.3:
    resolution: {integrity: sha512-xckBUXyTIqT97tq2x2AMb+g163b5JFysYk0x4qxNFwbfQkmNZoiRHb6sPzI9/QV33WeuvVYBUIiD4NzNIyqaRQ==}

  get-caller-file@2.0.5:
    resolution: {integrity: sha512-DyFP3BM/3YHTQOCUL/w0OZHR0lpKeGrxotcHWcqNEdnltqFwXVfhEBQ94eIo34AfQpo0rGki4cyIiftY06h2Fg==}
    engines: {node: 6.* || 8.* || >= 10.*}

  get-intrinsic@1.2.4:
    resolution: {integrity: sha512-5uYhsJH8VJBTv7oslg4BznJYhDoRI6waYCxMmCdnTrcCrHA/fCFKoTFz2JKKE0HdDFUF7/oQuhzumXJK7paBRQ==}
    engines: {node: '>= 0.4'}

  get-stream@5.2.0:
    resolution: {integrity: sha512-nBF+F1rAZVCu/p7rjzgA+Yb4lfYXrpl7a6VmJrU8wF9I1CKvP/QwPNZHnOlwbTkY6dvtFIzFMSyQXbLoTQPRpA==}
    engines: {node: '>=8'}

  get-symbol-description@1.0.2:
    resolution: {integrity: sha512-g0QYk1dZBxGwk+Ngc+ltRH2IBp2f7zBkBMBJZCDerh6EhlhSR6+9irMCuT/09zD6qkarHUSn529sK/yL4S27mg==}
    engines: {node: '>= 0.4'}

  get-tsconfig@4.5.0:
    resolution: {integrity: sha512-MjhiaIWCJ1sAU4pIQ5i5OfOuHHxVo1oYeNsWTON7jxYkod8pHocXeh+SSbmu5OZZZK73B6cbJ2XADzXehLyovQ==}

  gifenc@https://codeload.github.com/mattdesl/gifenc/tar.gz/64842fca317b112a8590f8fef2bf3825da8f6fe3:
    resolution: {tarball: https://codeload.github.com/mattdesl/gifenc/tar.gz/64842fca317b112a8590f8fef2bf3825da8f6fe3}
    version: 1.0.3

  glob-parent@5.1.2:
    resolution: {integrity: sha512-AOIgSQCepiJYwP3ARnGx+5VnTu2HBYdzbGP45eLw1vr3zB3vZLeyed1sC9hnbcOc9/SrMyM5RPQrkGz4aS9Zow==}
    engines: {node: '>= 6'}

  glob-parent@6.0.2:
    resolution: {integrity: sha512-XxwI8EOhVQgWp6iDL+3b0r86f4d6AX6zSU55HfB4ydCEuXLXc5FcYeOu+nnGftS4TEju/11rt4KJPTMgbfmv4A==}
    engines: {node: '>=10.13.0'}

  glob@7.2.3:
    resolution: {integrity: sha512-nFR0zLpU2YCaRxwoCJvL6UvCH2JFyFVIvwTLsIf21AuHlMskA1hhTdk+LlYJtOlYt9v6dvszD2BGRqBL+iQK9Q==}

  global-modules@2.0.0:
    resolution: {integrity: sha512-NGbfmJBp9x8IxyJSd1P+otYK8vonoJactOogrVfFRIAEY1ukil8RSKDz2Yo7wh1oihl51l/r6W4epkeKJHqL8A==}
    engines: {node: '>=6'}

  global-prefix@3.0.0:
    resolution: {integrity: sha512-awConJSVCHVGND6x3tmMaKcQvwXLhjdkmomy2W+Goaui8YPgYgXJZewhg3fWC+DlfqqQuWg8AwqjGTD2nAPVWg==}
    engines: {node: '>=6'}

  globals@13.20.0:
    resolution: {integrity: sha512-Qg5QtVkCy/kv3FUSlu4ukeZDVf9ee0iXLAUYX13gbR17bnejFTzr4iS9bY7kwCf1NztRNm1t91fjOiyx4CSwPQ==}
    engines: {node: '>=8'}

  globalthis@1.0.4:
    resolution: {integrity: sha512-DpLKbNU4WylpxJykQujfCcwYWiV/Jhm50Goo0wrVILAv5jOr9d+H+UR3PhSCD2rCCEIg0uc+G+muBTwD54JhDQ==}
    engines: {node: '>= 0.4'}

  globby@11.1.0:
    resolution: {integrity: sha512-jhIXaOzy1sb8IyocaruWSn1TjmnBVs8Ayhcy83rmxNJ8q2uWKCAj3CnJY+KpGSXCueAPc0i05kVvVKtP1t9S3g==}
    engines: {node: '>=10'}

  globjoin@0.1.4:
    resolution: {integrity: sha512-xYfnw62CKG8nLkZBfWbhWwDw02CHty86jfPcc2cr3ZfeuK9ysoVPPEUxf21bAD/rWAgk52SuBrLJlefNy8mvFg==}

  gopd@1.0.1:
    resolution: {integrity: sha512-d65bNlIadxvpb/A2abVdlqKqV563juRnZ1Wtk6s1sIR8uNsXR70xqIzVqxVf1eTqDunwT2MkczEeaezCKTZhwA==}

  graceful-fs@4.2.11:
    resolution: {integrity: sha512-RbJ5/jmFcNNCcDV5o9eTnBLJ/HszWV0P73bc+Ff4nS/rJj+YaS6IGyiOL0VoBYX+l1Wrl3k63h/KrH+nhJ0XvQ==}

  grapheme-splitter@1.0.4:
    resolution: {integrity: sha512-bzh50DW9kTPM00T8y4o8vQg89Di9oLJVLW/KaOGIXJWP/iqCN6WKYkbNOF04vFLJhwcpYUh9ydh/+5vpOqV4YQ==}

  graphemer@1.4.0:
    resolution: {integrity: sha512-EtKwoO6kxCL9WO5xipiHTZlSzBm7WLT627TqC/uVRd0HKmq8NXyebnNYxDoBi7wt8eTWrUrKXCOVaFq9x1kgag==}

  hard-rejection@2.1.0:
    resolution: {integrity: sha512-VIZB+ibDhx7ObhAe7OVtoEbuP4h/MuOTHJ+J8h/eBXotJYl0fBgR72xDFCKgIh22OJZIOVNxBMWuhAr10r8HdA==}
    engines: {node: '>=6'}

  has-bigints@1.0.2:
    resolution: {integrity: sha512-tSvCKtBr9lkF0Ex0aQiP9N+OpV4zi2r/Nee5VkRDbaqv35RLYMzbwQfFSZZH0kR+Rd6302UJZ2p/bJCEoR3VoQ==}

  has-flag@3.0.0:
    resolution: {integrity: sha512-sKJf1+ceQBr4SMkvQnBDNDtf4TXpVhVGateu0t918bl30FnbE2m4vNLX+VWe/dpjlb+HugGYzW7uQXH98HPEYw==}
    engines: {node: '>=4'}

  has-flag@4.0.0:
    resolution: {integrity: sha512-EykJT/Q1KjTWctppgIAgfSO0tKVuZUjhgMr17kqTumMl6Afv3EISleU7qZUzoXDFTAHTDC4NOoG/ZxU3EvlMPQ==}
    engines: {node: '>=8'}

  has-property-descriptors@1.0.2:
    resolution: {integrity: sha512-55JNKuIW+vq4Ke1BjOTjM2YctQIvCT7GFzHwmfZPGo5wnrgkid0YQtnAleFSqumZm4az3n2BS+erby5ipJdgrg==}

  has-proto@1.0.3:
    resolution: {integrity: sha512-SJ1amZAJUiZS+PhsVLf5tGydlaVB8EdFpaSO4gmiUKUOxk8qzn5AIy4ZeJUmh22znIdk/uMAUT2pl3FxzVUH+Q==}
    engines: {node: '>= 0.4'}

  has-symbols@1.0.3:
    resolution: {integrity: sha512-l3LCuF6MgDNwTDKkdYGEihYjt5pRPbEg46rtlmnSPlUbgmB8LOIrKJbYYFBSbnPaJexMKtiPO8hmeRjRz2Td+A==}
    engines: {node: '>= 0.4'}

  has-tostringtag@1.0.2:
    resolution: {integrity: sha512-NqADB8VjPFLM2V0VvHUewwwsw0ZWBaIdgo+ieHtK3hasLz4qeCRjYcqfB6AQrBggRKppKF8L52/VqdVsO47Dlw==}
    engines: {node: '>= 0.4'}

  has@1.0.3:
    resolution: {integrity: sha512-f2dvO0VU6Oej7RkWJGrehjbzMAjFp5/VKPp5tTpWIV4JHHZK1/BxbFRtf/siA2SWTe09caDmVtYYzWEIbBS4zw==}
    engines: {node: '>= 0.4.0'}

  hasown@2.0.2:
    resolution: {integrity: sha512-0hJU9SCPvmMzIBdZFqNPXWa6dqh7WdH0cII9y+CyS8rG3nL48Bclra9HmKhVVUHyPWNH5Y7xDwAB7bfgSjkUMQ==}
    engines: {node: '>= 0.4'}

  highlight.js@10.6.0:
    resolution: {integrity: sha512-8mlRcn5vk/r4+QcqerapwBYTe+iPL5ih6xrNylxrnBdHQiijDETfXX7VIxC3UiCRiINBJfANBAsPzAvRQj8RpQ==}

  hosted-git-info@2.8.9:
    resolution: {integrity: sha512-mxIDAb9Lsm6DoOJ7xH+5+X4y1LU/4Hi50L9C5sIswK3JzULS4bwk1FvjdBgvYR4bzT4tuUQiC15FE2f5HbLvYw==}

  hosted-git-info@4.1.0:
    resolution: {integrity: sha512-kyCuEOWjJqZuDbRHzL8V93NzQhwIB71oFWSyzVo+KPZI+pnQPPxucdkrOZvkLRnrf5URsQM+IJ09Dw29cRALIA==}
    engines: {node: '>=10'}

  html-minifier-terser@7.2.0:
    resolution: {integrity: sha512-tXgn3QfqPIpGl9o+K5tpcj3/MN4SfLtsx2GWwBC3SSd0tXQGyF3gsSqad8loJgKZGM3ZxbYDd5yhiBIdWpmvLA==}
    engines: {node: ^14.13.1 || >=16.0.0}
    hasBin: true

  html-tags@3.3.1:
    resolution: {integrity: sha512-ztqyC3kLto0e9WbNp0aeP+M3kTt+nbaIveGmUxAtZa+8iFgKLUOD4YKM5j+f3QD89bra7UeumolZHKuOXnTmeQ==}
    engines: {node: '>=8'}

  https-proxy-agent@5.0.1:
    resolution: {integrity: sha512-dFcAjpTQFgoLMzC2VwU+C/CbS7uRL0lWmxDITmqm7C+7F0Odmj6s9l6alZc6AELXhrnggM2CeWSXHGOdX2YtwA==}
    engines: {node: '>= 6'}

  humanize-ms@1.2.1:
    resolution: {integrity: sha512-Fl70vYtsAFb/C06PTS9dZBo7ihau+Tu/DNCk/OyHhea07S+aeMWpFFkUaXRa8fI+ScZbEI8dfSxwY7gxZ9SAVQ==}

  ieee754@1.2.1:
    resolution: {integrity: sha512-dcyqhDvX1C46lXZcVqCpK+FtMRQVdIMN6/Df5js2zouUsqG7I6sFxitIC+7KYK29KdXOLHdu9zL4sFnoVQnqaA==}

  ignore@5.2.4:
    resolution: {integrity: sha512-MAb38BcSbH0eHNBxn7ql2NH/kX33OkB3lZ1BNdh7ENeRChHTYsTvWrMubiIAMNS2llXEEgZ1MUOBtXChP3kaFQ==}
    engines: {node: '>= 4'}

  import-fresh@3.3.0:
    resolution: {integrity: sha512-veYYhQa+D1QBKznvhUHxb8faxlrwUnxseDAbAp457E0wLNio2bOSKnjYDhMj+YiAq61xrMGhQk9iXVk5FzgQMw==}
    engines: {node: '>=6'}

  import-lazy@4.0.0:
    resolution: {integrity: sha512-rKtvo6a868b5Hu3heneU+L4yEQ4jYKLtjpnPeUdK7h0yzXGmyBTypknlkCvHFBqfX9YlorEiMM6Dnq/5atfHkw==}
    engines: {node: '>=8'}

  imurmurhash@0.1.4:
    resolution: {integrity: sha512-JmXMZ6wuvDmLiHEml9ykzqO6lwFbof0GG4IkcGaENdCRDDmMVnny7s5HsIgHCbaq0w2MyPhDqkhTUgS2LU2PHA==}
    engines: {node: '>=0.8.19'}

  indent-string@4.0.0:
    resolution: {integrity: sha512-EdDDZu4A2OyIK7Lr/2zG+w5jmbuk1DVBnEwREQvBzspBJkCEbRa8GxU1lghYcaGJCnRWibjDXlq779X1/y5xwg==}
    engines: {node: '>=8'}

  inflight@1.0.6:
    resolution: {integrity: sha512-k92I/b08q4wvFscXCLvqfsHCrjrF7yiXsQuIVvVE7N82W3+aqpzuUdBbfhWcy/FZR3/4IgflMgKLOsvPDrGCJA==}

  inherits@2.0.4:
    resolution: {integrity: sha512-k/vGaX4/Yla3WzyMCvTQOXYeIHvqOKtnqBduzTHpzpQZzAskKMhZ2K+EnBiSM9zGSoIFeMpXKxa4dYeZIQqewQ==}

  ini@1.3.8:
    resolution: {integrity: sha512-JV/yugV2uzW5iMRSiZAyDtQd+nxtUnjeLt0acNdw98kKLrvuRVyB80tsREOE7yvGVgalhZ6RNXCmEHkUKBKxew==}

  internal-slot@1.0.7:
    resolution: {integrity: sha512-NGnrKwXzSms2qUUih/ILZ5JBqNTSa1+ZmP6flaIp6KmSElgE9qdndzS3cqjrDovwFdmwsGsLdeFgB6suw+1e9g==}
    engines: {node: '>= 0.4'}

  is-array-buffer@3.0.4:
    resolution: {integrity: sha512-wcjaerHw0ydZwfhiKbXJWLDY8A7yV7KhjQOpb83hGgGfId/aQa4TOvwyzn2PuswW2gPCYEL/nEAiSVpdOj1lXw==}
    engines: {node: '>= 0.4'}

  is-arrayish@0.2.1:
    resolution: {integrity: sha512-zz06S8t0ozoDXMG+ube26zeCTNXcKIPJZJi8hBrF4idCLms4CG9QtK7qBl1boi5ODzFpjswb5JPmHCbMpjaYzg==}

  is-bigint@1.0.4:
    resolution: {integrity: sha512-zB9CruMamjym81i2JZ3UMn54PKGsQzsJeo6xvN3HJJ4CAsQNB6iRutp2To77OfCNuoxspsIhzaPoO1zyCEhFOg==}

  is-boolean-object@1.1.2:
    resolution: {integrity: sha512-gDYaKHJmnj4aWxyj6YHyXVpdQawtVLHU5cb+eztPGczf6cjuTdwve5ZIEfgXqH4e57An1D1AKf8CZ3kYrQRqYA==}
    engines: {node: '>= 0.4'}

  is-callable@1.2.7:
    resolution: {integrity: sha512-1BC0BVFhS/p0qtw6enp8e+8OD0UrK0oFLztSjNzhcKA3WDuJxxAPXzPuPtKkjEY9UUoEWlX/8fgKeu2S8i9JTA==}
    engines: {node: '>= 0.4'}

  is-core-module@2.12.0:
    resolution: {integrity: sha512-RECHCBCd/viahWmwj6enj19sKbHfJrddi/6cBDsNTKbNq0f7VeaUkBo60BqzvPqo/W54ChS62Z5qyun7cfOMqQ==}

  is-core-module@2.14.0:
    resolution: {integrity: sha512-a5dFJih5ZLYlRtDc0dZWP7RiKr6xIKzmn/oAYCDvdLThadVgyJwlaoQPmRtMSpz+rk0OGAgIu+TcM9HUF0fk1A==}
    engines: {node: '>= 0.4'}

  is-data-view@1.0.1:
    resolution: {integrity: sha512-AHkaJrsUVW6wq6JS8y3JnM/GJF/9cf+k20+iDzlSaJrinEo5+7vRiteOSwBhHRiAyQATN1AmY4hwzxJKPmYf+w==}
    engines: {node: '>= 0.4'}

  is-date-object@1.0.5:
    resolution: {integrity: sha512-9YQaSxsAiSwcvS33MBk3wTCVnWK+HhF8VZR2jRxehM16QcVOdHqPn4VPHmRK4lSr38n9JriurInLcP90xsYNfQ==}
    engines: {node: '>= 0.4'}

  is-extglob@2.1.1:
    resolution: {integrity: sha512-SbKbANkN603Vi4jEZv49LeVJMn4yGwsbzZworEoyEiutsN3nJYdbO36zfhGJ6QEDpOZIFkDtnq5JRxmvl3jsoQ==}
    engines: {node: '>=0.10.0'}

  is-fullwidth-code-point@3.0.0:
    resolution: {integrity: sha512-zymm5+u+sCsSWyD9qNaejV3DFvhCKclKdizYaJUuHA83RLjb7nSuGnddCHGv0hk+KY7BMAlsWeK4Ueg6EV6XQg==}
    engines: {node: '>=8'}

  is-glob@4.0.3:
    resolution: {integrity: sha512-xelSayHH36ZgE7ZWhli7pW34hNbNl8Ojv5KVmkJD4hBdD3th8Tfk9vYasLM+mXWOZhFkgZfxhLSnrwRr4elSSg==}
    engines: {node: '>=0.10.0'}

  is-negative-zero@2.0.3:
    resolution: {integrity: sha512-5KoIu2Ngpyek75jXodFvnafB6DJgr3u8uuK0LEZJjrU19DrMD3EVERaR8sjz8CCGgpZvxPl9SuE1GMVPFHx1mw==}
    engines: {node: '>= 0.4'}

  is-number-object@1.0.7:
    resolution: {integrity: sha512-k1U0IRzLMo7ZlYIfzRu23Oh6MiIFasgpb9X76eqfFZAqwH44UI4KTBvBYIZ1dSL9ZzChTB9ShHfLkR4pdW5krQ==}
    engines: {node: '>= 0.4'}

  is-number@7.0.0:
    resolution: {integrity: sha512-41Cifkg6e8TylSpdtTpeLVMqvSBEVzTttHvERD741+pnZ8ANv0004MRL43QKPDlK9cGvNp6NZWZUBlbGXYxxng==}
    engines: {node: '>=0.12.0'}

  is-path-inside@3.0.3:
    resolution: {integrity: sha512-Fd4gABb+ycGAmKou8eMftCupSir5lRxqf4aD/vd0cD2qc4HL07OjCeuHMr8Ro4CoMaeCKDB0/ECBOVWjTwUvPQ==}
    engines: {node: '>=8'}

  is-plain-obj@1.1.0:
    resolution: {integrity: sha512-yvkRyxmFKEOQ4pNXCmJG5AEQNlXJS5LaONXo5/cLdTZdWvsZ1ioJEonLGAosKlMWE8lwUy/bJzMjcw8az73+Fg==}
    engines: {node: '>=0.10.0'}

  is-plain-object@5.0.0:
    resolution: {integrity: sha512-VRSzKkbMm5jMDoKLbltAkFQ5Qr7VDiTFGXxYFXXowVj387GeGNOCsOH6Msy00SGZ3Fp84b1Naa1psqgcCIEP5Q==}
    engines: {node: '>=0.10.0'}

  is-regex@1.1.4:
    resolution: {integrity: sha512-kvRdxDsxZjhzUX07ZnLydzS1TU/TJlTUHHY4YLL87e37oUA49DfkLqgy+VjFocowy29cKvcSiu+kIv728jTTVg==}
    engines: {node: '>= 0.4'}

  is-shared-array-buffer@1.0.3:
    resolution: {integrity: sha512-nA2hv5XIhLR3uVzDDfCIknerhx8XUKnstuOERPNNIinXG7v9u+ohXF67vxm4TPTEPU6lm61ZkwP3c9PCB97rhg==}
    engines: {node: '>= 0.4'}

  is-string@1.0.7:
    resolution: {integrity: sha512-tE2UXzivje6ofPW7l23cjDOMa09gb7xlAqG6jG5ej6uPV32TlWP3NKPigtaGeHNu9fohccRYvIiZMfOOnOYUtg==}
    engines: {node: '>= 0.4'}

  is-symbol@1.0.4:
    resolution: {integrity: sha512-C/CPBqKWnvdcxqIARxyOh4v1UUEOCHpgDa0WYgpKDFMszcrPcffg5uhwSgPCLD2WWxmq6isisz87tzT01tuGhg==}
    engines: {node: '>= 0.4'}

  is-typed-array@1.1.13:
    resolution: {integrity: sha512-uZ25/bUAlUY5fR4OKT4rZQEBrzQWYV9ZJYGGsUmEJ6thodVJ1HX64ePQ6Z0qPWP+m+Uq6e9UugrE38jeYsDSMw==}
    engines: {node: '>= 0.4'}

  is-weakref@1.0.2:
    resolution: {integrity: sha512-qctsuLZmIQ0+vSSMfoVvyFe2+GSEvnmZ2ezTup1SBse9+twCCeial6EEi3Nc2KFcf6+qz2FBPnjXsk8xhKSaPQ==}

  isarray@2.0.5:
    resolution: {integrity: sha512-xHjhDr3cNBK0BzdUJSPXZntQUx/mwMS5Rw4A7lPJ90XGAO6ISP/ePDNuo0vhqOZU+UD5JoodwCAAoZQd3FeAKw==}

  isexe@2.0.0:
    resolution: {integrity: sha512-RHxMLp9lnKHGHRng9QFhRCMbYAcVpn69smSGcq3f36xjgVVWThj4qqLbTLlq7Ssj8B+fIQ1EuCEGI2lKsyQeIw==}

  js-tokens@4.0.0:
    resolution: {integrity: sha512-RdJUflcE3cUzKiMqQgsCu06FPu9UdIJO0beYbPhHN4k6apgJtifcoCtT9bcxOpYBtpD2kCM6Sbzg4CausW/PKQ==}

  js-yaml@4.1.0:
    resolution: {integrity: sha512-wpxZs9NoxZaJESJGIZTyDEaYpl0FKSA+FB9aJiyemKhMwkxQg63h4T1KJgUGHpTqPDNRcmmYLugrRjJlBtWvRA==}
    hasBin: true

  json-parse-even-better-errors@2.3.1:
    resolution: {integrity: sha512-xyFwyhro/JEof6Ghe2iz2NcXoj2sloNsWr/XsERDK/oiPCfaNhl5ONfp+jQdAZRQQ0IJWNzH9zIZF7li91kh2w==}

  json-schema-traverse@0.4.1:
    resolution: {integrity: sha512-xbbCH5dCYU5T8LcEhhuh7HJ88HXuW3qsI3Y0zOZFKfZEHcpWiHU/Jxzk629Brsab/mMiHQti9wMP+845RPe3Vg==}

  json-schema-traverse@1.0.0:
    resolution: {integrity: sha512-NM8/P9n3XjXhIZn1lLhkFaACTOURQXjWhV4BA/RnOv8xvgqtqpAX9IO4mRQxSx1Rlo4tqzeqb0sOlruaOy3dug==}

  json-stable-stringify-without-jsonify@1.0.1:
    resolution: {integrity: sha512-Bdboy+l7tA3OGW6FjyFHWkP5LuByj1Tk33Ljyq0axyzdk9//JSi2u3fP1QSmd1KNwq6VOKYGlAu87CisVir6Pw==}

  json5@1.0.2:
    resolution: {integrity: sha512-g1MWMLBiz8FKi1e4w0UyVL3w+iJceWAFBAaBnnGKOpNa5f8TLktkbre1+s6oICydWAm+HRUGTmI+//xv2hvXYA==}
    hasBin: true

  jsonc-parser@3.2.0:
    resolution: {integrity: sha512-gfFQZrcTc8CnKXp6Y4/CBT3fTc0OVuDofpre4aEeEpSBPV5X5v4+Vmx+8snU7RLPrNHPKSgLxGo9YuQzz20o+w==}

  jsonfile@6.1.0:
    resolution: {integrity: sha512-5dgndWOriYSm5cnYaJNhalLNDKOqFwyDB/rr1E9ZsGciGvKPs8R2xYGCacuf3z6K1YKDz182fd+fY3cn3pMqXQ==}

  jszip@2.7.0:
    resolution: {integrity: sha512-JIsRKRVC3gTRo2vM4Wy9WBC3TRcfnIZU8k65Phi3izkvPH975FowRYtKGT6PxevA0XnJ/yO8b0QwV0ydVyQwfw==}

  kind-of@6.0.3:
    resolution: {integrity: sha512-dcS1ul+9tmeD95T+x28/ehLgd9mENa3LsvDTtzm3vyBEO7RPptvAD+t44WVXaUjTBRcrpFeFlC8WCruUR456hw==}
    engines: {node: '>=0.10.0'}

  known-css-properties@0.27.0:
    resolution: {integrity: sha512-uMCj6+hZYDoffuvAJjFAPz56E9uoowFHmTkqRtRq5WyC5Q6Cu/fTZKNQpX/RbzChBYLLl3lo8CjFZBAZXq9qFg==}

  levn@0.4.1:
    resolution: {integrity: sha512-+bT2uH4E5LGE7h/n3evcS/sQlJXCpIp6ym8OWJ5eV6+67Dsql/LaaT7qJBAt2rzfoa/5QBGBhxDix1dMt2kQKQ==}
    engines: {node: '>= 0.8.0'}

  lines-and-columns@1.2.4:
    resolution: {integrity: sha512-7ylylesZQ/PV29jhEDl3Ufjo6ZX7gCqJr5F7PKrqc93v7fzSymt1BpwEU8nAUXs8qzzvqhbjhK5QZg6Mt/HkBg==}

  locate-path@5.0.0:
    resolution: {integrity: sha512-t7hw9pI+WvuwNJXwk5zVHpyhIqzg2qTlklJOf0mVxGSbe3Fp2VieZcduNYjaLDoy6p9uGpQEGWG87WpMKlNq8g==}
    engines: {node: '>=8'}

  locate-path@6.0.0:
    resolution: {integrity: sha512-iPZK6eYjbxRu3uB4/WZ3EsEIMJFMqAoopl3R+zuq0UjcAm/MO6KCweDgPfP3elTztoKP3KtnVHxTn2NHBSDVUw==}
    engines: {node: '>=10'}

  lodash.merge@4.6.2:
    resolution: {integrity: sha512-0KpjqXRVvrYyCsX1swR/XTK0va6VQkQM6MNo7PqW77ByjAhoARA8EfrP1N4+KlKj8YS0ZUCtRT/YUuhyYDujIQ==}

  lodash.truncate@4.4.2:
    resolution: {integrity: sha512-jttmRe7bRse52OsWIMDLaXxWqRAmtIUccAQ3garviCqJjafXOfNMO0yMfNpdD6zbGaTU0P5Nz7e7gAT6cKmJRw==}

  loose-envify@1.4.0:
    resolution: {integrity: sha512-lyuxPGr/Wfhrlem2CL/UcnUc1zcqKAImBDzukY7Y5F/yQiNdko6+fRLevlw1HgMySw7f611UIY408EtxRSoK3Q==}
    hasBin: true

  lower-case@2.0.2:
    resolution: {integrity: sha512-7fm3l3NAF9WfN6W3JOmf5drwpVqX78JtoGJ3A6W0a6ZnldM41w2fV5D490psKFTpMds8TJse/eHLFFsNHHjHgg==}

  lru-cache@6.0.0:
    resolution: {integrity: sha512-Jo6dJ04CmSjuznwJSS3pUeWmd/H0ffTlkXXgwZi+eq1UCmqQwCh+eLsYOYCwY991i2Fah4h1BEMCx4qThGbsiA==}
    engines: {node: '>=10'}

  map-obj@1.0.1:
    resolution: {integrity: sha512-7N/q3lyZ+LVCp7PzuxrJr4KMbBE2hW7BT7YNia330OFxIf4d3r5zVpicP2650l7CPN6RM9zOJRl3NGpqSiw3Eg==}
    engines: {node: '>=0.10.0'}

  map-obj@4.3.0:
    resolution: {integrity: sha512-hdN1wVrZbb29eBGiGjJbeP8JbKjq1urkHJ/LIP/NY48MZ1QVXUsQBV1G1zvYFHn1XE06cwjBsOI2K3Ulnj1YXQ==}
    engines: {node: '>=8'}

  mathml-tag-names@2.1.3:
    resolution: {integrity: sha512-APMBEanjybaPzUrfqU0IMU5I0AswKMH7k8OTLs0vvV4KZpExkTkY87nR/zpbuTPj+gARop7aGUbl11pnDfW6xg==}

  mdn-data@2.0.30:
    resolution: {integrity: sha512-GaqWWShW4kv/G9IEucWScBx9G1/vsFZZJUO+tD26M8J8z3Kw5RDQjaoZe03YAClgeS/SWPOcb4nkFBTEi5DUEA==}

  meow@9.0.0:
    resolution: {integrity: sha512-+obSblOQmRhcyBt62furQqRAQpNyWXo8BuQ5bN7dG8wmwQ+vwHKp/rCFD4CrTP8CsDQD1sjoZ94K417XEUk8IQ==}
    engines: {node: '>=10'}

  merge2@1.4.1:
    resolution: {integrity: sha512-8q7VEgMJW4J8tcfVPy8g09NcQwZdbwFEqhe/WZkoIzjn/3TGDwtOCYtXGxA3O8tPzpczCCDgv+P2P5y00ZJOOg==}
    engines: {node: '>= 8'}

  micromatch@4.0.5:
    resolution: {integrity: sha512-DMy+ERcEW2q8Z2Po+WNXuw3c5YaUSFjAO5GsJqfEl7UjvtIuFKO6ZrKvcItdy98dwFI2N1tg3zNIdKaQT+aNdA==}
    engines: {node: '>=8.6'}

  mime-db@1.52.0:
    resolution: {integrity: sha512-sPU4uV7dYlvtWJxwwxHD0PuihVNiE7TyAbQ5SWxDCB9mUYvOgroQOwYQQOKPJ8CIbE+1ETVlOoK1UC2nU3gYvg==}
    engines: {node: '>= 0.6'}

  mime-types@2.1.35:
    resolution: {integrity: sha512-ZDY+bPm5zTTF+YpCrAU9nK0UgICYPT0QtT1NZWFv4s++TNkcgVaT0g6+4R2uI4MjQjzysHB1zxuWL50hzaeXiw==}
    engines: {node: '>= 0.6'}

  min-indent@1.0.1:
    resolution: {integrity: sha512-I9jwMn07Sy/IwOj3zVkVik2JTvgpaykDZEigL6Rx6N9LbMywwUSMtxET+7lVoDLLd3O3IXwJwvuuns8UB/HeAg==}
    engines: {node: '>=4'}

  minimatch@3.1.2:
    resolution: {integrity: sha512-J7p63hRiAjw1NDEww1W7i37+ByIrOWO5XQQAzZ3VOcL0PNybwpfmV/N05zFAzwQ9USyEcX6t3UO+K5aqBQOIHw==}

  minimist-options@4.1.0:
    resolution: {integrity: sha512-Q4r8ghd80yhO/0j1O3B2BjweX3fiHg9cdOwjJd2J76Q135c+NDxGCqdYKQ1SKBuFfgWbAUzBfvYjPUEeNgqN1A==}
    engines: {node: '>= 6'}

  minimist@1.2.8:
    resolution: {integrity: sha512-2yyAR8qBkN3YuheJanUpWC5U3bb5osDywNB8RzDVlDwDHbocAJveqqj1u8+SVD7jkWT4yvsHCpWqqWqAxb0zCA==}

  mitt@3.0.0:
    resolution: {integrity: sha512-7dX2/10ITVyqh4aOSVI9gdape+t9l2/8QxHrFmUXu4EEUpdlxl6RudZUPZoc+zuY2hk1j7XxVroIVIan/pD/SQ==}

  mkdirp-classic@0.5.3:
    resolution: {integrity: sha512-gKLcREMhtuZRwRAfqP3RFW+TK4JqApVBtOIftVgjuABpAtpxhPGaDcfvbhNvD0B8iD1oUr/txX35NjcaY6Ns/A==}

  moment@2.29.4:
    resolution: {integrity: sha512-5LC9SOxjSc2HF6vO2CyuTDNivEdoz2IvyJJGj6X8DJ0eFyfszE0QiEd+iXmBvUP3WHxSjFH/vIsA0EN00cgr8w==}

  monaco-editor@0.50.0:
    resolution: {integrity: sha512-8CclLCmrRRh+sul7C08BmPBP3P8wVWfBHomsTcndxg5NRCEPfu/mc2AGU8k37ajjDVXcXFc12ORAMUkmk+lkFA==}

  ms@2.1.2:
    resolution: {integrity: sha512-sGkPx+VjMtmA6MX27oA4FBFELFCZZ4S4XqeGOXCv68tT+jb3vk/RyaKWP0PTKyWtmLSM0b+adUTEvbs1PEaH2w==}

  nanoid@3.3.6:
    resolution: {integrity: sha512-BGcqMMJuToF7i1rt+2PWSNVnWIkGCU78jBG3RxO/bZlnZPK2Cmi2QaffxGO/2RvWi9sL+FAiRiXMgsyxQ1DIDA==}
    engines: {node: ^10 || ^12 || ^13.7 || ^14 || >=15.0.1}
    hasBin: true

  nanoid@4.0.2:
    resolution: {integrity: sha512-7ZtY5KTCNheRGfEFxnedV5zFiORN1+Y1N6zvPTnHQd8ENUvfaDBeuJDZb2bN/oXwXxu3qkTXDzy57W5vAmDTBw==}
    engines: {node: ^14 || ^16 || >=18}
    hasBin: true

  natural-compare-lite@1.4.0:
    resolution: {integrity: sha512-Tj+HTDSJJKaZnfiuw+iaF9skdPpTo2GtEly5JHnWV/hfv2Qj/9RKsGISQtLh2ox3l5EAGw487hnBee0sIJ6v2g==}

  natural-compare@1.4.0:
    resolution: {integrity: sha512-OWND8ei3VtNC9h7V60qff3SVobHr996CTwgxubgyQYEpg290h9J0buyECNNJexkFm5sOajh5G116RYA1c8ZMSw==}

  no-case@3.0.4:
    resolution: {integrity: sha512-fgAN3jGAh+RoxUGZHTSOLJIqUc2wmoBwGR4tbpNAKmmovFoWq0OdRkb0VkldReO2a2iBT/OEulG9XSUc10r3zg==}

  node-domexception@1.0.0:
    resolution: {integrity: sha512-/jKZoMpw0F8GRwl4/eLROPA3cfcXtLApP0QzLmUT/HuPCZWyB7IY9ZrMeKw2O/nFIqPQB3PVM9aYm0F312AXDQ==}
    engines: {node: '>=10.5.0'}

  node-fetch@2.6.7:
    resolution: {integrity: sha512-ZjMPFEfVx5j+y2yF35Kzx5sF7kDzxuDj6ziH4FFbOp87zKDZNx8yExJIb05OGF4Nlt9IHFIMBkRl41VdvcNdbQ==}
    engines: {node: 4.x || >=6.0.0}
    peerDependencies:
      encoding: ^0.1.0
    peerDependenciesMeta:
      encoding:
        optional: true

  normalize-package-data@2.5.0:
    resolution: {integrity: sha512-/5CMN3T0R4XTj4DcGaexo+roZSdSFW/0AOOTROrjxzCG1wrWXEsGbRKevjlIL+ZDE4sZlJr5ED4YW0yqmkK+eA==}

  normalize-package-data@3.0.3:
    resolution: {integrity: sha512-p2W1sgqij3zMMyRC067Dg16bfzVH+w7hyegmpIvZ4JNjqtGOVAIvLmjBx3yP7YTe9vKJgkoNOPjwQGogDoMXFA==}
    engines: {node: '>=10'}

  normalize-path@3.0.0:
    resolution: {integrity: sha512-6eZs5Ls3WtCisHWp9S2GUy8dqkpGi4BVSz3GaqiE6ezub0512ESztXUwUB6C6IKbQkY2Pnb/mD4WYojCRwcwLA==}
    engines: {node: '>=0.10.0'}

  object-inspect@1.13.1:
    resolution: {integrity: sha512-5qoj1RUiKOMsCCNLV1CBiPYE10sziTsnmNxkAI/rZhiD63CF7IqdFGC/XzjWjpSgLf0LxXX3bDFIh0E18f6UhQ==}

  object-keys@1.1.1:
    resolution: {integrity: sha512-NuAESUOUMrlIXOfHKzD6bpPu3tYt3xvjNdRIQ+FeT0lNb4K8WR70CaDxhuNguS2XG+GjkyMwOzsN5ZktImfhLA==}
    engines: {node: '>= 0.4'}

  object.assign@4.1.5:
    resolution: {integrity: sha512-byy+U7gp+FVwmyzKPYhW2h5l3crpmGsxl7X2s8y43IgxvG4g3QZ6CffDtsNQy1WsmZpQbO+ybo0AlW7TY6DcBQ==}
    engines: {node: '>= 0.4'}

  object.fromentries@2.0.8:
    resolution: {integrity: sha512-k6E21FzySsSK5a21KRADBd/NGneRegFO5pLHfdQLpRDETUNJueLXs3WCzyQ3tFRDYgbq3KHGXfTbi2bs8WQ6rQ==}
    engines: {node: '>= 0.4'}

  object.groupby@1.0.3:
    resolution: {integrity: sha512-+Lhy3TQTuzXI5hevh8sBGqbmurHbbIjAi0Z4S63nthVLmLxfbj4T54a4CfZrXIrt9iP4mVAPYMo/v99taj3wjQ==}
    engines: {node: '>= 0.4'}

  object.values@1.2.0:
    resolution: {integrity: sha512-yBYjY9QX2hnRmZHAjG/f13MzmBzxzYgQhFrke06TTyKY5zSTEqkOeukBzIdVA3j3ulu8Qa3MbVFShV7T2RmGtQ==}
    engines: {node: '>= 0.4'}

  once@1.4.0:
    resolution: {integrity: sha512-lNaJgI+2Q5URQBkccEKHTQOPaXdUxnZZElQTZY0MFUAuaEqe1E+Nyvgdz/aIyNi6Z9MzO5dv1H8n58/GELp3+w==}

  openai@4.52.7:
    resolution: {integrity: sha512-dgxA6UZHary6NXUHEDj5TWt8ogv0+ibH+b4pT5RrWMjiRZVylNwLcw/2ubDrX5n0oUmHX/ZgudMJeemxzOvz7A==}
    hasBin: true

  optionator@0.9.3:
    resolution: {integrity: sha512-JjCoypp+jKn1ttEFExxhetCKeJt9zhAgAve5FXHixTvFDW/5aEktX9bufBKLRRMdU7bNtpLfcGu94B3cdEJgjg==}
    engines: {node: '>= 0.8.0'}

  p-limit@2.3.0:
    resolution: {integrity: sha512-//88mFWSJx8lxCzwdAABTJL2MyWB12+eIY7MDL2SqLmAkeKU9qxRvWuSyTjm3FUmpBEMuFfckAIqEaVGUDxb6w==}
    engines: {node: '>=6'}

  p-limit@3.1.0:
    resolution: {integrity: sha512-TYOanM3wGwNGsZN2cVTYPArw454xnXj5qmWF1bEoAc4+cU/ol7GVh7odevjp1FNHduHc3KZMcFduxU5Xc6uJRQ==}
    engines: {node: '>=10'}

  p-locate@4.1.0:
    resolution: {integrity: sha512-R79ZZ/0wAxKGu3oYMlz8jy/kbhsNrS7SKZ7PxEHBgJ5+F2mtFW2fK2cOtBh1cHYkQsbzFV7I+EoRKe6Yt0oK7A==}
    engines: {node: '>=8'}

  p-locate@5.0.0:
    resolution: {integrity: sha512-LaNjtRWUBY++zB5nE/NwcaoMylSPk+S+ZHNB1TzdbMJMny6dynpAGt7X/tl/QYq3TIeE6nxHppbo2LGymrG5Pw==}
    engines: {node: '>=10'}

  p-try@2.2.0:
    resolution: {integrity: sha512-R4nPAVTAU0B9D35/Gk3uJf/7XYbQcyohSKdvAxIRSNghFl4e71hVoGnBNQz9cWaXxO2I10KTC+3jMdvvoKw6dQ==}
    engines: {node: '>=6'}

  pako@1.0.11:
    resolution: {integrity: sha512-4hLB8Py4zZce5s4yd9XzopqwVv/yGNhV1Bl8NTmCq1763HeK2+EwVTv+leGeL13Dnh2wfbqowVPXCIO0z4taYw==}

  param-case@3.0.4:
    resolution: {integrity: sha512-RXlj7zCYokReqWpOPH9oYivUzLYZ5vAPIfEmCTNViosC78F8F0H9y7T7gG2M39ymgutxF5gcFEsyZQSph9Bp3A==}

  parent-module@1.0.1:
    resolution: {integrity: sha512-GQ2EWRpQV8/o+Aw8YqtfZZPfNRWZYkbidE9k5rpl/hC3vtHHBfGm2Ifi6qWV+coDGkrUKZAxE3Lot5kcsRlh+g==}
    engines: {node: '>=6'}

  parse-json@5.2.0:
    resolution: {integrity: sha512-ayCKvm/phCGxOkYRSCM82iDwct8/EonSEgCSxWxD7ve6jHggsFl4fZVQBPRNgQoKiuV/odhFrGzQXZwbifC8Rg==}
    engines: {node: '>=8'}

  pascal-case@3.1.2:
    resolution: {integrity: sha512-uWlGT3YSnK9x3BQJaOdcZwrnV6hPpd8jFH1/ucpiLRPh/2zCVJKS19E4GvYHvaCcACn3foXZ0cLB9Wrx1KGe5g==}

  path-exists@4.0.0:
    resolution: {integrity: sha512-ak9Qy5Q7jYb2Wwcey5Fpvg2KoAc/ZIhLSLOSBmRmygPsGwkVVt0fZa0qrtMz+m6tJTAHfZQ8FnmB4MG4LWy7/w==}
    engines: {node: '>=8'}

  path-is-absolute@1.0.1:
    resolution: {integrity: sha512-AVbw3UJ2e9bq64vSaS9Am0fje1Pa8pbGqTTsmXfaIiMpnr5DlDhfJOuLj9Sf95ZPVDAUerDfEk88MPmPe7UCQg==}
    engines: {node: '>=0.10.0'}

  path-key@3.1.1:
    resolution: {integrity: sha512-ojmeN0qd+y0jszEtoY48r0Peq5dwMEkIlCOu6Q5f41lfkswXuKtYrhgoTpLnyIcHm24Uhqx+5Tqm2InSwLhE6Q==}
    engines: {node: '>=8'}

  path-parse@1.0.7:
    resolution: {integrity: sha512-LDJzPVEEEPR+y48z93A0Ed0yXb8pAByGWo/k5YYdYgpY2/2EsOsksJrq7lOHxryrVOn1ejG6oAp8ahvOIQD8sw==}

  path-type@4.0.0:
    resolution: {integrity: sha512-gDKb8aZMDeD/tZWs9P6+q0J9Mwkdl6xMV8TjnGP3qJVJ06bdMgkbBlLU8IdfOsIsFz2BW1rNVT3XuNEl8zPAvw==}
    engines: {node: '>=8'}

  pend@1.2.0:
    resolution: {integrity: sha512-F3asv42UuXchdzt+xXqfW1OGlVBe+mxa2mqI0pg5yAHZPvFmY3Y6drSf/GQ1A86WgWEN9Kzh/WrgKa6iGcHXLg==}

  picocolors@1.0.0:
    resolution: {integrity: sha512-1fygroTLlHu66zi26VoTDv8yRgm0Fccecssto+MhsZ0D/DGW2sm8E8AjW7NU5VVTRt5GxbeZ5qBuJr+HyLYkjQ==}

  picomatch@2.3.1:
    resolution: {integrity: sha512-JU3teHTNjmE2VCGFzuY8EXzCDVwEqB2a8fsIvwaStHhAWJEeVd1o1QD80CU6+ZdEXXSLbSsuLwJjkCBWqRQUVA==}
    engines: {node: '>=8.6'}

  possible-typed-array-names@1.0.0:
    resolution: {integrity: sha512-d7Uw+eZoloe0EHDIYoe+bQ5WXnGMOpmiZFTuMWCwpjzzkL2nTjcKiAk4hh8TjnGye2TwWOk3UXucZ+3rbmBa8Q==}
    engines: {node: '>= 0.4'}

  postcss-media-query-parser@0.2.3:
    resolution: {integrity: sha512-3sOlxmbKcSHMjlUXQZKQ06jOswE7oVkXPxmZdoB1r5l0q6gTFTQSHxNxOrCccElbW7dxNytifNEo8qidX2Vsig==}

  postcss-resolve-nested-selector@0.1.1:
    resolution: {integrity: sha512-HvExULSwLqHLgUy1rl3ANIqCsvMS0WHss2UOsXhXnQaZ9VCc2oBvIpXrl00IUFT5ZDITME0o6oiXeiHr2SAIfw==}

  postcss-safe-parser@6.0.0:
    resolution: {integrity: sha512-FARHN8pwH+WiS2OPCxJI8FuRJpTVnn6ZNFiqAM2aeW2LwTHWWmWgIyKC6cUo0L8aeKiF/14MNvnpls6R2PBeMQ==}
    engines: {node: '>=12.0'}
    peerDependencies:
      postcss: ^8.3.3

  postcss-selector-parser@6.0.12:
    resolution: {integrity: sha512-NdxGCAZdRrwVI1sy59+Wzrh+pMMHxapGnpfenDVlMEXoOcvt4pGE0JLK9YY2F5dLxcFYA/YbVQKhcGU+FtSYQg==}
    engines: {node: '>=4'}

  postcss-value-parser@4.2.0:
    resolution: {integrity: sha512-1NNCs6uurfkVbeXG4S8JFT9t19m45ICnif8zWLd5oPSZ50QnwMfK+H3jv408d4jw/7Bttv5axS5IiHoLaVNHeQ==}

  postcss@8.4.23:
    resolution: {integrity: sha512-bQ3qMcpF6A/YjR55xtoTr0jGOlnPOKAIMdOWiv0EIT6HVPEaJiJB4NLljSbiHoC2RX7DN5Uvjtpbg1NPdwv1oA==}
    engines: {node: ^10 || ^12 || >=14}

  prelude-ls@1.2.1:
    resolution: {integrity: sha512-vkcDPrRZo1QZLbn5RLGPpg/WmIQ65qoWWhcGKf/b5eplkkarX0m9z8ppCat4mlOqUsWpyNuYgO3VRyrYHSzX5g==}
    engines: {node: '>= 0.8.0'}

  progress@2.0.3:
    resolution: {integrity: sha512-7PiHtLll5LdnKIMw100I+8xJXR5gW2QwWYkT6iJva0bXitZKa/XMrSbdmg3r2Xnaidz9Qumd0VPaMrZlF9V9sA==}
    engines: {node: '>=0.4.0'}

  proxy-from-env@1.1.0:
    resolution: {integrity: sha512-D+zkORCbA9f1tdWRK0RaCR3GPv50cMxcrz4X8k5LTSUD1Dkw47mKJEZQNunItRTkWwgtaUSo1RVFRIG9ZXiFYg==}

  pump@3.0.0:
    resolution: {integrity: sha512-LwZy+p3SFs1Pytd/jYct4wpv49HiYCqd9Rlc5ZVdk0V+8Yzv6jR5Blk3TRmPL1ft69TxP0IMZGJ+WPFU2BFhww==}

  punycode@2.1.1:
    resolution: {integrity: sha512-XRsRjdf+j5ml+y/6GKHPZbrF/8p2Yga0JPtdqTIY2Xe5ohJPD9saDJJLPvp9+NSBprVvevdXZybnj2cv8OEd0A==}
    engines: {node: '>=6'}

  puppeteer-core@19.11.1:
    resolution: {integrity: sha512-qcuC2Uf0Fwdj9wNtaTZ2OvYRraXpAK+puwwVW8ofOhOgLPZyz1c68tsorfIZyCUOpyBisjr+xByu7BMbEYMepA==}
    engines: {node: '>=14.14.0'}
    peerDependencies:
      typescript: '>= 4.7.4'
    peerDependenciesMeta:
      typescript:
        optional: true

  q@1.5.1:
    resolution: {integrity: sha512-kV/CThkXo6xyFEZUugw/+pIOywXcDbFYgSct5cT3gqlbkBE1SJdwy6UQoZvodiWF/ckQLZyDE/Bu1M6gVu5lVw==}
    engines: {node: '>=0.6.0', teleport: '>=0.2.0'}

  queue-microtask@1.2.3:
    resolution: {integrity: sha512-NuaNSa6flKT5JaSYQzJok04JzTL1CA6aGhv5rfLW3PgqA+M2ChpZQnAC8h8i4ZFkBS8X5RqkDBHA7r4hej3K9A==}

  quick-lru@4.0.1:
    resolution: {integrity: sha512-ARhCpm70fzdcvNQfPoy49IaanKkTlRWF2JMzqhcJbhSFRZv7nPTvZJdcY7301IPmvW+/p0RgIWnQDLJxifsQ7g==}
    engines: {node: '>=8'}

  react-dom@18.2.0:
    resolution: {integrity: sha512-6IMTriUmvsjHUjNtEDudZfuDQUoWXVxKHhlEGSk81n4YFS+r/Kl99wXiwlVXtPBtJenozv2P+hxDsw9eA7Xo6g==}
    peerDependencies:
      react: ^18.2.0

  react@18.2.0:
    resolution: {integrity: sha512-/3IjMdb2L9QbBdWiW5e3P2/npwMBaU9mHCSCUzNln0ZCYbcfTsGbTJrU/kGemdH2IWmB2ioZ+zkxtmq6g09fGQ==}
    engines: {node: '>=0.10.0'}

  read-pkg-up@7.0.1:
    resolution: {integrity: sha512-zK0TB7Xd6JpCLmlLmufqykGE+/TlOePD6qKClNW7hHDKFh/J7/7gCWGR7joEQEW1bKq3a3yUZSObOoWLFQ4ohg==}
    engines: {node: '>=8'}

  read-pkg@5.2.0:
    resolution: {integrity: sha512-Ug69mNOpfvKDAc2Q8DRpMjjzdtrnv9HcSMX+4VsZxD1aZ6ZzrIE7rlzXBtWTyhULSMKg076AW6WR5iZpD0JiOg==}
    engines: {node: '>=8'}

  readable-stream@3.6.2:
    resolution: {integrity: sha512-9u/sniCrY3D5WdsERHzHE4G2YCXqoG5FTHUiCC4SIbr6XcLZBY05ya9EKjYek9O5xOAwjGq+1JdGBAS7Q9ScoA==}
    engines: {node: '>= 6'}

  redent@3.0.0:
    resolution: {integrity: sha512-6tDA8g98We0zd0GvVeMT9arEOnTw9qM03L9cJXaCjrip1OO764RDBLBfrB4cwzNGDj5OA5ioymC9GkizgWJDUg==}
    engines: {node: '>=8'}

  regexp.prototype.flags@1.5.2:
    resolution: {integrity: sha512-NcDiDkTLuPR+++OCKB0nWafEmhg/Da8aUPLPMQbK+bxKKCm1/S5he+AqYa4PlMCVBalb4/yxIRub6qkEx5yJbw==}
    engines: {node: '>= 0.4'}

  relateurl@0.2.7:
    resolution: {integrity: sha512-G08Dxvm4iDN3MLM0EsP62EDV9IuhXPR6blNz6Utcp7zyV3tr4HVNINt6MpaRWbxoOHT3Q7YN2P+jaHX8vUbgog==}
    engines: {node: '>= 0.10'}

  require-directory@2.1.1:
    resolution: {integrity: sha512-fGxEI7+wsG9xrvdjsrlmL22OMTTiHRwAMroiEeMgq8gzoLC/PQr7RsRDSTLUg/bZAZtF+TVIkHc6/4RIKrui+Q==}
    engines: {node: '>=0.10.0'}

  require-from-string@2.0.2:
    resolution: {integrity: sha512-Xf0nWe6RseziFMu+Ap9biiUbmplq6S9/p+7w7YXP/JBHhrUDDUhwa+vANyubuqfZWTveU//DYVGsDG7RKL/vEw==}
    engines: {node: '>=0.10.0'}

  resolve-from@4.0.0:
    resolution: {integrity: sha512-pb/MYmXstAkysRFx8piNI1tGFNQIFA3vkE3Gq4EuA1dF6gHp/+vgZqsCGJapvy8N3Q+4o7FwvquPJcnZ7RYy4g==}
    engines: {node: '>=4'}

  resolve-from@5.0.0:
    resolution: {integrity: sha512-qYg9KP24dD5qka9J47d0aVky0N+b4fTU89LN9iDnjB5waksiC49rvMB0PrUJQGoTmH50XPiqOvAjDfaijGxYZw==}
    engines: {node: '>=8'}

  resolve@1.22.2:
    resolution: {integrity: sha512-Sb+mjNHOULsBv818T40qSPeRiuWLyaGMa5ewydRLFimneixmVy2zdivRl+AF6jaYPC8ERxGDmFSiqui6SfPd+g==}
    hasBin: true

  resolve@1.22.8:
    resolution: {integrity: sha512-oKWePCxqpd6FlLvGV1VU0x7bkPmmCNolxzjMf4NczoDnQcIWrAF+cPtZn5i6n+RfD2d9i0tzpKnG6Yk168yIyw==}
    hasBin: true

  reusify@1.0.4:
    resolution: {integrity: sha512-U9nH88a3fc/ekCF1l0/UP1IosiuIjyTh7hBvXVMHYgVcfGvt897Xguj2UOLDeI5BG2m7/uwyaLVT6fbtCwTyzw==}
    engines: {iojs: '>=1.0.0', node: '>=0.10.0'}

  rimraf@3.0.2:
    resolution: {integrity: sha512-JZkJMZkAGFFPP2YqXZXPbMlMBgsxzE8ILs4lMIX/2o0L9UBw9O/Y3o6wFw/i9YLapcUJWwqbi3kdxIPdC62TIA==}
    hasBin: true

  run-parallel@1.2.0:
    resolution: {integrity: sha512-5l4VyZR86LZ/lDxZTR6jqL8AFE2S0IFLMP26AbjsLVADxHdhB/c0GUsH+y39UfCi3dzz8OlQuPmnaJOMoDHQBA==}

  rxjs@7.8.1:
    resolution: {integrity: sha512-AA3TVj+0A2iuIoQkWEK/tqFjBq2j+6PO6Y0zJcvzLAFhEFIO3HL0vls9hWLncZbAAbK0mar7oZ4V079I/qPMxg==}

  safe-array-concat@1.1.2:
    resolution: {integrity: sha512-vj6RsCsWBCf19jIeHEfkRMw8DPiBb+DMXklQ/1SGDHOMlHdPUkZXFQ2YdplS23zESTijAcurb1aSgJA3AgMu1Q==}
    engines: {node: '>=0.4'}

  safe-buffer@5.2.1:
    resolution: {integrity: sha512-rp3So07KcdmmKbGvgaNxQSJr7bGVSVk5S9Eq1F+ppbRo70+YeaDxkw5Dd8NPN+GD6bjnYm2VuPuCXmpuYvmCXQ==}

  safe-regex-test@1.0.3:
    resolution: {integrity: sha512-CdASjNJPvRa7roO6Ra/gLYBTzYzzPyyBXxIMdGW3USQLyjWEls2RgW5UBTXaQVp+OrpeCK3bLem8smtmheoRuw==}
    engines: {node: '>= 0.4'}

  scheduler@0.23.0:
    resolution: {integrity: sha512-CtuThmgHNg7zIZWAXi3AsyIzA3n4xx7aNyjwC2VJldO2LMVDhFK+63xGqq6CsJH4rTAt6/M+N4GhZiDYPx9eUw==}

  semver@5.7.1:
    resolution: {integrity: sha512-sauaDf/PZdVgrLTNYHRtpXa1iRiKcaebiKQ1BJdpQlWH2lCvexQdX55snPFyK7QzpudqbCI0qXFfOasHdyNDGQ==}
    hasBin: true

  semver@6.3.1:
    resolution: {integrity: sha512-BR7VvDCVHO+q2xBEWskxS6DJE1qRnb7DxzUrogb71CWoSficBxYsiAGd+Kl0mmq/MprG9yArRkyrQxTO6XjMzA==}
    hasBin: true

  semver@7.5.0:
    resolution: {integrity: sha512-+XC0AD/R7Q2mPSRuy2Id0+CGTZ98+8f+KvwirxOKIEyid+XSx6HbC63p+O4IndTHuX5Z+JxQ0TghCkO5Cg/2HA==}
    engines: {node: '>=10'}
    hasBin: true

  semver@7.6.2:
    resolution: {integrity: sha512-FNAIBWCx9qcRhoHcgcJ0gvU7SN1lYU2ZXuSfl04bSC5OpvDHFyJCjdNHomPXxjQlCBU67YW64PzY7/VIEH7F2w==}
    engines: {node: '>=10'}
    hasBin: true

  set-function-length@1.2.2:
    resolution: {integrity: sha512-pgRc4hJ4/sNjWCSS9AmnS40x3bNMDTknHgL5UaMBTMyJnU90EgWh1Rz+MC9eFu4BuN/UwZjKQuY/1v3rM7HMfg==}
    engines: {node: '>= 0.4'}

  set-function-name@2.0.2:
    resolution: {integrity: sha512-7PGFlmtwsEADb0WYyvCMa1t+yke6daIG4Wirafur5kcf+MhUnPms1UeR0CKQdTZD81yESwMHbtn+TR+dMviakQ==}
    engines: {node: '>= 0.4'}

  shebang-command@2.0.0:
    resolution: {integrity: sha512-kHxr2zZpYtdmrN1qDjrrX/Z1rR1kG8Dx+gkpK1G4eXmvXswmcE1hTWBWYUzlraYw1/yZp6YuDY77YtvbN0dmDA==}
    engines: {node: '>=8'}

  shebang-regex@3.0.0:
    resolution: {integrity: sha512-7++dFhtcx3353uBaq8DDR4NuxBetBzC7ZQOhmTQInHEd6bSrXdiEyzCvG07Z44UYdLShWUyXt5M/yhz8ekcb1A==}
    engines: {node: '>=8'}

  side-channel@1.0.6:
    resolution: {integrity: sha512-fDW/EZ6Q9RiO8eFG8Hj+7u/oW+XrPTIChwCOM2+th2A6OblDtYYIpve9m+KvI9Z4C9qSEXlaGR6bTEYHReuglA==}
    engines: {node: '>= 0.4'}

  signal-exit@4.0.1:
    resolution: {integrity: sha512-uUWsN4aOxJAS8KOuf3QMyFtgm1pkb6I+KRZbRF/ghdf5T7sM+B1lLLzPDxswUjkmHyxQAVzEgG35E3NzDM9GVw==}
    engines: {node: '>=14'}

  slash@3.0.0:
    resolution: {integrity: sha512-g9Q1haeby36OSStwb4ntCGGGaKsaVSjQ68fBxoQcutl5fS1vuY18H3wSt3jFyFtrkx+Kz0V1G85A4MyAdDMi2Q==}
    engines: {node: '>=8'}

  slice-ansi@4.0.0:
    resolution: {integrity: sha512-qMCMfhY040cVHT43K9BFygqYbUPFZKHOg7K73mtTWJRb8pyP3fzf4Ixd5SzdEJQ6MRUg/WBnOLxghZtKKurENQ==}
    engines: {node: '>=10'}

  source-map-js@1.0.2:
    resolution: {integrity: sha512-R0XvVJ9WusLiqTCEiGCmICCMplcCkIwwR11mOSD9CR5u+IXYdiseeEuXCVAjS54zqwkLcPNnmU4OeJ6tUrWhDw==}
    engines: {node: '>=0.10.0'}

  source-map-support@0.5.21:
    resolution: {integrity: sha512-uBHU3L3czsIyYXKX88fdrGovxdSCoTGDRZ6SYXtSRxLZUzHg5P/66Ht6uoUlHu9EZod+inXhKo3qQgwXUT/y1w==}

  source-map@0.6.1:
    resolution: {integrity: sha512-UjgapumWlbMhkBgzT7Ykc5YXUT46F0iKu8SGXq0bcwP5dz/h0Plj6enJqjz1Zbq2l5WaqYnrVbwWOWMyF3F47g==}
    engines: {node: '>=0.10.0'}

  spdx-correct@3.2.0:
    resolution: {integrity: sha512-kN9dJbvnySHULIluDHy32WHRUu3Og7B9sbY7tsFLctQkIqnMh3hErYgdMjTYuqmcXX+lK5T1lnUt3G7zNswmZA==}

  spdx-exceptions@2.3.0:
    resolution: {integrity: sha512-/tTrYOC7PPI1nUAgx34hUpqXuyJG+DTHJTnIULG4rDygi4xu/tfgmq1e1cIRwRzwZgo4NLySi+ricLkZkw4i5A==}

  spdx-expression-parse@3.0.1:
    resolution: {integrity: sha512-cbqHunsQWnJNE6KhVSMsMeH5H/L9EpymbzqTQ3uLwNCLZ1Q481oWaofqH7nO6V07xlXwY6PhQdQ2IedWx/ZK4Q==}

  spdx-license-ids@3.0.13:
    resolution: {integrity: sha512-XkD+zwiqXHikFZm4AX/7JSCXA98U5Db4AFd5XUg/+9UNtnH75+Z9KxtpYiJZx36mUDVOwH83pl7yvCer6ewM3w==}

  standalone-electron-types@1.0.0:
    resolution: {integrity: sha512-0HOi/tlTz3mjWhsAz4uRbpQcHMZ+ifj1JzWW9nugykOHClBBG77ps8QinrzX1eow4Iw2pnC+RFaSYRgufF4BOg==}

  string-width@4.2.3:
    resolution: {integrity: sha512-wKyQRQpjJ0sIp62ErSZdGsjMJWsap5oRNihHhu6G7JVO/9jIB6UyevL+tXuOqrng8j/cxKTWyWUwvSTriiZz/g==}
    engines: {node: '>=8'}

  string.prototype.trim@1.2.9:
    resolution: {integrity: sha512-klHuCNxiMZ8MlsOihJhJEBJAiMVqU3Z2nEXWfWnIqjN0gEFS9J9+IxKozWWtQGcgoa1WUZzLjKPTr4ZHNFTFxw==}
    engines: {node: '>= 0.4'}

  string.prototype.trimend@1.0.8:
    resolution: {integrity: sha512-p73uL5VCHCO2BZZ6krwwQE3kCzM7NKmis8S//xEC6fQonchbum4eP6kR4DLEjQFO3Wnj3Fuo8NM0kOSjVdHjZQ==}

  string.prototype.trimstart@1.0.8:
    resolution: {integrity: sha512-UXSH262CSZY1tfu3G3Secr6uGLCFVPMhIqHjlgCUtCCcgihYc/xKs9djMTMUOb2j1mVSeU8EU6NWc/iQKU6Gfg==}
    engines: {node: '>= 0.4'}

  string_decoder@1.3.0:
    resolution: {integrity: sha512-hkRX8U1WjJFd8LsDJ2yQ/wWWxaopEsABU1XfkM8A+j0+85JAGppt16cr1Whg6KIbb4okU6Mql6BOj+uup/wKeA==}

  strip-ansi@6.0.1:
    resolution: {integrity: sha512-Y38VPSHcqkFrCpFnQ9vuSXmquuv5oXOKpGeT6aGrr3o3Gc9AlVa6JBfUSOCnbxGGZF+/0ooI7KrPuUSztUdU5A==}
    engines: {node: '>=8'}

  strip-bom@3.0.0:
    resolution: {integrity: sha512-vavAMRXOgBVNF6nyEEmL3DBK19iRpDcoIwW+swQ+CbGiu7lju6t+JklA1MHweoWtadgt4ISVUsXLyDq34ddcwA==}
    engines: {node: '>=4'}

  strip-indent@3.0.0:
    resolution: {integrity: sha512-laJTa3Jb+VQpaC6DseHhF7dXVqHTfJPCRDaEbid/drOhgitgYku/letMUqOXFoWV0zIIUbjpdH2t+tYj4bQMRQ==}
    engines: {node: '>=8'}

  strip-json-comments@3.1.1:
    resolution: {integrity: sha512-6fPc+R4ihwqP6N/aIv2f1gMH8lOVtWQHoqC4yK6oSDVVocumAsfCqjkXnqiYMhmMwS/mEHLp7Vehlt3ql6lEig==}
    engines: {node: '>=8'}

  style-search@0.1.0:
    resolution: {integrity: sha512-Dj1Okke1C3uKKwQcetra4jSuk0DqbzbYtXipzFlFMZtowbF1x7BKJwB9AayVMyFARvU8EDrZdcax4At/452cAg==}

  stylelint-config-recommended@12.0.0:
    resolution: {integrity: sha512-x6x8QNARrGO2sG6iURkzqL+Dp+4bJorPMMRNPScdvaUK8PsynriOcMW7AFDKqkWAS5wbue/u8fUT/4ynzcmqdQ==}
    peerDependencies:
      stylelint: ^15.5.0

  stylelint-config-standard@33.0.0:
    resolution: {integrity: sha512-eyxnLWoXImUn77+ODIuW9qXBDNM+ALN68L3wT1lN2oNspZ7D9NVGlNHb2QCUn4xDug6VZLsh0tF8NyoYzkgTzg==}
    peerDependencies:
      stylelint: ^15.5.0

  stylelint@15.6.0:
    resolution: {integrity: sha512-Cqzpc8tvJm77KaM8qUbhpJ/UYK55Ia0whQXj4b9IId9dlPICO7J8Lyo15SZWiHxKjlvy3p5FQor/3n6i8ignXg==}
    engines: {node: ^14.13.1 || >=16.0.0}
    hasBin: true

  supports-color@5.5.0:
    resolution: {integrity: sha512-QjVjwdXIt408MIiAqCX4oUKsgU2EqAGzs2Ppkm4aQYbjm+ZEWEcW4SfFNTr4uMNZma0ey4f5lgLrkB0aX0QMow==}
    engines: {node: '>=4'}

  supports-color@7.2.0:
    resolution: {integrity: sha512-qpCAvRl9stuOHveKsn7HncJRvv501qIacKzQlO/+Lwxc9+0q2wLyv4Dfvt80/DPn2pqOBsJdDiogXGR9+OvwRw==}
    engines: {node: '>=8'}

  supports-hyperlinks@3.0.0:
    resolution: {integrity: sha512-QBDPHyPQDRTy9ku4URNGY5Lah8PAaXs6tAAwp55sL5WCsSW7GIfdf6W5ixfziW+t7wh3GVvHyHHyQ1ESsoRvaA==}
    engines: {node: '>=14.18'}

  supports-preserve-symlinks-flag@1.0.0:
    resolution: {integrity: sha512-ot0WnXS9fgdkgIcePe6RHNk1WA8+muPa6cSjeR3V8K27q9BB1rTE3R1p7Hv0z1ZyAc8s6Vvv8DIyWf681MAt0w==}
    engines: {node: '>= 0.4'}

  svg-tags@1.0.0:
    resolution: {integrity: sha512-ovssysQTa+luh7A5Weu3Rta6FJlFBBbInjOh722LIt6klpU2/HtdUbszju/G4devcvk8PGt7FCLv5wftu3THUA==}

  table@6.8.1:
    resolution: {integrity: sha512-Y4X9zqrCftUhMeH2EptSSERdVKt/nEdijTOacGD/97EKjhQ/Qs8RTlEGABSJNNN8lac9kheH+af7yAkEWlgneA==}
    engines: {node: '>=10.0.0'}

  tar-fs@2.1.1:
    resolution: {integrity: sha512-V0r2Y9scmbDRLCNex/+hYzvp/zyYjvFbHPNgVTKfQvVrb6guiE/fxP+XblDNR011utopbkex2nM4dHNV6GDsng==}

  tar-stream@2.2.0:
    resolution: {integrity: sha512-ujeqbceABgwMZxEJnk2HDY2DlnUZ+9oEcb1KzTVfYHio0UE6dG71n60d8D2I4qNvleWrrXpmjpt7vZeF1LnMZQ==}
    engines: {node: '>=6'}

  terser@5.31.0:
    resolution: {integrity: sha512-Q1JFAoUKE5IMfI4Z/lkE/E6+SwgzO+x4tq4v1AyBLRj8VSYvRO6A/rQrPg1yud4g0En9EKI1TvFRF2tQFcoUkg==}
    engines: {node: '>=10'}
    hasBin: true

  text-table@0.2.0:
    resolution: {integrity: sha512-N+8UisAXDGk8PFXP4HAzVR9nbfmVJ3zYLAWiTIoqC5v5isinhr+r5uaO8+7r3BMfuNIufIsA7RdpVgacC2cSpw==}

  through@2.3.8:
    resolution: {integrity: sha512-w89qg7PI8wAdvX60bMDP+bFoD5Dvhm9oLheFp5O4a2QF0cSBGsBX4qZmadPMvVqlLJBBci+WqGGOAPvcDeNSVg==}

  to-regex-range@5.0.1:
    resolution: {integrity: sha512-65P7iz6X5yEr1cwcgvQxbbIw7Uk3gOy5dIdtZ4rDveLqhrdJP+Li/Hx6tyK0NEb+2GCyneCMJiGqrADCSNk8sQ==}
    engines: {node: '>=8.0'}

  tr46@0.0.3:
    resolution: {integrity: sha512-N3WMsuqV66lT30CrXNbEjx4GEwlow3v6rr4mCcv6prnfwhS01rkgyFdjPNBYd9br7LpXV1+Emh01fHnq2Gdgrw==}

  trim-newlines@3.0.1:
    resolution: {integrity: sha512-c1PTsA3tYrIsLGkJkzHF+w9F2EyxfXGo4UyJc4pFL++FMjnq0HJS69T3M7d//gKrFKwy429bouPescbjecU+Zw==}
    engines: {node: '>=8'}

  ts-patch@3.1.2:
    resolution: {integrity: sha512-n58F5AqjUMdp9RAKq+E1YBkmONltPVbt1nN+wrmZXoYZek6QcvaTuqvKMhYhr5BxtC53kD/exxIPA1cP1RQxsA==}
    hasBin: true

  tsconfig-paths@3.15.0:
    resolution: {integrity: sha512-2Ac2RgzDe/cn48GvOe3M+o82pEFewD3UPbyoUHHdKasHwJKjds4fLXWf/Ux5kATBKN20oaFGu+jbElp1pos0mg==}

  tslib@1.14.1:
    resolution: {integrity: sha512-Xni35NKzjgMrwevysHTCArtLDpPvye8zV/0E4EyYn43P7/7qvQwPh9BGkHewbMulVntbigmcT7rdX3BNo9wRJg==}

  tslib@2.6.2:
    resolution: {integrity: sha512-AEYxH93jGFPn/a2iVAwW87VuUIkR1FVUKB77NwMF7nBTDkDrrT/Hpt/IrCJ0QXhW27jTBDcf5ZY7w6RiqTMw2Q==}

  tsutils@3.21.0:
    resolution: {integrity: sha512-mHKK3iUXL+3UF6xL5k0PEhKRUBKPBCv/+RkEOpjRWxxx27KKRBmmA60A9pgOUvMi8GKhRMPEmjBRPzs2W7O1OA==}
    engines: {node: '>= 6'}
    peerDependencies:
      typescript: '>=2.8.0 || >= 3.2.0-dev || >= 3.3.0-dev || >= 3.4.0-dev || >= 3.5.0-dev || >= 3.6.0-dev || >= 3.6.0-beta || >= 3.7.0-dev || >= 3.7.0-beta'

  tsx@3.12.7:
    resolution: {integrity: sha512-C2Ip+jPmqKd1GWVQDvz/Eyc6QJbGfE7NrR3fx5BpEHMZsEHoIxHL1j+lKdGobr8ovEyqeNkPLSKp6SCSOt7gmw==}
    hasBin: true

  type-check@0.4.0:
    resolution: {integrity: sha512-XleUoc9uwGXqjWwXaUTZAmzMcFZ5858QA2vvx1Ur5xIcixXIP+8LnFDgRplU30us6teqdlskFfu+ae4K79Ooew==}
    engines: {node: '>= 0.8.0'}

  type-fest@0.18.1:
    resolution: {integrity: sha512-OIAYXk8+ISY+qTOwkHtKqzAuxchoMiD9Udx+FSGQDuiRR+PJKJHc2NJAXlbhkGwTt/4/nKZxELY1w3ReWOL8mw==}
    engines: {node: '>=10'}

  type-fest@0.20.2:
    resolution: {integrity: sha512-Ne+eE4r0/iWnpAxD852z3A+N0Bt5RN//NjJwRd2VFHEmrywxf5vsZlh4R6lixl6B+wz/8d+maTSAkN1FIkI3LQ==}
    engines: {node: '>=10'}

  type-fest@0.6.0:
    resolution: {integrity: sha512-q+MB8nYR1KDLrgr4G5yemftpMC7/QLqVndBmEEdqzmNj5dcFOO4Oo8qlwZE3ULT3+Zim1F8Kq4cBnikNhlCMlg==}
    engines: {node: '>=8'}

  type-fest@0.8.1:
    resolution: {integrity: sha512-4dbzIzqvjtgiM5rw1k5rEHtBANKmdudhGyBEajN01fEyhaAIhsoKNy6y7+IN93IfpFtwY9iqi7kD+xwKhQsNJA==}
    engines: {node: '>=8'}

  type-fest@3.9.0:
    resolution: {integrity: sha512-hR8JP2e8UiH7SME5JZjsobBlEiatFoxpzCP+R3ZeCo7kAaG1jXQE5X/buLzogM6GJu8le9Y4OcfNuIQX0rZskA==}
    engines: {node: '>=14.16'}

  typed-array-buffer@1.0.2:
    resolution: {integrity: sha512-gEymJYKZtKXzzBzM4jqa9w6Q1Jjm7x2d+sh19AdsD4wqnMPDYyvwpsIc2Q/835kHuo3BEQ7CjelGhfTsoBb2MQ==}
    engines: {node: '>= 0.4'}

  typed-array-byte-length@1.0.1:
    resolution: {integrity: sha512-3iMJ9q0ao7WE9tWcaYKIptkNBuOIcZCCT0d4MRvuuH88fEoEH62IuQe0OtraD3ebQEoTRk8XCBoknUNc1Y67pw==}
    engines: {node: '>= 0.4'}

  typed-array-byte-offset@1.0.2:
    resolution: {integrity: sha512-Ous0vodHa56FviZucS2E63zkgtgrACj7omjwd/8lTEMEPFFyjfixMZ1ZXenpgCFBBt4EC1J2XsyVS2gkG0eTFA==}
    engines: {node: '>= 0.4'}

  typed-array-length@1.0.6:
    resolution: {integrity: sha512-/OxDN6OtAk5KBpGb28T+HZc2M+ADtvRxXrKKbUwtsLgdoxgX13hyy7ek6bFRl5+aBs2yZzB0c4CnQfAtVypW/g==}
    engines: {node: '>= 0.4'}

  typed-emitter@2.1.0:
    resolution: {integrity: sha512-g/KzbYKbH5C2vPkaXGu8DJlHrGKHLsM25Zg9WuC9pMGfuvT+X25tZQWo5fK1BjBm8+UrVE9LDCvaY0CQk+fXDA==}

  typescript-transform-paths@3.4.7:
    resolution: {integrity: sha512-1Us1kdkdfKd2unbkBAOV2HHRmbRBYpSuk9nJ7cLD2hP4QmfToiM/VpxNlhJc1eezVwVqSKSBjNSzZsK/fWR/9A==}
    peerDependencies:
      typescript: '>=3.6.5'

  typescript@5.4.5:
    resolution: {integrity: sha512-vcI4UpRgg81oIRUFwR0WSIHKt11nJ7SAVlYNIu+QpqeyXP+gpQJy/Z4+F0aGxSE4MqwjyXvW/TzgkLAx2AGHwQ==}
    engines: {node: '>=14.17'}
    hasBin: true

  unbox-primitive@1.0.2:
    resolution: {integrity: sha512-61pPlCD9h51VoreyJ0BReideM3MDKMKnh6+V9L08331ipq6Q8OFXZYiqP6n/tbHx4s5I9uRhcye6BrbkizkBDw==}

  unbzip2-stream@1.4.3:
    resolution: {integrity: sha512-mlExGW4w71ebDJviH16lQLtZS32VKqsSfk80GCfUlwT/4/hNRFsoscrF/c++9xinkMzECL1uL9DDwXqFWkruPg==}

  universalify@2.0.1:
    resolution: {integrity: sha512-gptHNQghINnc/vTGIk0SOFGFNXw7JVrlRUtConJRlvaw6DuX0wO5Jeko9sWrMBhh+PsYAZ7oXAiOnf/UKogyiw==}
    engines: {node: '>= 10.0.0'}

  uri-js@4.4.1:
    resolution: {integrity: sha512-7rKUyy33Q1yc98pQ1DAmLtwX109F7TIfWlW1Ydo8Wl1ii1SeHieeh0HHfPeL2fMXK6z0s8ecKs9frCuLJvndBg==}

  usercss-meta@0.12.0:
    resolution: {integrity: sha512-zKrXCKdpeIwtVe87omxGo9URf+7mbozduMZEg79dmT4KB3XJwfIkEi/Uk0PcTwR/nZLtAK1+k7isgbGB/g6E7Q==}
    engines: {node: '>=8.3'}

  util-deprecate@1.0.2:
    resolution: {integrity: sha512-EPD5q1uXyFxJpCrLnCc1nHnq3gOa6DZBocAIiI2TaSCA7VCJ1UJDMagCzIkXNsUYfD1daK//LTEQ8xiIbrHtcw==}

  v8-compile-cache@2.3.0:
    resolution: {integrity: sha512-l8lCEmLcLYZh4nbunNZvQCJc5pv7+RCwa8q/LdUx8u7lsWvPDKmpodJAJNwkAhJC//dFY48KuIEmjtd4RViDrA==}

  validate-npm-package-license@3.0.4:
    resolution: {integrity: sha512-DpKm2Ui/xN7/HQKCtpZxoRWBhZ9Z0kqtygG8XCgNQ8ZlDnxuQmWhj566j8fN4Cu3/JmbhsDo7fcAJq4s9h27Ew==}

  virtual-merge@1.0.1:
    resolution: {integrity: sha512-h7rzV6n5fZJbDu2lP4iu+IOtsZ00uqECFUxFePK1uY0pz/S5B7FNDJpmdDVfyGL7poyJECEHfTaIpJaknNkU0Q==}

  vscode-oniguruma@1.7.0:
    resolution: {integrity: sha512-L9WMGRfrjOhgHSdOYgCt/yRMsXzLDJSL7BPrOZt73gU0iWO4mpqzqQzOz5srxqTvMBaR0XZTSrVWo4j55Rc6cA==}

  vscode-textmate@5.2.0:
    resolution: {integrity: sha512-Uw5ooOQxRASHgu6C7GVvUxisKXfSgW4oFlO+aa+PAkgmH89O3CXxEEzNRNtHSqtXFTl0nAC1uYj0GMSH27uwtQ==}

  web-streams-polyfill@3.3.3:
    resolution: {integrity: sha512-d2JWLCivmZYTSIoge9MsgFCZrt571BikcWGYkjC1khllbTeDlGqZ2D8vD8E/lJa8WGWbb7Plm8/XJYV7IJHZZw==}
    engines: {node: '>= 8'}

  web-streams-polyfill@4.0.0-beta.3:
    resolution: {integrity: sha512-QW95TCTaHmsYfHDybGMwO5IJIM93I/6vTRk+daHTWFPhwh+C8Cg7j7XyKrwrj8Ib6vYXe0ocYNrmzY4xAAN6ug==}
    engines: {node: '>= 14'}

  webidl-conversions@3.0.1:
    resolution: {integrity: sha512-2JAn3z8AR6rjK8Sm8orRC0h/bcl/DqL7tRPdGZ4I1CjdF+EaMLmYxBHyXuKL849eucPFhvBoxMsflfOb8kxaeQ==}

  whatwg-url@5.0.0:
    resolution: {integrity: sha512-saE57nupxk6v3HY35+jzBwYa0rKSy0XR8JSxZPwgLr7ys0IBzhGviA1/TUGJLmSVqs8pb9AnvICXEuOHLprYTw==}

  which-boxed-primitive@1.0.2:
    resolution: {integrity: sha512-bwZdv0AKLpplFY2KZRX6TvyuN7ojjr7lwkg6ml0roIy9YeuSr7JS372qlNW18UQYzgYK9ziGcerWqZOmEn9VNg==}

  which-typed-array@1.1.15:
    resolution: {integrity: sha512-oV0jmFtUky6CXfkqehVvBP/LSWJ2sy4vWMioiENyJLePrBO/yKyV9OyJySfAKosh+RYkIl5zJCNZ8/4JncrpdA==}
    engines: {node: '>= 0.4'}

  which@1.3.1:
    resolution: {integrity: sha512-HxJdYWq1MTIQbJ3nw0cqssHoTNU267KlrDuGZ1WYlxDStUtKUhOaJmh112/TZmHxxUfuJqPXSOm7tDyas0OSIQ==}
    hasBin: true

  which@2.0.2:
    resolution: {integrity: sha512-BLI3Tl1TW3Pvl70l3yq3Y64i+awpwXqsGBYWkkqMtnbXgrMD+yj7rhW0kuEDxzJaYXGjEW5ogapKNMEKNMjibA==}
    engines: {node: '>= 8'}
    hasBin: true

  wrap-ansi@7.0.0:
    resolution: {integrity: sha512-YVGIj2kamLSTxw6NsZjoBxfSwsn0ycdesmc4p+Q21c5zPuZ1pl+NfxVdxPtdHvmNVOQ6XSYG4AUtyt/Fi7D16Q==}
    engines: {node: '>=10'}

  wrappy@1.0.2:
    resolution: {integrity: sha512-l4Sp/DRseor9wL6EvV2+TuQn63dMkPjZ/sp9XkghTEbV9KlPS1xUsZ3u7/IQO4wxtcFB4bgpQPRcR3QCvezPcQ==}

  write-file-atomic@5.0.1:
    resolution: {integrity: sha512-+QU2zd6OTD8XWIJCbffaiQeH9U73qIqafo1x6V1snCWYGJf6cVE0cDR4D8xRzcEnfI21IFrUPzPGtcPf8AC+Rw==}
    engines: {node: ^14.17.0 || ^16.13.0 || >=18.0.0}

  ws@8.13.0:
    resolution: {integrity: sha512-x9vcZYTrFPC7aSIbj7sRCYo7L/Xb8Iy+pW0ng0wt2vCJv7M9HOMy0UoN3rr+IFC7hb7vXoqS+P9ktyLLLhO+LA==}
    engines: {node: '>=10.0.0'}
    peerDependencies:
      bufferutil: ^4.0.1
      utf-8-validate: '>=5.0.2'
    peerDependenciesMeta:
      bufferutil:
        optional: true
      utf-8-validate:
        optional: true

  y18n@5.0.8:
    resolution: {integrity: sha512-0pfFzegeDWJHJIAmTLRP2DwHjdF5s7jo9tuztdQxAhINCdvS+3nGINqPd00AphqJR/0LhANUS6/+7SCb98YOfA==}
    engines: {node: '>=10'}

  yallist@4.0.0:
    resolution: {integrity: sha512-3wdGidZyq5PB084XLES5TpOSRA3wjXAlIWMhum2kRcv/41Sn2emQ0dycQW4uZXLejwKvg6EsvbdlVL+FYEct7A==}

  yargs-parser@20.2.9:
    resolution: {integrity: sha512-y11nGElTIV+CT3Zv9t7VKl+Q3hTQoT9a1Qzezhhl6Rp21gJ/IVTW7Z3y9EWXhuUBC2Shnf+DX0antecpAwSP8w==}
    engines: {node: '>=10'}

  yargs-parser@21.1.1:
    resolution: {integrity: sha512-tVpsJW7DdjecAiFpbIB1e3qxIQsE6NoPc5/eTdrbbIC4h0LVsWhnoa3g+m2HclBIujHzsxZ4VJVA+GUuc2/LBw==}
    engines: {node: '>=12'}

  yargs@17.7.1:
    resolution: {integrity: sha512-cwiTb08Xuv5fqF4AovYacTFNxk62th7LKJ6BL9IGUpTJrWoU7/7WdQGTP2SjKf1dUNBGzDd28p/Yfs/GI6JrLw==}
    engines: {node: '>=12'}

  yauzl@2.10.0:
    resolution: {integrity: sha512-p4a9I6X6nu6IhoGmBqAcbJy1mlC4j27vEPZX9F4L4/vZT3Lyq1VkFHw/V/PUcB9Buo+DG3iHkT0x3Qya58zc3g==}

  yocto-queue@0.1.0:
    resolution: {integrity: sha512-rVksvsnNCdJ/ohGc6xgPwyN8eheCxsiLM8mxuE/t/mOVqJewPuO1miLpTHQiRgTKCLexL4MeAFVagts7HmNZ2Q==}
    engines: {node: '>=10'}

  zip-local@0.3.5:
    resolution: {integrity: sha512-GRV3D5TJY+/PqyeRm5CYBs7xVrKTKzljBoEXvocZu0HJ7tPEcgpSOYa2zFIsCZWgKWMuc4U3yMFgFkERGFIB9w==}

  zustand@3.7.2:
    resolution: {integrity: sha512-PIJDIZKtokhof+9+60cpockVOq05sJzHCriyvaLBmEJixseQ1a5Kdov6fWZfWOu5SK9c+FhH1jU0tntLxRJYMA==}
    engines: {node: '>=12.7.0'}
    peerDependencies:
      react: '>=16.8'
    peerDependenciesMeta:
      react:
        optional: true

snapshots:

  '@aashutoshrathi/word-wrap@1.2.6': {}

  '@babel/code-frame@7.21.4':
    dependencies:
      '@babel/highlight': 7.18.6

  '@babel/helper-validator-identifier@7.19.1': {}

  '@babel/highlight@7.18.6':
    dependencies:
      '@babel/helper-validator-identifier': 7.19.1
      chalk: 2.4.2
      js-tokens: 4.0.0

  '@csstools/css-parser-algorithms@2.1.1(@csstools/css-tokenizer@2.1.1)':
    dependencies:
      '@csstools/css-tokenizer': 2.1.1

  '@csstools/css-tokenizer@2.1.1': {}

  '@csstools/media-query-list-parser@2.0.4(@csstools/css-parser-algorithms@2.1.1(@csstools/css-tokenizer@2.1.1))(@csstools/css-tokenizer@2.1.1)':
    dependencies:
      '@csstools/css-parser-algorithms': 2.1.1(@csstools/css-tokenizer@2.1.1)
      '@csstools/css-tokenizer': 2.1.1

  '@csstools/selector-specificity@2.2.0(postcss-selector-parser@6.0.12)':
    dependencies:
      postcss-selector-parser: 6.0.12

  '@electron/asar@3.2.10':
    dependencies:
      commander: 5.1.0
      glob: 7.2.3
      minimatch: 3.1.2

  '@esbuild-kit/cjs-loader@2.4.2':
    dependencies:
      '@esbuild-kit/core-utils': 3.1.0
      get-tsconfig: 4.5.0

  '@esbuild-kit/core-utils@3.1.0':
    dependencies:
      esbuild: 0.17.18
      source-map-support: 0.5.21

  '@esbuild-kit/esm-loader@2.5.5':
    dependencies:
      '@esbuild-kit/core-utils': 3.1.0
      get-tsconfig: 4.5.0

  '@esbuild/android-arm64@0.17.18':
    optional: true

  '@esbuild/android-arm@0.15.18':
    optional: true

  '@esbuild/android-arm@0.17.18':
    optional: true

  '@esbuild/android-x64@0.17.18':
    optional: true

  '@esbuild/darwin-arm64@0.17.18':
    optional: true

  '@esbuild/darwin-x64@0.17.18':
    optional: true

  '@esbuild/freebsd-arm64@0.17.18':
    optional: true

  '@esbuild/freebsd-x64@0.17.18':
    optional: true

  '@esbuild/linux-arm64@0.17.18':
    optional: true

  '@esbuild/linux-arm@0.17.18':
    optional: true

  '@esbuild/linux-ia32@0.17.18':
    optional: true

  '@esbuild/linux-loong64@0.15.18':
    optional: true

  '@esbuild/linux-loong64@0.17.18':
    optional: true

  '@esbuild/linux-mips64el@0.17.18':
    optional: true

  '@esbuild/linux-ppc64@0.17.18':
    optional: true

  '@esbuild/linux-riscv64@0.17.18':
    optional: true

  '@esbuild/linux-s390x@0.17.18':
    optional: true

  '@esbuild/linux-x64@0.17.18':
    optional: true

  '@esbuild/netbsd-x64@0.17.18':
    optional: true

  '@esbuild/openbsd-x64@0.17.18':
    optional: true

  '@esbuild/sunos-x64@0.17.18':
    optional: true

  '@esbuild/win32-arm64@0.17.18':
    optional: true

  '@esbuild/win32-ia32@0.17.18':
    optional: true

  '@esbuild/win32-x64@0.17.18':
    optional: true

  '@eslint-community/eslint-utils@4.4.0(eslint@8.46.0(patch_hash=xm46kqcmdgzlmm4aifkfpxaho4))':
    dependencies:
      eslint: 8.46.0(patch_hash=xm46kqcmdgzlmm4aifkfpxaho4)
      eslint-visitor-keys: 3.4.2

  '@eslint-community/regexpp@4.5.1': {}

  '@eslint-community/regexpp@4.6.2': {}

  '@eslint/eslintrc@2.1.1':
    dependencies:
      ajv: 6.12.6
      debug: 4.3.4
      espree: 9.6.1
      globals: 13.20.0
      ignore: 5.2.4
      import-fresh: 3.3.0
      js-yaml: 4.1.0
      minimatch: 3.1.2
      strip-json-comments: 3.1.1
    transitivePeerDependencies:
      - supports-color

  '@eslint/js@8.46.0': {}

  '@humanwhocodes/config-array@0.11.10':
    dependencies:
      '@humanwhocodes/object-schema': 1.2.1
      debug: 4.3.4
      minimatch: 3.1.2
    transitivePeerDependencies:
      - supports-color

  '@humanwhocodes/module-importer@1.0.1': {}

  '@humanwhocodes/object-schema@1.2.1': {}

  '@jridgewell/gen-mapping@0.3.5':
    dependencies:
      '@jridgewell/set-array': 1.2.1
      '@jridgewell/sourcemap-codec': 1.4.15
      '@jridgewell/trace-mapping': 0.3.25

  '@jridgewell/resolve-uri@3.1.2': {}

  '@jridgewell/set-array@1.2.1': {}

  '@jridgewell/source-map@0.3.6':
    dependencies:
      '@jridgewell/gen-mapping': 0.3.5
      '@jridgewell/trace-mapping': 0.3.25

  '@jridgewell/sourcemap-codec@1.4.15': {}

  '@jridgewell/trace-mapping@0.3.25':
    dependencies:
      '@jridgewell/resolve-uri': 3.1.2
      '@jridgewell/sourcemap-codec': 1.4.15

  '@nodelib/fs.scandir@2.1.5':
    dependencies:
      '@nodelib/fs.stat': 2.0.5
      run-parallel: 1.2.0

  '@nodelib/fs.stat@2.0.5': {}

  '@nodelib/fs.walk@1.2.8':
    dependencies:
      '@nodelib/fs.scandir': 2.1.5
      fastq: 1.13.0

  '@puppeteer/browsers@0.5.0(typescript@5.4.5)':
    dependencies:
      debug: 4.3.4
      extract-zip: 2.0.1
      https-proxy-agent: 5.0.1
      progress: 2.0.3
      proxy-from-env: 1.1.0
      tar-fs: 2.1.1
      unbzip2-stream: 1.4.3
      yargs: 17.7.1
    optionalDependencies:
      typescript: 5.4.5
    transitivePeerDependencies:
      - supports-color

  '@react-spring/animated@9.7.3(react@18.2.0)':
    dependencies:
      '@react-spring/shared': 9.7.3(react@18.2.0)
      '@react-spring/types': 9.7.3
      react: 18.2.0

  '@react-spring/core@9.7.3(react@18.2.0)':
    dependencies:
      '@react-spring/animated': 9.7.3(react@18.2.0)
      '@react-spring/shared': 9.7.3(react@18.2.0)
      '@react-spring/types': 9.7.3
      react: 18.2.0

  '@react-spring/shared@9.7.3(react@18.2.0)':
    dependencies:
      '@react-spring/types': 9.7.3
      react: 18.2.0

  '@react-spring/types@9.7.3': {}

  '@react-spring/web@9.7.3(react-dom@18.2.0(react@18.2.0))(react@18.2.0)':
    dependencies:
      '@react-spring/animated': 9.7.3(react@18.2.0)
      '@react-spring/core': 9.7.3(react@18.2.0)
      '@react-spring/shared': 9.7.3(react@18.2.0)
      '@react-spring/types': 9.7.3
      react: 18.2.0
      react-dom: 18.2.0(react@18.2.0)

  '@sapphi-red/web-noise-suppressor@0.3.3': {}

  '@types/chrome@0.0.246':
    dependencies:
      '@types/filesystem': 0.0.33
      '@types/har-format': 1.2.13

  '@types/diff@5.0.3': {}

  '@types/filesystem@0.0.33':
    dependencies:
      '@types/filewriter': 0.0.30

  '@types/filewriter@0.0.30': {}

  '@types/fs-extra@11.0.4':
    dependencies:
      '@types/jsonfile': 6.1.4
      '@types/node': 18.16.3

  '@types/har-format@1.2.13': {}

  '@types/json-schema@7.0.11': {}

  '@types/json5@0.0.29': {}

  '@types/jsonfile@6.1.4':
    dependencies:
      '@types/node': 18.16.3

  '@types/less@3.0.6(patch_hash=krcufrsfhsuxuoj7hocqugs6zi)': {}

  '@types/lodash@4.14.194': {}

  '@types/minimist@1.2.2': {}

  '@types/node-fetch@2.6.11':
    dependencies:
      '@types/node': 18.16.3
      form-data: 4.0.0

  '@types/node@18.16.3': {}

  '@types/normalize-package-data@2.4.1': {}

  '@types/prop-types@15.7.5': {}

  '@types/react-dom@18.2.1':
    dependencies:
      '@types/react': 18.2.0

  '@types/react@17.0.2':
    dependencies:
      '@types/prop-types': 15.7.5
      csstype: 3.1.2

  '@types/react@18.2.0':
    dependencies:
      '@types/prop-types': 15.7.5
      '@types/scheduler': 0.16.3
      csstype: 3.1.2

  '@types/scheduler@0.16.3': {}

  '@types/semver@7.3.13': {}

  '@types/stylus@0.48.42':
    dependencies:
      '@types/node': 18.16.3

  '@types/tinycolor2@1.4.6': {}

  '@types/yauzl@2.10.0':
    dependencies:
      '@types/node': 18.16.3
    optional: true

  '@types/yazl@2.4.2':
    dependencies:
      '@types/node': 18.16.3

  '@typescript-eslint/eslint-plugin@5.59.1(@typescript-eslint/parser@5.59.1(eslint@8.46.0(patch_hash=xm46kqcmdgzlmm4aifkfpxaho4))(typescript@5.4.5))(eslint@8.46.0(patch_hash=xm46kqcmdgzlmm4aifkfpxaho4))(typescript@5.4.5)':
    dependencies:
      '@eslint-community/regexpp': 4.5.1
      '@typescript-eslint/parser': 5.59.1(eslint@8.46.0(patch_hash=xm46kqcmdgzlmm4aifkfpxaho4))(typescript@5.4.5)
      '@typescript-eslint/scope-manager': 5.59.1
      '@typescript-eslint/type-utils': 5.59.1(eslint@8.46.0(patch_hash=xm46kqcmdgzlmm4aifkfpxaho4))(typescript@5.4.5)
      '@typescript-eslint/utils': 5.59.1(eslint@8.46.0(patch_hash=xm46kqcmdgzlmm4aifkfpxaho4))(typescript@5.4.5)
      debug: 4.3.4
      eslint: 8.46.0(patch_hash=xm46kqcmdgzlmm4aifkfpxaho4)
      grapheme-splitter: 1.0.4
      ignore: 5.2.4
      natural-compare-lite: 1.4.0
      semver: 7.5.0
      tsutils: 3.21.0(typescript@5.4.5)
    optionalDependencies:
      typescript: 5.4.5
    transitivePeerDependencies:
      - supports-color

  '@typescript-eslint/parser@5.59.1(eslint@8.46.0(patch_hash=xm46kqcmdgzlmm4aifkfpxaho4))(typescript@5.4.5)':
    dependencies:
      '@typescript-eslint/scope-manager': 5.59.1
      '@typescript-eslint/types': 5.59.1
      '@typescript-eslint/typescript-estree': 5.59.1(typescript@5.4.5)
      debug: 4.3.4
      eslint: 8.46.0(patch_hash=xm46kqcmdgzlmm4aifkfpxaho4)
    optionalDependencies:
      typescript: 5.4.5
    transitivePeerDependencies:
      - supports-color

  '@typescript-eslint/scope-manager@5.59.1':
    dependencies:
      '@typescript-eslint/types': 5.59.1
      '@typescript-eslint/visitor-keys': 5.59.1

  '@typescript-eslint/type-utils@5.59.1(eslint@8.46.0(patch_hash=xm46kqcmdgzlmm4aifkfpxaho4))(typescript@5.4.5)':
    dependencies:
      '@typescript-eslint/typescript-estree': 5.59.1(typescript@5.4.5)
      '@typescript-eslint/utils': 5.59.1(eslint@8.46.0(patch_hash=xm46kqcmdgzlmm4aifkfpxaho4))(typescript@5.4.5)
      debug: 4.3.4
      eslint: 8.46.0(patch_hash=xm46kqcmdgzlmm4aifkfpxaho4)
      tsutils: 3.21.0(typescript@5.4.5)
    optionalDependencies:
      typescript: 5.4.5
    transitivePeerDependencies:
      - supports-color

  '@typescript-eslint/types@5.59.1': {}

  '@typescript-eslint/typescript-estree@5.59.1(typescript@5.4.5)':
    dependencies:
      '@typescript-eslint/types': 5.59.1
      '@typescript-eslint/visitor-keys': 5.59.1
      debug: 4.3.4
      globby: 11.1.0
      is-glob: 4.0.3
      semver: 7.6.2
      tsutils: 3.21.0(typescript@5.4.5)
    optionalDependencies:
      typescript: 5.4.5
    transitivePeerDependencies:
      - supports-color

  '@typescript-eslint/utils@5.59.1(eslint@8.46.0(patch_hash=xm46kqcmdgzlmm4aifkfpxaho4))(typescript@5.4.5)':
    dependencies:
      '@eslint-community/eslint-utils': 4.4.0(eslint@8.46.0(patch_hash=xm46kqcmdgzlmm4aifkfpxaho4))
      '@types/json-schema': 7.0.11
      '@types/semver': 7.3.13
      '@typescript-eslint/scope-manager': 5.59.1
      '@typescript-eslint/types': 5.59.1
      '@typescript-eslint/typescript-estree': 5.59.1(typescript@5.4.5)
      eslint: 8.46.0(patch_hash=xm46kqcmdgzlmm4aifkfpxaho4)
      eslint-scope: 5.1.1
      semver: 7.5.0
    transitivePeerDependencies:
      - supports-color
      - typescript

  '@typescript-eslint/visitor-keys@5.59.1':
    dependencies:
      '@typescript-eslint/types': 5.59.1
      eslint-visitor-keys: 3.4.0

  '@vap/core@0.0.12':
    dependencies:
      eventemitter3: 4.0.7

  '@vap/shiki@0.10.5':
    dependencies:
      jsonc-parser: 3.2.0
      vscode-oniguruma: 1.7.0
      vscode-textmate: 5.2.0

  abort-controller@3.0.0:
    dependencies:
      event-target-shim: 5.0.1

  acorn-jsx@5.3.2(acorn@8.10.0):
    dependencies:
      acorn: 8.10.0

  acorn@8.10.0: {}

  agent-base@6.0.2:
    dependencies:
      debug: 4.3.4
    transitivePeerDependencies:
      - supports-color

  agentkeepalive@4.5.0:
    dependencies:
      humanize-ms: 1.2.1

  ajv@6.12.6:
    dependencies:
      fast-deep-equal: 3.1.3
      fast-json-stable-stringify: 2.1.0
      json-schema-traverse: 0.4.1
      uri-js: 4.4.1

  ajv@8.12.0:
    dependencies:
      fast-deep-equal: 3.1.3
      json-schema-traverse: 1.0.0
      require-from-string: 2.0.2
      uri-js: 4.4.1

  ansi-regex@5.0.1: {}

  ansi-styles@3.2.1:
    dependencies:
      color-convert: 1.9.3

  ansi-styles@4.3.0:
    dependencies:
      color-convert: 2.0.1

  argparse@2.0.1: {}

  array-buffer-byte-length@1.0.1:
    dependencies:
      call-bind: 1.0.7
      is-array-buffer: 3.0.4

  array-includes@3.1.8:
    dependencies:
      call-bind: 1.0.7
      define-properties: 1.2.1
      es-abstract: 1.23.3
      es-object-atoms: 1.0.0
      get-intrinsic: 1.2.4
      is-string: 1.0.7

  array-union@2.1.0: {}

  array.prototype.findlastindex@1.2.5:
    dependencies:
      call-bind: 1.0.7
      define-properties: 1.2.1
      es-abstract: 1.23.3
      es-errors: 1.3.0
      es-object-atoms: 1.0.0
      es-shim-unscopables: 1.0.2

  array.prototype.flat@1.3.2:
    dependencies:
      call-bind: 1.0.7
      define-properties: 1.2.1
      es-abstract: 1.23.3
      es-shim-unscopables: 1.0.2

  array.prototype.flatmap@1.3.2:
    dependencies:
      call-bind: 1.0.7
      define-properties: 1.2.1
      es-abstract: 1.23.3
      es-shim-unscopables: 1.0.2

  arraybuffer.prototype.slice@1.0.3:
    dependencies:
      array-buffer-byte-length: 1.0.1
      call-bind: 1.0.7
      define-properties: 1.2.1
      es-abstract: 1.23.3
      es-errors: 1.3.0
      get-intrinsic: 1.2.4
      is-array-buffer: 3.0.4
      is-shared-array-buffer: 1.0.3

  arrify@1.0.1: {}

  astral-regex@2.0.0: {}

  async@1.5.2: {}

  asynckit@0.4.0: {}

  available-typed-arrays@1.0.7:
    dependencies:
      possible-typed-array-names: 1.0.0

  axios@1.6.8:
    dependencies:
      follow-redirects: 1.15.6
      form-data: 4.0.0
      proxy-from-env: 1.1.0
    transitivePeerDependencies:
      - debug

  balanced-match@1.0.2: {}

  balanced-match@2.0.0: {}

  base64-js@1.5.1: {}

  bl@4.1.0:
    dependencies:
      buffer: 5.7.1
      inherits: 2.0.4
      readable-stream: 3.6.2

  brace-expansion@1.1.11:
    dependencies:
      balanced-match: 1.0.2
      concat-map: 0.0.1

  braces@3.0.2:
    dependencies:
      fill-range: 7.0.1

  buffer-crc32@0.2.13: {}

  buffer-from@1.1.2: {}

  buffer@5.7.1:
    dependencies:
      base64-js: 1.5.1
      ieee754: 1.2.1

  call-bind@1.0.7:
    dependencies:
      es-define-property: 1.0.0
      es-errors: 1.3.0
      function-bind: 1.1.2
      get-intrinsic: 1.2.4
      set-function-length: 1.2.2

  callsites@3.1.0: {}

  camel-case@4.1.2:
    dependencies:
      pascal-case: 3.1.2
      tslib: 2.6.2

  camelcase-keys@6.2.2:
    dependencies:
      camelcase: 5.3.1
      map-obj: 4.3.0
      quick-lru: 4.0.1

  camelcase@5.3.1: {}

  chalk@2.4.2:
    dependencies:
      ansi-styles: 3.2.1
      escape-string-regexp: 1.0.5
      supports-color: 5.5.0

  chalk@4.1.2:
    dependencies:
      ansi-styles: 4.3.0
      supports-color: 7.2.0

  chownr@1.1.4: {}

  chromium-bidi@0.4.7(devtools-protocol@0.0.1107588):
    dependencies:
      devtools-protocol: 0.0.1107588
      mitt: 3.0.0

  clean-css@5.3.3:
    dependencies:
      source-map: 0.6.1

  cliui@8.0.1:
    dependencies:
      string-width: 4.2.3
      strip-ansi: 6.0.1
      wrap-ansi: 7.0.0

  color-convert@1.9.3:
    dependencies:
      color-name: 1.1.3

  color-convert@2.0.1:
    dependencies:
      color-name: 1.1.4

  color-name@1.1.3: {}

  color-name@1.1.4: {}

  colord@2.9.3: {}

  combined-stream@1.0.8:
    dependencies:
      delayed-stream: 1.0.0

  commander@10.0.1: {}

  commander@2.20.3: {}

<<<<<<< HEAD
=======
  commander@5.1.0: {}

  component-emitter@1.3.0: {}

>>>>>>> 65e91cf2
  concat-map@0.0.1: {}

  cosmiconfig@8.1.3:
    dependencies:
      import-fresh: 3.3.0
      js-yaml: 4.1.0
      parse-json: 5.2.0
      path-type: 4.0.0

  cross-fetch@3.1.5:
    dependencies:
      node-fetch: 2.6.7
    transitivePeerDependencies:
      - encoding

  cross-spawn@7.0.3:
    dependencies:
      path-key: 3.1.1
      shebang-command: 2.0.0
      which: 2.0.2

  css-functions-list@3.1.0: {}

  css-tree@2.3.1:
    dependencies:
      mdn-data: 2.0.30
      source-map-js: 1.0.2

  cssesc@3.0.0: {}

  csstype@3.1.2: {}

  data-view-buffer@1.0.1:
    dependencies:
      call-bind: 1.0.7
      es-errors: 1.3.0
      is-data-view: 1.0.1

  data-view-byte-length@1.0.1:
    dependencies:
      call-bind: 1.0.7
      es-errors: 1.3.0
      is-data-view: 1.0.1

  data-view-byte-offset@1.0.0:
    dependencies:
      call-bind: 1.0.7
      es-errors: 1.3.0
      is-data-view: 1.0.1

  debug@3.2.7:
    dependencies:
      ms: 2.1.2

  debug@4.3.4:
    dependencies:
      ms: 2.1.2

  decamelize-keys@1.1.1:
    dependencies:
      decamelize: 1.2.0
      map-obj: 1.0.1

  decamelize@1.2.0: {}

  deep-is@0.1.4: {}

  define-data-property@1.1.4:
    dependencies:
      es-define-property: 1.0.0
      es-errors: 1.3.0
      gopd: 1.0.1

  define-properties@1.2.1:
    dependencies:
      define-data-property: 1.1.4
      has-property-descriptors: 1.0.2
      object-keys: 1.1.1

  delayed-stream@1.0.0: {}

  devtools-protocol@0.0.1107588: {}

  diff@5.1.0: {}

  dir-glob@3.0.1:
    dependencies:
      path-type: 4.0.0

  discord-types@1.3.26:
    dependencies:
      '@types/react': 17.0.2
      moment: 2.29.4

  doctrine@2.1.0:
    dependencies:
      esutils: 2.0.3

  doctrine@3.0.0:
    dependencies:
      esutils: 2.0.3

  dot-case@3.0.4:
    dependencies:
      no-case: 3.0.4
      tslib: 2.6.2

  emoji-regex@8.0.0: {}

  end-of-stream@1.4.4:
    dependencies:
      once: 1.4.0

  entities@4.5.0: {}

  error-ex@1.3.2:
    dependencies:
      is-arrayish: 0.2.1

  es-abstract@1.23.3:
    dependencies:
      array-buffer-byte-length: 1.0.1
      arraybuffer.prototype.slice: 1.0.3
      available-typed-arrays: 1.0.7
      call-bind: 1.0.7
      data-view-buffer: 1.0.1
      data-view-byte-length: 1.0.1
      data-view-byte-offset: 1.0.0
      es-define-property: 1.0.0
      es-errors: 1.3.0
      es-object-atoms: 1.0.0
      es-set-tostringtag: 2.0.3
      es-to-primitive: 1.2.1
      function.prototype.name: 1.1.6
      get-intrinsic: 1.2.4
      get-symbol-description: 1.0.2
      globalthis: 1.0.4
      gopd: 1.0.1
      has-property-descriptors: 1.0.2
      has-proto: 1.0.3
      has-symbols: 1.0.3
      hasown: 2.0.2
      internal-slot: 1.0.7
      is-array-buffer: 3.0.4
      is-callable: 1.2.7
      is-data-view: 1.0.1
      is-negative-zero: 2.0.3
      is-regex: 1.1.4
      is-shared-array-buffer: 1.0.3
      is-string: 1.0.7
      is-typed-array: 1.1.13
      is-weakref: 1.0.2
      object-inspect: 1.13.1
      object-keys: 1.1.1
      object.assign: 4.1.5
      regexp.prototype.flags: 1.5.2
      safe-array-concat: 1.1.2
      safe-regex-test: 1.0.3
      string.prototype.trim: 1.2.9
      string.prototype.trimend: 1.0.8
      string.prototype.trimstart: 1.0.8
      typed-array-buffer: 1.0.2
      typed-array-byte-length: 1.0.1
      typed-array-byte-offset: 1.0.2
      typed-array-length: 1.0.6
      unbox-primitive: 1.0.2
      which-typed-array: 1.1.15

  es-define-property@1.0.0:
    dependencies:
      get-intrinsic: 1.2.4

  es-errors@1.3.0: {}

  es-object-atoms@1.0.0:
    dependencies:
      es-errors: 1.3.0

  es-set-tostringtag@2.0.3:
    dependencies:
      get-intrinsic: 1.2.4
      has-tostringtag: 1.0.2
      hasown: 2.0.2

  es-shim-unscopables@1.0.2:
    dependencies:
      hasown: 2.0.2

  es-to-primitive@1.2.1:
    dependencies:
      is-callable: 1.2.7
      is-date-object: 1.0.5
      is-symbol: 1.0.4

  esbuild-android-64@0.15.18:
    optional: true

  esbuild-android-arm64@0.15.18:
    optional: true

  esbuild-darwin-64@0.15.18:
    optional: true

  esbuild-darwin-arm64@0.15.18:
    optional: true

  esbuild-freebsd-64@0.15.18:
    optional: true

  esbuild-freebsd-arm64@0.15.18:
    optional: true

  esbuild-linux-32@0.15.18:
    optional: true

  esbuild-linux-64@0.15.18:
    optional: true

  esbuild-linux-arm64@0.15.18:
    optional: true

  esbuild-linux-arm@0.15.18:
    optional: true

  esbuild-linux-mips64le@0.15.18:
    optional: true

  esbuild-linux-ppc64le@0.15.18:
    optional: true

  esbuild-linux-riscv64@0.15.18:
    optional: true

  esbuild-linux-s390x@0.15.18:
    optional: true

  esbuild-netbsd-64@0.15.18:
    optional: true

  esbuild-openbsd-64@0.15.18:
    optional: true

  esbuild-sunos-64@0.15.18:
    optional: true

  esbuild-windows-32@0.15.18:
    optional: true

  esbuild-windows-64@0.15.18:
    optional: true

  esbuild-windows-arm64@0.15.18:
    optional: true

  esbuild@0.15.18:
    optionalDependencies:
      '@esbuild/android-arm': 0.15.18
      '@esbuild/linux-loong64': 0.15.18
      esbuild-android-64: 0.15.18
      esbuild-android-arm64: 0.15.18
      esbuild-darwin-64: 0.15.18
      esbuild-darwin-arm64: 0.15.18
      esbuild-freebsd-64: 0.15.18
      esbuild-freebsd-arm64: 0.15.18
      esbuild-linux-32: 0.15.18
      esbuild-linux-64: 0.15.18
      esbuild-linux-arm: 0.15.18
      esbuild-linux-arm64: 0.15.18
      esbuild-linux-mips64le: 0.15.18
      esbuild-linux-ppc64le: 0.15.18
      esbuild-linux-riscv64: 0.15.18
      esbuild-linux-s390x: 0.15.18
      esbuild-netbsd-64: 0.15.18
      esbuild-openbsd-64: 0.15.18
      esbuild-sunos-64: 0.15.18
      esbuild-windows-32: 0.15.18
      esbuild-windows-64: 0.15.18
      esbuild-windows-arm64: 0.15.18

  esbuild@0.17.18:
    optionalDependencies:
      '@esbuild/android-arm': 0.17.18
      '@esbuild/android-arm64': 0.17.18
      '@esbuild/android-x64': 0.17.18
      '@esbuild/darwin-arm64': 0.17.18
      '@esbuild/darwin-x64': 0.17.18
      '@esbuild/freebsd-arm64': 0.17.18
      '@esbuild/freebsd-x64': 0.17.18
      '@esbuild/linux-arm': 0.17.18
      '@esbuild/linux-arm64': 0.17.18
      '@esbuild/linux-ia32': 0.17.18
      '@esbuild/linux-loong64': 0.17.18
      '@esbuild/linux-mips64el': 0.17.18
      '@esbuild/linux-ppc64': 0.17.18
      '@esbuild/linux-riscv64': 0.17.18
      '@esbuild/linux-s390x': 0.17.18
      '@esbuild/linux-x64': 0.17.18
      '@esbuild/netbsd-x64': 0.17.18
      '@esbuild/openbsd-x64': 0.17.18
      '@esbuild/sunos-x64': 0.17.18
      '@esbuild/win32-arm64': 0.17.18
      '@esbuild/win32-ia32': 0.17.18
      '@esbuild/win32-x64': 0.17.18

  escalade@3.1.1: {}

  escape-string-regexp@1.0.5: {}

  escape-string-regexp@4.0.0: {}

  eslint-import-resolver-alias@1.1.2(eslint-plugin-import@2.29.1(@typescript-eslint/parser@5.59.1(eslint@8.46.0(patch_hash=xm46kqcmdgzlmm4aifkfpxaho4))(typescript@5.4.5))(eslint@8.46.0(patch_hash=xm46kqcmdgzlmm4aifkfpxaho4))):
    dependencies:
      eslint-plugin-import: 2.29.1(@typescript-eslint/parser@5.59.1(eslint@8.46.0(patch_hash=xm46kqcmdgzlmm4aifkfpxaho4))(typescript@5.4.5))(eslint@8.46.0(patch_hash=xm46kqcmdgzlmm4aifkfpxaho4))

  eslint-import-resolver-node@0.3.9:
    dependencies:
      debug: 3.2.7
      is-core-module: 2.14.0
      resolve: 1.22.8
    transitivePeerDependencies:
      - supports-color

  eslint-module-utils@2.8.1(@typescript-eslint/parser@5.59.1(eslint@8.46.0(patch_hash=xm46kqcmdgzlmm4aifkfpxaho4))(typescript@5.4.5))(eslint-import-resolver-node@0.3.9)(eslint@8.46.0(patch_hash=xm46kqcmdgzlmm4aifkfpxaho4)):
    dependencies:
      debug: 3.2.7
    optionalDependencies:
      '@typescript-eslint/parser': 5.59.1(eslint@8.46.0(patch_hash=xm46kqcmdgzlmm4aifkfpxaho4))(typescript@5.4.5)
      eslint: 8.46.0(patch_hash=xm46kqcmdgzlmm4aifkfpxaho4)
      eslint-import-resolver-node: 0.3.9
    transitivePeerDependencies:
      - supports-color

  eslint-plugin-import@2.29.1(@typescript-eslint/parser@5.59.1(eslint@8.46.0(patch_hash=xm46kqcmdgzlmm4aifkfpxaho4))(typescript@5.4.5))(eslint@8.46.0(patch_hash=xm46kqcmdgzlmm4aifkfpxaho4)):
    dependencies:
      array-includes: 3.1.8
      array.prototype.findlastindex: 1.2.5
      array.prototype.flat: 1.3.2
      array.prototype.flatmap: 1.3.2
      debug: 3.2.7
      doctrine: 2.1.0
      eslint: 8.46.0(patch_hash=xm46kqcmdgzlmm4aifkfpxaho4)
      eslint-import-resolver-node: 0.3.9
      eslint-module-utils: 2.8.1(@typescript-eslint/parser@5.59.1(eslint@8.46.0(patch_hash=xm46kqcmdgzlmm4aifkfpxaho4))(typescript@5.4.5))(eslint-import-resolver-node@0.3.9)(eslint@8.46.0(patch_hash=xm46kqcmdgzlmm4aifkfpxaho4))
      hasown: 2.0.2
      is-core-module: 2.14.0
      is-glob: 4.0.3
      minimatch: 3.1.2
      object.fromentries: 2.0.8
      object.groupby: 1.0.3
      object.values: 1.2.0
      semver: 6.3.1
      tsconfig-paths: 3.15.0
    optionalDependencies:
      '@typescript-eslint/parser': 5.59.1(eslint@8.46.0(patch_hash=xm46kqcmdgzlmm4aifkfpxaho4))(typescript@5.4.5)
    transitivePeerDependencies:
      - eslint-import-resolver-typescript
      - eslint-import-resolver-webpack
      - supports-color

  eslint-plugin-simple-header@1.0.2: {}

  eslint-plugin-simple-import-sort@10.0.0(eslint@8.46.0(patch_hash=xm46kqcmdgzlmm4aifkfpxaho4)):
    dependencies:
      eslint: 8.46.0(patch_hash=xm46kqcmdgzlmm4aifkfpxaho4)

  eslint-plugin-unused-imports@2.0.0(@typescript-eslint/eslint-plugin@5.59.1(@typescript-eslint/parser@5.59.1(eslint@8.46.0(patch_hash=xm46kqcmdgzlmm4aifkfpxaho4))(typescript@5.4.5))(eslint@8.46.0(patch_hash=xm46kqcmdgzlmm4aifkfpxaho4))(typescript@5.4.5))(eslint@8.46.0(patch_hash=xm46kqcmdgzlmm4aifkfpxaho4)):
    dependencies:
      eslint: 8.46.0(patch_hash=xm46kqcmdgzlmm4aifkfpxaho4)
      eslint-rule-composer: 0.3.0
    optionalDependencies:
      '@typescript-eslint/eslint-plugin': 5.59.1(@typescript-eslint/parser@5.59.1(eslint@8.46.0(patch_hash=xm46kqcmdgzlmm4aifkfpxaho4))(typescript@5.4.5))(eslint@8.46.0(patch_hash=xm46kqcmdgzlmm4aifkfpxaho4))(typescript@5.4.5)

  eslint-rule-composer@0.3.0: {}

  eslint-scope@5.1.1:
    dependencies:
      esrecurse: 4.3.0
      estraverse: 4.3.0

  eslint-scope@7.2.2:
    dependencies:
      esrecurse: 4.3.0
      estraverse: 5.3.0

  eslint-visitor-keys@3.4.0: {}

  eslint-visitor-keys@3.4.2: {}

  eslint@8.46.0(patch_hash=xm46kqcmdgzlmm4aifkfpxaho4):
    dependencies:
      '@eslint-community/eslint-utils': 4.4.0(eslint@8.46.0(patch_hash=xm46kqcmdgzlmm4aifkfpxaho4))
      '@eslint-community/regexpp': 4.6.2
      '@eslint/eslintrc': 2.1.1
      '@eslint/js': 8.46.0
      '@humanwhocodes/config-array': 0.11.10
      '@humanwhocodes/module-importer': 1.0.1
      '@nodelib/fs.walk': 1.2.8
      ajv: 6.12.6
      chalk: 4.1.2
      cross-spawn: 7.0.3
      debug: 4.3.4
      doctrine: 3.0.0
      escape-string-regexp: 4.0.0
      eslint-scope: 7.2.2
      eslint-visitor-keys: 3.4.2
      espree: 9.6.1
      esquery: 1.5.0
      esutils: 2.0.3
      fast-deep-equal: 3.1.3
      file-entry-cache: 6.0.1
      find-up: 5.0.0
      glob-parent: 6.0.2
      globals: 13.20.0
      graphemer: 1.4.0
      ignore: 5.2.4
      imurmurhash: 0.1.4
      is-glob: 4.0.3
      is-path-inside: 3.0.3
      js-yaml: 4.1.0
      json-stable-stringify-without-jsonify: 1.0.1
      levn: 0.4.1
      lodash.merge: 4.6.2
      minimatch: 3.1.2
      natural-compare: 1.4.0
      optionator: 0.9.3
      strip-ansi: 6.0.1
      text-table: 0.2.0
    transitivePeerDependencies:
      - supports-color

  espree@9.6.1:
    dependencies:
      acorn: 8.10.0
      acorn-jsx: 5.3.2(acorn@8.10.0)
      eslint-visitor-keys: 3.4.2

  esquery@1.5.0:
    dependencies:
      estraverse: 5.3.0

  esrecurse@4.3.0:
    dependencies:
      estraverse: 5.3.0

  estraverse@4.3.0: {}

  estraverse@5.3.0: {}

  esutils@2.0.3: {}

  event-target-shim@5.0.1: {}

  eventemitter3@4.0.7: {}

  extract-zip@2.0.1:
    dependencies:
      debug: 4.3.4
      get-stream: 5.2.0
      yauzl: 2.10.0
    optionalDependencies:
      '@types/yauzl': 2.10.0
    transitivePeerDependencies:
      - supports-color

  fast-deep-equal@3.1.3: {}

  fast-glob@3.2.12:
    dependencies:
      '@nodelib/fs.stat': 2.0.5
      '@nodelib/fs.walk': 1.2.8
      glob-parent: 5.1.2
      merge2: 1.4.1
      micromatch: 4.0.5

  fast-json-stable-stringify@2.1.0: {}

  fast-levenshtein@2.0.6: {}

  fastest-levenshtein@1.0.16: {}

  fastq@1.13.0:
    dependencies:
      reusify: 1.0.4

  fd-slicer@1.1.0:
    dependencies:
      pend: 1.2.0

  fflate@0.7.4: {}

  file-entry-cache@6.0.1:
    dependencies:
      flat-cache: 3.0.4

  fill-range@7.0.1:
    dependencies:
      to-regex-range: 5.0.1

  find-up@4.1.0:
    dependencies:
      locate-path: 5.0.0
      path-exists: 4.0.0

  find-up@5.0.0:
    dependencies:
      locate-path: 6.0.0
      path-exists: 4.0.0

  flat-cache@3.0.4:
    dependencies:
      flatted: 3.2.7
      rimraf: 3.0.2

  flatted@3.2.7: {}

  follow-redirects@1.15.6: {}

  for-each@0.3.3:
    dependencies:
      is-callable: 1.2.7

  form-data-encoder@1.7.2: {}

  form-data@4.0.0:
    dependencies:
      asynckit: 0.4.0
      combined-stream: 1.0.8
      mime-types: 2.1.35

  formdata-node@4.4.1:
    dependencies:
      node-domexception: 1.0.0
      web-streams-polyfill: 4.0.0-beta.3

  fs-constants@1.0.0: {}

  fs-extra@11.2.0:
    dependencies:
      graceful-fs: 4.2.11
      jsonfile: 6.1.0
      universalify: 2.0.1

  fs.realpath@1.0.0: {}

  fsevents@2.3.2:
    optional: true

  function-bind@1.1.1: {}

  function-bind@1.1.2: {}

  function.prototype.name@1.1.6:
    dependencies:
      call-bind: 1.0.7
      define-properties: 1.2.1
      es-abstract: 1.23.3
      functions-have-names: 1.2.3

  functions-have-names@1.2.3: {}

  get-caller-file@2.0.5: {}

  get-intrinsic@1.2.4:
    dependencies:
      es-errors: 1.3.0
      function-bind: 1.1.2
      has-proto: 1.0.3
      has-symbols: 1.0.3
      hasown: 2.0.2

  get-stream@5.2.0:
    dependencies:
      pump: 3.0.0

  get-symbol-description@1.0.2:
    dependencies:
      call-bind: 1.0.7
      es-errors: 1.3.0
      get-intrinsic: 1.2.4

  get-tsconfig@4.5.0: {}

  gifenc@https://codeload.github.com/mattdesl/gifenc/tar.gz/64842fca317b112a8590f8fef2bf3825da8f6fe3: {}

  glob-parent@5.1.2:
    dependencies:
      is-glob: 4.0.3

  glob-parent@6.0.2:
    dependencies:
      is-glob: 4.0.3

  glob@7.2.3:
    dependencies:
      fs.realpath: 1.0.0
      inflight: 1.0.6
      inherits: 2.0.4
      minimatch: 3.1.2
      once: 1.4.0
      path-is-absolute: 1.0.1

  global-modules@2.0.0:
    dependencies:
      global-prefix: 3.0.0

  global-prefix@3.0.0:
    dependencies:
      ini: 1.3.8
      kind-of: 6.0.3
      which: 1.3.1

  globals@13.20.0:
    dependencies:
      type-fest: 0.20.2

  globalthis@1.0.4:
    dependencies:
      define-properties: 1.2.1
      gopd: 1.0.1

  globby@11.1.0:
    dependencies:
      array-union: 2.1.0
      dir-glob: 3.0.1
      fast-glob: 3.2.12
      ignore: 5.2.4
      merge2: 1.4.1
      slash: 3.0.0

  globjoin@0.1.4: {}

  gopd@1.0.1:
    dependencies:
      get-intrinsic: 1.2.4

  graceful-fs@4.2.11: {}

  grapheme-splitter@1.0.4: {}

  graphemer@1.4.0: {}

  hard-rejection@2.1.0: {}

  has-bigints@1.0.2: {}

  has-flag@3.0.0: {}

  has-flag@4.0.0: {}

  has-property-descriptors@1.0.2:
    dependencies:
      es-define-property: 1.0.0

  has-proto@1.0.3: {}

  has-symbols@1.0.3: {}

  has-tostringtag@1.0.2:
    dependencies:
      has-symbols: 1.0.3

  has@1.0.3:
    dependencies:
      function-bind: 1.1.1

  hasown@2.0.2:
    dependencies:
      function-bind: 1.1.2

  highlight.js@10.6.0: {}

  hosted-git-info@2.8.9: {}

  hosted-git-info@4.1.0:
    dependencies:
      lru-cache: 6.0.0

  html-minifier-terser@7.2.0:
    dependencies:
      camel-case: 4.1.2
      clean-css: 5.3.3
      commander: 10.0.1
      entities: 4.5.0
      param-case: 3.0.4
      relateurl: 0.2.7
      terser: 5.31.0

  html-tags@3.3.1: {}

  https-proxy-agent@5.0.1:
    dependencies:
      agent-base: 6.0.2
      debug: 4.3.4
    transitivePeerDependencies:
      - supports-color

  humanize-ms@1.2.1:
    dependencies:
      ms: 2.1.2

  ieee754@1.2.1: {}

  ignore@5.2.4: {}

  import-fresh@3.3.0:
    dependencies:
      parent-module: 1.0.1
      resolve-from: 4.0.0

  import-lazy@4.0.0: {}

  imurmurhash@0.1.4: {}

  indent-string@4.0.0: {}

  inflight@1.0.6:
    dependencies:
      once: 1.4.0
      wrappy: 1.0.2

  inherits@2.0.4: {}

  ini@1.3.8: {}

  internal-slot@1.0.7:
    dependencies:
      es-errors: 1.3.0
      hasown: 2.0.2
      side-channel: 1.0.6

  is-array-buffer@3.0.4:
    dependencies:
      call-bind: 1.0.7
      get-intrinsic: 1.2.4

  is-arrayish@0.2.1: {}

  is-bigint@1.0.4:
    dependencies:
      has-bigints: 1.0.2

  is-boolean-object@1.1.2:
    dependencies:
      call-bind: 1.0.7
      has-tostringtag: 1.0.2

  is-callable@1.2.7: {}

  is-core-module@2.12.0:
    dependencies:
      has: 1.0.3

  is-core-module@2.14.0:
    dependencies:
      hasown: 2.0.2

  is-data-view@1.0.1:
    dependencies:
      is-typed-array: 1.1.13

  is-date-object@1.0.5:
    dependencies:
      has-tostringtag: 1.0.2

  is-extglob@2.1.1: {}

  is-fullwidth-code-point@3.0.0: {}

  is-glob@4.0.3:
    dependencies:
      is-extglob: 2.1.1

  is-negative-zero@2.0.3: {}

  is-number-object@1.0.7:
    dependencies:
      has-tostringtag: 1.0.2

  is-number@7.0.0: {}

  is-path-inside@3.0.3: {}

  is-plain-obj@1.1.0: {}

  is-plain-object@5.0.0: {}

  is-regex@1.1.4:
    dependencies:
      call-bind: 1.0.7
      has-tostringtag: 1.0.2

  is-shared-array-buffer@1.0.3:
    dependencies:
      call-bind: 1.0.7

  is-string@1.0.7:
    dependencies:
      has-tostringtag: 1.0.2

  is-symbol@1.0.4:
    dependencies:
      has-symbols: 1.0.3

  is-typed-array@1.1.13:
    dependencies:
      which-typed-array: 1.1.15

  is-weakref@1.0.2:
    dependencies:
      call-bind: 1.0.7

  isarray@2.0.5: {}

  isexe@2.0.0: {}

  js-tokens@4.0.0: {}

  js-yaml@4.1.0:
    dependencies:
      argparse: 2.0.1

  json-parse-even-better-errors@2.3.1: {}

  json-schema-traverse@0.4.1: {}

  json-schema-traverse@1.0.0: {}

  json-stable-stringify-without-jsonify@1.0.1: {}

  json5@1.0.2:
    dependencies:
      minimist: 1.2.8

  jsonc-parser@3.2.0: {}

  jsonfile@6.1.0:
    dependencies:
      universalify: 2.0.1
    optionalDependencies:
      graceful-fs: 4.2.11

  jszip@2.7.0:
    dependencies:
      pako: 1.0.11

  kind-of@6.0.3: {}

  known-css-properties@0.27.0: {}

  levn@0.4.1:
    dependencies:
      prelude-ls: 1.2.1
      type-check: 0.4.0

  lines-and-columns@1.2.4: {}

  locate-path@5.0.0:
    dependencies:
      p-locate: 4.1.0

  locate-path@6.0.0:
    dependencies:
      p-locate: 5.0.0

  lodash.merge@4.6.2: {}

  lodash.truncate@4.4.2: {}

  loose-envify@1.4.0:
    dependencies:
      js-tokens: 4.0.0

  lower-case@2.0.2:
    dependencies:
      tslib: 2.6.2

  lru-cache@6.0.0:
    dependencies:
      yallist: 4.0.0

  map-obj@1.0.1: {}

  map-obj@4.3.0: {}

  mathml-tag-names@2.1.3: {}

  mdn-data@2.0.30: {}

  meow@9.0.0:
    dependencies:
      '@types/minimist': 1.2.2
      camelcase-keys: 6.2.2
      decamelize: 1.2.0
      decamelize-keys: 1.1.1
      hard-rejection: 2.1.0
      minimist-options: 4.1.0
      normalize-package-data: 3.0.3
      read-pkg-up: 7.0.1
      redent: 3.0.0
      trim-newlines: 3.0.1
      type-fest: 0.18.1
      yargs-parser: 20.2.9

  merge2@1.4.1: {}

  micromatch@4.0.5:
    dependencies:
      braces: 3.0.2
      picomatch: 2.3.1

  mime-db@1.52.0: {}

  mime-types@2.1.35:
    dependencies:
      mime-db: 1.52.0

  min-indent@1.0.1: {}

  minimatch@3.1.2:
    dependencies:
      brace-expansion: 1.1.11

  minimist-options@4.1.0:
    dependencies:
      arrify: 1.0.1
      is-plain-obj: 1.1.0
      kind-of: 6.0.3

  minimist@1.2.8: {}

  mitt@3.0.0: {}

  mkdirp-classic@0.5.3: {}

  moment@2.29.4: {}

  monaco-editor@0.50.0: {}

  ms@2.1.2: {}

  nanoid@3.3.6: {}

  nanoid@4.0.2: {}

  natural-compare-lite@1.4.0: {}

  natural-compare@1.4.0: {}

  no-case@3.0.4:
    dependencies:
      lower-case: 2.0.2
      tslib: 2.6.2

  node-domexception@1.0.0: {}

  node-fetch@2.6.7:
    dependencies:
      whatwg-url: 5.0.0

  normalize-package-data@2.5.0:
    dependencies:
      hosted-git-info: 2.8.9
      resolve: 1.22.2
      semver: 5.7.1
      validate-npm-package-license: 3.0.4

  normalize-package-data@3.0.3:
    dependencies:
      hosted-git-info: 4.1.0
      is-core-module: 2.12.0
      semver: 7.6.2
      validate-npm-package-license: 3.0.4

  normalize-path@3.0.0: {}

  object-inspect@1.13.1: {}

  object-keys@1.1.1: {}

  object.assign@4.1.5:
    dependencies:
      call-bind: 1.0.7
      define-properties: 1.2.1
      has-symbols: 1.0.3
      object-keys: 1.1.1

  object.fromentries@2.0.8:
    dependencies:
      call-bind: 1.0.7
      define-properties: 1.2.1
      es-abstract: 1.23.3
      es-object-atoms: 1.0.0

  object.groupby@1.0.3:
    dependencies:
      call-bind: 1.0.7
      define-properties: 1.2.1
      es-abstract: 1.23.3

  object.values@1.2.0:
    dependencies:
      call-bind: 1.0.7
      define-properties: 1.2.1
      es-object-atoms: 1.0.0

  once@1.4.0:
    dependencies:
      wrappy: 1.0.2

  openai@4.52.7:
    dependencies:
      '@types/node': 18.16.3
      '@types/node-fetch': 2.6.11
      abort-controller: 3.0.0
      agentkeepalive: 4.5.0
      form-data-encoder: 1.7.2
      formdata-node: 4.4.1
      node-fetch: 2.6.7
      web-streams-polyfill: 3.3.3
    transitivePeerDependencies:
      - encoding

  optionator@0.9.3:
    dependencies:
      '@aashutoshrathi/word-wrap': 1.2.6
      deep-is: 0.1.4
      fast-levenshtein: 2.0.6
      levn: 0.4.1
      prelude-ls: 1.2.1
      type-check: 0.4.0

  p-limit@2.3.0:
    dependencies:
      p-try: 2.2.0

  p-limit@3.1.0:
    dependencies:
      yocto-queue: 0.1.0

  p-locate@4.1.0:
    dependencies:
      p-limit: 2.3.0

  p-locate@5.0.0:
    dependencies:
      p-limit: 3.1.0

  p-try@2.2.0: {}

  pako@1.0.11: {}

  param-case@3.0.4:
    dependencies:
      dot-case: 3.0.4
      tslib: 2.6.2

  parent-module@1.0.1:
    dependencies:
      callsites: 3.1.0

  parse-json@5.2.0:
    dependencies:
      '@babel/code-frame': 7.21.4
      error-ex: 1.3.2
      json-parse-even-better-errors: 2.3.1
      lines-and-columns: 1.2.4

  pascal-case@3.1.2:
    dependencies:
      no-case: 3.0.4
      tslib: 2.6.2

  path-exists@4.0.0: {}

  path-is-absolute@1.0.1: {}

  path-key@3.1.1: {}

  path-parse@1.0.7: {}

  path-type@4.0.0: {}

  pend@1.2.0: {}

  picocolors@1.0.0: {}

  picomatch@2.3.1: {}

  possible-typed-array-names@1.0.0: {}

  postcss-media-query-parser@0.2.3: {}

  postcss-resolve-nested-selector@0.1.1: {}

  postcss-safe-parser@6.0.0(postcss@8.4.23):
    dependencies:
      postcss: 8.4.23

  postcss-selector-parser@6.0.12:
    dependencies:
      cssesc: 3.0.0
      util-deprecate: 1.0.2

  postcss-value-parser@4.2.0: {}

  postcss@8.4.23:
    dependencies:
      nanoid: 3.3.6
      picocolors: 1.0.0
      source-map-js: 1.0.2

  prelude-ls@1.2.1: {}

  progress@2.0.3: {}

  proxy-from-env@1.1.0: {}

  pump@3.0.0:
    dependencies:
      end-of-stream: 1.4.4
      once: 1.4.0

  punycode@2.1.1: {}

  puppeteer-core@19.11.1(typescript@5.4.5):
    dependencies:
      '@puppeteer/browsers': 0.5.0(typescript@5.4.5)
      chromium-bidi: 0.4.7(devtools-protocol@0.0.1107588)
      cross-fetch: 3.1.5
      debug: 4.3.4
      devtools-protocol: 0.0.1107588
      extract-zip: 2.0.1
      https-proxy-agent: 5.0.1
      proxy-from-env: 1.1.0
      tar-fs: 2.1.1
      unbzip2-stream: 1.4.3
      ws: 8.13.0
    optionalDependencies:
      typescript: 5.4.5
    transitivePeerDependencies:
      - bufferutil
      - encoding
      - supports-color
      - utf-8-validate

  q@1.5.1: {}

  queue-microtask@1.2.3: {}

  quick-lru@4.0.1: {}

  react-dom@18.2.0(react@18.2.0):
    dependencies:
      loose-envify: 1.4.0
      react: 18.2.0
      scheduler: 0.23.0

  react@18.2.0:
    dependencies:
      loose-envify: 1.4.0

  read-pkg-up@7.0.1:
    dependencies:
      find-up: 4.1.0
      read-pkg: 5.2.0
      type-fest: 0.8.1

  read-pkg@5.2.0:
    dependencies:
      '@types/normalize-package-data': 2.4.1
      normalize-package-data: 2.5.0
      parse-json: 5.2.0
      type-fest: 0.6.0

  readable-stream@3.6.2:
    dependencies:
      inherits: 2.0.4
      string_decoder: 1.3.0
      util-deprecate: 1.0.2

  redent@3.0.0:
    dependencies:
      indent-string: 4.0.0
      strip-indent: 3.0.0

  regexp.prototype.flags@1.5.2:
    dependencies:
      call-bind: 1.0.7
      define-properties: 1.2.1
      es-errors: 1.3.0
      set-function-name: 2.0.2

  relateurl@0.2.7: {}

  require-directory@2.1.1: {}

  require-from-string@2.0.2: {}

  resolve-from@4.0.0: {}

  resolve-from@5.0.0: {}

  resolve@1.22.2:
    dependencies:
      is-core-module: 2.12.0
      path-parse: 1.0.7
      supports-preserve-symlinks-flag: 1.0.0

  resolve@1.22.8:
    dependencies:
      is-core-module: 2.14.0
      path-parse: 1.0.7
      supports-preserve-symlinks-flag: 1.0.0

  reusify@1.0.4: {}

  rimraf@3.0.2:
    dependencies:
      glob: 7.2.3

  run-parallel@1.2.0:
    dependencies:
      queue-microtask: 1.2.3

  rxjs@7.8.1:
    dependencies:
      tslib: 2.6.2
    optional: true

  safe-array-concat@1.1.2:
    dependencies:
      call-bind: 1.0.7
      get-intrinsic: 1.2.4
      has-symbols: 1.0.3
      isarray: 2.0.5

  safe-buffer@5.2.1: {}

  safe-regex-test@1.0.3:
    dependencies:
      call-bind: 1.0.7
      es-errors: 1.3.0
      is-regex: 1.1.4

  scheduler@0.23.0:
    dependencies:
      loose-envify: 1.4.0

  semver@5.7.1: {}

  semver@6.3.1: {}

  semver@7.5.0:
    dependencies:
      lru-cache: 6.0.0

  semver@7.6.2: {}

  set-function-length@1.2.2:
    dependencies:
      define-data-property: 1.1.4
      es-errors: 1.3.0
      function-bind: 1.1.2
      get-intrinsic: 1.2.4
      gopd: 1.0.1
      has-property-descriptors: 1.0.2

  set-function-name@2.0.2:
    dependencies:
      define-data-property: 1.1.4
      es-errors: 1.3.0
      functions-have-names: 1.2.3
      has-property-descriptors: 1.0.2

  shebang-command@2.0.0:
    dependencies:
      shebang-regex: 3.0.0

  shebang-regex@3.0.0: {}

  side-channel@1.0.6:
    dependencies:
      call-bind: 1.0.7
      es-errors: 1.3.0
      get-intrinsic: 1.2.4
      object-inspect: 1.13.1

  signal-exit@4.0.1: {}

  slash@3.0.0: {}

  slice-ansi@4.0.0:
    dependencies:
      ansi-styles: 4.3.0
      astral-regex: 2.0.0
      is-fullwidth-code-point: 3.0.0

  source-map-js@1.0.2: {}

  source-map-support@0.5.21:
    dependencies:
      buffer-from: 1.1.2
      source-map: 0.6.1

  source-map@0.6.1: {}

  spdx-correct@3.2.0:
    dependencies:
      spdx-expression-parse: 3.0.1
      spdx-license-ids: 3.0.13

  spdx-exceptions@2.3.0: {}

  spdx-expression-parse@3.0.1:
    dependencies:
      spdx-exceptions: 2.3.0
      spdx-license-ids: 3.0.13

  spdx-license-ids@3.0.13: {}

  standalone-electron-types@1.0.0:
    dependencies:
      '@types/node': 18.16.3

  string-width@4.2.3:
    dependencies:
      emoji-regex: 8.0.0
      is-fullwidth-code-point: 3.0.0
      strip-ansi: 6.0.1

  string.prototype.trim@1.2.9:
    dependencies:
      call-bind: 1.0.7
      define-properties: 1.2.1
      es-abstract: 1.23.3
      es-object-atoms: 1.0.0

  string.prototype.trimend@1.0.8:
    dependencies:
      call-bind: 1.0.7
      define-properties: 1.2.1
      es-object-atoms: 1.0.0

  string.prototype.trimstart@1.0.8:
    dependencies:
      call-bind: 1.0.7
      define-properties: 1.2.1
      es-object-atoms: 1.0.0

  string_decoder@1.3.0:
    dependencies:
      safe-buffer: 5.2.1

  strip-ansi@6.0.1:
    dependencies:
      ansi-regex: 5.0.1

  strip-bom@3.0.0: {}

  strip-indent@3.0.0:
    dependencies:
      min-indent: 1.0.1

  strip-json-comments@3.1.1: {}

  style-search@0.1.0: {}

  stylelint-config-recommended@12.0.0(stylelint@15.6.0):
    dependencies:
      stylelint: 15.6.0

  stylelint-config-standard@33.0.0(stylelint@15.6.0):
    dependencies:
      stylelint: 15.6.0
      stylelint-config-recommended: 12.0.0(stylelint@15.6.0)

  stylelint@15.6.0:
    dependencies:
      '@csstools/css-parser-algorithms': 2.1.1(@csstools/css-tokenizer@2.1.1)
      '@csstools/css-tokenizer': 2.1.1
      '@csstools/media-query-list-parser': 2.0.4(@csstools/css-parser-algorithms@2.1.1(@csstools/css-tokenizer@2.1.1))(@csstools/css-tokenizer@2.1.1)
      '@csstools/selector-specificity': 2.2.0(postcss-selector-parser@6.0.12)
      balanced-match: 2.0.0
      colord: 2.9.3
      cosmiconfig: 8.1.3
      css-functions-list: 3.1.0
      css-tree: 2.3.1
      debug: 4.3.4
      fast-glob: 3.2.12
      fastest-levenshtein: 1.0.16
      file-entry-cache: 6.0.1
      global-modules: 2.0.0
      globby: 11.1.0
      globjoin: 0.1.4
      html-tags: 3.3.1
      ignore: 5.2.4
      import-lazy: 4.0.0
      imurmurhash: 0.1.4
      is-plain-object: 5.0.0
      known-css-properties: 0.27.0
      mathml-tag-names: 2.1.3
      meow: 9.0.0
      micromatch: 4.0.5
      normalize-path: 3.0.0
      picocolors: 1.0.0
      postcss: 8.4.23
      postcss-media-query-parser: 0.2.3
      postcss-resolve-nested-selector: 0.1.1
      postcss-safe-parser: 6.0.0(postcss@8.4.23)
      postcss-selector-parser: 6.0.12
      postcss-value-parser: 4.2.0
      resolve-from: 5.0.0
      string-width: 4.2.3
      strip-ansi: 6.0.1
      style-search: 0.1.0
      supports-hyperlinks: 3.0.0
      svg-tags: 1.0.0
      table: 6.8.1
      v8-compile-cache: 2.3.0
      write-file-atomic: 5.0.1
    transitivePeerDependencies:
      - supports-color

  supports-color@5.5.0:
    dependencies:
      has-flag: 3.0.0

  supports-color@7.2.0:
    dependencies:
      has-flag: 4.0.0

  supports-hyperlinks@3.0.0:
    dependencies:
      has-flag: 4.0.0
      supports-color: 7.2.0

  supports-preserve-symlinks-flag@1.0.0: {}

  svg-tags@1.0.0: {}

  table@6.8.1:
    dependencies:
      ajv: 8.12.0
      lodash.truncate: 4.4.2
      slice-ansi: 4.0.0
      string-width: 4.2.3
      strip-ansi: 6.0.1

  tar-fs@2.1.1:
    dependencies:
      chownr: 1.1.4
      mkdirp-classic: 0.5.3
      pump: 3.0.0
      tar-stream: 2.2.0

  tar-stream@2.2.0:
    dependencies:
      bl: 4.1.0
      end-of-stream: 1.4.4
      fs-constants: 1.0.0
      inherits: 2.0.4
      readable-stream: 3.6.2

  terser@5.31.0:
    dependencies:
      '@jridgewell/source-map': 0.3.6
      acorn: 8.10.0
      commander: 2.20.3
      source-map-support: 0.5.21

  text-table@0.2.0: {}

  through@2.3.8: {}

  to-regex-range@5.0.1:
    dependencies:
      is-number: 7.0.0

  tr46@0.0.3: {}

  trim-newlines@3.0.1: {}

  ts-patch@3.1.2:
    dependencies:
      chalk: 4.1.2
      global-prefix: 3.0.0
      minimist: 1.2.8
      resolve: 1.22.2
      semver: 7.6.2
      strip-ansi: 6.0.1

  tsconfig-paths@3.15.0:
    dependencies:
      '@types/json5': 0.0.29
      json5: 1.0.2
      minimist: 1.2.8
      strip-bom: 3.0.0

  tslib@1.14.1: {}

  tslib@2.6.2: {}

  tsutils@3.21.0(typescript@5.4.5):
    dependencies:
      tslib: 1.14.1
      typescript: 5.4.5

  tsx@3.12.7:
    dependencies:
      '@esbuild-kit/cjs-loader': 2.4.2
      '@esbuild-kit/core-utils': 3.1.0
      '@esbuild-kit/esm-loader': 2.5.5
    optionalDependencies:
      fsevents: 2.3.2

  type-check@0.4.0:
    dependencies:
      prelude-ls: 1.2.1

  type-fest@0.18.1: {}

  type-fest@0.20.2: {}

  type-fest@0.6.0: {}

  type-fest@0.8.1: {}

  type-fest@3.9.0: {}

  typed-array-buffer@1.0.2:
    dependencies:
      call-bind: 1.0.7
      es-errors: 1.3.0
      is-typed-array: 1.1.13

  typed-array-byte-length@1.0.1:
    dependencies:
      call-bind: 1.0.7
      for-each: 0.3.3
      gopd: 1.0.1
      has-proto: 1.0.3
      is-typed-array: 1.1.13

  typed-array-byte-offset@1.0.2:
    dependencies:
      available-typed-arrays: 1.0.7
      call-bind: 1.0.7
      for-each: 0.3.3
      gopd: 1.0.1
      has-proto: 1.0.3
      is-typed-array: 1.1.13

  typed-array-length@1.0.6:
    dependencies:
      call-bind: 1.0.7
      for-each: 0.3.3
      gopd: 1.0.1
      has-proto: 1.0.3
      is-typed-array: 1.1.13
      possible-typed-array-names: 1.0.0

  typed-emitter@2.1.0:
    optionalDependencies:
      rxjs: 7.8.1

  typescript-transform-paths@3.4.7(typescript@5.4.5):
    dependencies:
      minimatch: 3.1.2
      typescript: 5.4.5

  typescript@5.4.5: {}

  unbox-primitive@1.0.2:
    dependencies:
      call-bind: 1.0.7
      has-bigints: 1.0.2
      has-symbols: 1.0.3
      which-boxed-primitive: 1.0.2

  unbzip2-stream@1.4.3:
    dependencies:
      buffer: 5.7.1
      through: 2.3.8

  universalify@2.0.1: {}

  uri-js@4.4.1:
    dependencies:
      punycode: 2.1.1

  usercss-meta@0.12.0: {}

  util-deprecate@1.0.2: {}

  v8-compile-cache@2.3.0: {}

  validate-npm-package-license@3.0.4:
    dependencies:
      spdx-correct: 3.2.0
      spdx-expression-parse: 3.0.1

  virtual-merge@1.0.1: {}

  vscode-oniguruma@1.7.0: {}

  vscode-textmate@5.2.0: {}

  web-streams-polyfill@3.3.3: {}

  web-streams-polyfill@4.0.0-beta.3: {}

  webidl-conversions@3.0.1: {}

  whatwg-url@5.0.0:
    dependencies:
      tr46: 0.0.3
      webidl-conversions: 3.0.1

  which-boxed-primitive@1.0.2:
    dependencies:
      is-bigint: 1.0.4
      is-boolean-object: 1.1.2
      is-number-object: 1.0.7
      is-string: 1.0.7
      is-symbol: 1.0.4

  which-typed-array@1.1.15:
    dependencies:
      available-typed-arrays: 1.0.7
      call-bind: 1.0.7
      for-each: 0.3.3
      gopd: 1.0.1
      has-tostringtag: 1.0.2

  which@1.3.1:
    dependencies:
      isexe: 2.0.0

  which@2.0.2:
    dependencies:
      isexe: 2.0.0

  wrap-ansi@7.0.0:
    dependencies:
      ansi-styles: 4.3.0
      string-width: 4.2.3
      strip-ansi: 6.0.1

  wrappy@1.0.2: {}

  write-file-atomic@5.0.1:
    dependencies:
      imurmurhash: 0.1.4
      signal-exit: 4.0.1

  ws@8.13.0: {}

  y18n@5.0.8: {}

  yallist@4.0.0: {}

  yargs-parser@20.2.9: {}

  yargs-parser@21.1.1: {}

  yargs@17.7.1:
    dependencies:
      cliui: 8.0.1
      escalade: 3.1.1
      get-caller-file: 2.0.5
      require-directory: 2.1.1
      string-width: 4.2.3
      y18n: 5.0.8
      yargs-parser: 21.1.1

  yauzl@2.10.0:
    dependencies:
      buffer-crc32: 0.2.13
      fd-slicer: 1.1.0

  yocto-queue@0.1.0: {}

  zip-local@0.3.5:
    dependencies:
      async: 1.5.2
      graceful-fs: 4.2.11
      jszip: 2.7.0
      q: 1.5.1

  zustand@3.7.2(react@18.2.0):
    optionalDependencies:
      react: 18.2.0<|MERGE_RESOLUTION|>--- conflicted
+++ resolved
@@ -59,15 +59,12 @@
         specifier: ^1.0.1
         version: 1.0.1
     devDependencies:
-<<<<<<< HEAD
+      '@electron/asar':
+        specifier: ^3.2.10
+        version: 3.2.10
       '@react-spring/web':
         specifier: ^9.7.3
         version: 9.7.3(react-dom@18.2.0(react@18.2.0))(react@18.2.0)
-=======
-      '@electron/asar':
-        specifier: ^3.2.10
-        version: 3.2.10
->>>>>>> 65e91cf2
       '@types/chrome':
         specifier: ^0.0.246
         version: 0.0.246
@@ -830,16 +827,10 @@
   commander@2.20.3:
     resolution: {integrity: sha512-GpVkmM8vF2vQUkj2LvZmD35JxeJOLCwJ9cUkugyk2nuhbv3+mJvpLYYt+0+USMxE+oj+ey/lJEnhZw75x/OMcQ==}
 
-<<<<<<< HEAD
-=======
   commander@5.1.0:
     resolution: {integrity: sha512-P0CysNDQ7rtVw4QIQtm+MRxV66vKFSvlsQvGYXZWR3qFU0jlMKHZZZgw8e+8DSah4UDKMqnknRDQz+xuQXQ/Zg==}
     engines: {node: '>= 6'}
 
-  component-emitter@1.3.0:
-    resolution: {integrity: sha512-Rd3se6QB+sO1TwqZjscQrurpEPIfO0/yYnSin6Q/rD3mOutHvUrCAhJub3r90uNb+SESBuE0QYoB90YdfatsRg==}
-
->>>>>>> 65e91cf2
   concat-map@0.0.1:
     resolution: {integrity: sha512-/Srv4dswyQNBfohGpz9o6Yb3Gz3SrUDqBH5rTuhGR7ahtlbYKnVxw2bCFMRljaA7EXHaXZ8wsHdodFvbkhKmqg==}
 
@@ -3057,13 +3048,8 @@
 
   commander@2.20.3: {}
 
-<<<<<<< HEAD
-=======
   commander@5.1.0: {}
 
-  component-emitter@1.3.0: {}
-
->>>>>>> 65e91cf2
   concat-map@0.0.1: {}
 
   cosmiconfig@8.1.3:
