--- conflicted
+++ resolved
@@ -16,18 +16,15 @@
 
   .:
     dependencies:
-<<<<<<< HEAD
       '@ffmpeg/ffmpeg':
         specifier: ^0.12.10
         version: 0.12.10
       '@ffmpeg/util':
         specifier: ^0.12.1
         version: 0.12.1
-=======
       '@intrnl/xxhash64':
         specifier: ^0.1.2
         version: 0.1.2
->>>>>>> 439a4f8e
       '@sapphi-red/web-noise-suppressor':
         specifier: 0.3.5
         version: 0.3.5
@@ -431,6 +428,7 @@
   '@eslint/object-schema@2.1.4':
     resolution: {integrity: sha512-BsWiH1yFGjXXS2yvrf5LyuoSIIbPrGUWob917o+BTKuZ7qJdxX8aJLRxs1fS9n6r7vESrq1OUqb68dANcFXuQQ==}
     engines: {node: ^18.18.0 || ^20.9.0 || >=21.1.0}
+
   '@ffmpeg/ffmpeg@0.12.10':
     resolution: {integrity: sha512-lVtk8PW8e+NUzGZhPTWj2P1J4/NyuCrbDD3O9IGpSeLYtUZKBqZO8CNj1WYGghep/MXoM8e1qVY1GztTkf8YYQ==}
     engines: {node: '>=18.x'}
@@ -442,10 +440,6 @@
   '@ffmpeg/util@0.12.1':
     resolution: {integrity: sha512-10jjfAKWaDyb8+nAkijcsi9wgz/y26LOc1NKJradNMyCIl6usQcBbhkjX5qhALrSBcOy6TOeksunTYa+a03qNQ==}
     engines: {node: '>=18.x'}
-
-  '@humanwhocodes/config-array@0.11.10':
-    resolution: {integrity: sha512-KVVjQmNUepDVGXNuoRRdmmEjruj0KfiGSbS8LVc12LMsWDQzRXJ0qdhN8L8uUigKpfEHRhlaQFY0ib1tnUbNeQ==}
-    engines: {node: '>=10.10.0'}
 
   '@humanwhocodes/module-importer@1.0.1':
     resolution: {integrity: sha512-bxveV4V8v5Yb4ncFTT3rPSgZBOpCkjfK0y4oVVVJwIuDVBRMDXrPyXRL988i5ap9m9bnyEEjWfm5WkBmtffLfA==}
@@ -2594,6 +2588,7 @@
   '@eslint/js@9.8.0': {}
 
   '@eslint/object-schema@2.1.4': {}
+
   '@ffmpeg/ffmpeg@0.12.10':
     dependencies:
       '@ffmpeg/types': 0.12.2
@@ -2601,14 +2596,6 @@
   '@ffmpeg/types@0.12.2': {}
 
   '@ffmpeg/util@0.12.1': {}
-
-  '@humanwhocodes/config-array@0.11.10':
-    dependencies:
-      '@humanwhocodes/object-schema': 1.2.1
-      debug: 4.3.4
-      minimatch: 3.1.2
-    transitivePeerDependencies:
-      - supports-color
 
   '@humanwhocodes/module-importer@1.0.1': {}
 
