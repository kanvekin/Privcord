--- conflicted
+++ resolved
@@ -3,14 +3,11 @@
   push:
     branches:
       - main
-<<<<<<< HEAD
-=======
 
 env:
     FORCE_COLOR: true
 
 permissions: write-all
->>>>>>> 1601db03
 
 jobs:
   release:
