name: Release Browser Extension
on:
    push:
        branches:
            - main

env:
    FORCE_COLOR: true

permissions:
    contents: write

jobs:
<<<<<<< HEAD
  release:
    runs-on: ubuntu-latest

    steps:
      - uses: actions/checkout@v4
        with:
          fetch-depth: 0

      - name: Get package.json version
        id: pkg
        run: echo "version=v$(jq -r .version < package.json)" >> $GITHUB_OUTPUT

      - name: Get latest Git tag
        id: tag
        run: |
          latest_tag=$(git tag --list 'v*' --sort=-v:refname | head -n 1 || echo "v0.0.0")
          echo "latest=$latest_tag" >> $GITHUB_OUTPUT

      - name: Check if package.json version is newer
        id: check
        run: |
          pkg="${{ steps.pkg.outputs.version }}"
          latest="${{ steps.tag.outputs.latest }}"

          echo "Latest tag: $latest"
          echo "Package version: $pkg"

          if [ "$pkg" != "$latest" ] && [ "$(sort -V <<<"$latest"$'\n'"$pkg" | tail -n1)" = "$pkg" ]; then
            echo "release=true" >> $GITHUB_OUTPUT
          else
            echo "release=false" >> $GITHUB_OUTPUT
          fi

      - name: Stop if not newer
        if: steps.check.outputs.release == 'false'
        run: |
          echo "No new version to release (package.json ${{ steps.pkg.outputs.version }} <= latest tag ${{ steps.tag.outputs.latest }})"
          exit 0

      - name: Create Tag
        if: steps.check.outputs.release == 'true'
        uses: butlerlogic/action-autotag@1.1.2
        env:
            GITHUB_TOKEN: "${{ secrets.GITHUB_TOKEN }}"
        with:
            tag_prefix: "v"

      - name: Setup PNPM
        if: steps.check.outputs.release == 'true'
        uses: pnpm/action-setup@v3

      - name: Use Node.js 20
        if: steps.check.outputs.release == 'true'
        uses: actions/setup-node@v4
        with:
          node-version: 20
          cache: "pnpm"

      - name: Install dependencies
        if: steps.check.outputs.release == 'true'
        run: pnpm install --frozen-lockfile

      - name: Build web
        if: steps.check.outputs.release == 'true'
        run: pnpm buildWebStandalone

      - name: Publish extension
        if: ${{ steps.check.outputs.release == 'true' && secrets.CHROME_EXTENSION_ID != '' && secrets.CHROME_CLIENT_ID != '' && secrets.CHROME_CLIENT_SECRET != '' && secrets.CHROME_REFRESH_TOKEN != '' }}
        run: |
          cd dist/browser/chromium-unpacked
          pnpx chrome-webstore-upload-cli@2.1.0 upload --auto-publish
        env:
          EXTENSION_ID: ${{ secrets.CHROME_EXTENSION_ID }}
          CLIENT_ID: ${{ secrets.CHROME_CLIENT_ID }}
          CLIENT_SECRET: ${{ secrets.CHROME_CLIENT_SECRET }}
          REFRESH_TOKEN: ${{ secrets.CHROME_REFRESH_TOKEN }}
      - name: Skip publish (missing Chrome secrets)
        if: ${{ steps.check.outputs.release == 'true' && (secrets.CHROME_EXTENSION_ID == '' || secrets.CHROME_CLIENT_ID == '' || secrets.CHROME_CLIENT_SECRET == '' || secrets.CHROME_REFRESH_TOKEN == '') }}
        run: echo "Skipping Chrome Web Store publish: missing CHROME_* secrets"
=======
    release:
        runs-on: ubuntu-latest

        steps:
            - uses: actions/checkout@v4
              with:
                  fetch-depth: 0

            - name: Get package.json version
              id: pkg
              run: echo "version=v$(jq -r .version < package.json)" >> $GITHUB_OUTPUT

            - name: Get latest Git tag
              id: tag
              run: |
                  latest_tag=$(git tag --list 'v*' --sort=-v:refname | head -n 1 || echo "v0.0.0")
                  echo "latest=$latest_tag" >> $GITHUB_OUTPUT

            - name: Check if package.json version is newer
              id: check
              run: |
                  pkg="${{ steps.pkg.outputs.version }}"
                  latest="${{ steps.tag.outputs.latest }}"

                  echo "Latest tag: $latest"
                  echo "Package version: $pkg"

                  if [ "$pkg" != "$latest" ] && [ "$(sort -V <<<"$latest"$'\n'"$pkg" | tail -n1)" = "$pkg" ]; then
                    echo "release=true" >> $GITHUB_OUTPUT
                  else
                    echo "release=false" >> $GITHUB_OUTPUT
                  fi

            - name: Stop if not newer
              if: steps.check.outputs.release == 'false'
              run: |
                  echo "No new version to release (package.json ${{ steps.pkg.outputs.version }} <= latest tag ${{ steps.tag.outputs.latest }})"
                  exit 0

            - name: Create Tag
              if: steps.check.outputs.release == 'true'
              uses: butlerlogic/action-autotag@1.1.2
              env:
                  GITHUB_TOKEN: "${{ secrets.GITHUB_TOKEN }}"
              with:
                  tag_prefix: "v"

            - name: Setup PNPM
              if: steps.check.outputs.release == 'true'
              uses: pnpm/action-setup@v3

            - name: Use Node.js 20
              if: steps.check.outputs.release == 'true'
              uses: actions/setup-node@v4
              with:
                  node-version: 20
                  cache: "pnpm"

            - name: Install dependencies
              if: steps.check.outputs.release == 'true'
              run: pnpm install --frozen-lockfile

            - name: Build web
              if: steps.check.outputs.release == 'true'
              run: pnpm buildWebStandalone

            - name: Publish extension
              if: steps.check.outputs.release == 'true'
              run: |
                  cd dist/browser/chromium-unpacked
                  pnpx chrome-webstore-upload-cli@2.1.0 upload --auto-publish
              env:
                  EXTENSION_ID: ${{ secrets.CHROME_EXTENSION_ID }}
                  CLIENT_ID: ${{ secrets.CHROME_CLIENT_ID }}
                  CLIENT_SECRET: ${{ secrets.CHROME_CLIENT_SECRET }}
                  REFRESH_TOKEN: ${{ secrets.CHROME_REFRESH_TOKEN }}
>>>>>>> b7ba9e9f
<|MERGE_RESOLUTION|>--- conflicted
+++ resolved
@@ -11,87 +11,6 @@
     contents: write
 
 jobs:
-<<<<<<< HEAD
-  release:
-    runs-on: ubuntu-latest
-
-    steps:
-      - uses: actions/checkout@v4
-        with:
-          fetch-depth: 0
-
-      - name: Get package.json version
-        id: pkg
-        run: echo "version=v$(jq -r .version < package.json)" >> $GITHUB_OUTPUT
-
-      - name: Get latest Git tag
-        id: tag
-        run: |
-          latest_tag=$(git tag --list 'v*' --sort=-v:refname | head -n 1 || echo "v0.0.0")
-          echo "latest=$latest_tag" >> $GITHUB_OUTPUT
-
-      - name: Check if package.json version is newer
-        id: check
-        run: |
-          pkg="${{ steps.pkg.outputs.version }}"
-          latest="${{ steps.tag.outputs.latest }}"
-
-          echo "Latest tag: $latest"
-          echo "Package version: $pkg"
-
-          if [ "$pkg" != "$latest" ] && [ "$(sort -V <<<"$latest"$'\n'"$pkg" | tail -n1)" = "$pkg" ]; then
-            echo "release=true" >> $GITHUB_OUTPUT
-          else
-            echo "release=false" >> $GITHUB_OUTPUT
-          fi
-
-      - name: Stop if not newer
-        if: steps.check.outputs.release == 'false'
-        run: |
-          echo "No new version to release (package.json ${{ steps.pkg.outputs.version }} <= latest tag ${{ steps.tag.outputs.latest }})"
-          exit 0
-
-      - name: Create Tag
-        if: steps.check.outputs.release == 'true'
-        uses: butlerlogic/action-autotag@1.1.2
-        env:
-            GITHUB_TOKEN: "${{ secrets.GITHUB_TOKEN }}"
-        with:
-            tag_prefix: "v"
-
-      - name: Setup PNPM
-        if: steps.check.outputs.release == 'true'
-        uses: pnpm/action-setup@v3
-
-      - name: Use Node.js 20
-        if: steps.check.outputs.release == 'true'
-        uses: actions/setup-node@v4
-        with:
-          node-version: 20
-          cache: "pnpm"
-
-      - name: Install dependencies
-        if: steps.check.outputs.release == 'true'
-        run: pnpm install --frozen-lockfile
-
-      - name: Build web
-        if: steps.check.outputs.release == 'true'
-        run: pnpm buildWebStandalone
-
-      - name: Publish extension
-        if: ${{ steps.check.outputs.release == 'true' && secrets.CHROME_EXTENSION_ID != '' && secrets.CHROME_CLIENT_ID != '' && secrets.CHROME_CLIENT_SECRET != '' && secrets.CHROME_REFRESH_TOKEN != '' }}
-        run: |
-          cd dist/browser/chromium-unpacked
-          pnpx chrome-webstore-upload-cli@2.1.0 upload --auto-publish
-        env:
-          EXTENSION_ID: ${{ secrets.CHROME_EXTENSION_ID }}
-          CLIENT_ID: ${{ secrets.CHROME_CLIENT_ID }}
-          CLIENT_SECRET: ${{ secrets.CHROME_CLIENT_SECRET }}
-          REFRESH_TOKEN: ${{ secrets.CHROME_REFRESH_TOKEN }}
-      - name: Skip publish (missing Chrome secrets)
-        if: ${{ steps.check.outputs.release == 'true' && (secrets.CHROME_EXTENSION_ID == '' || secrets.CHROME_CLIENT_ID == '' || secrets.CHROME_CLIENT_SECRET == '' || secrets.CHROME_REFRESH_TOKEN == '') }}
-        run: echo "Skipping Chrome Web Store publish: missing CHROME_* secrets"
-=======
     release:
         runs-on: ubuntu-latest
 
@@ -157,15 +76,17 @@
             - name: Build web
               if: steps.check.outputs.release == 'true'
               run: pnpm buildWebStandalone
-
-            - name: Publish extension
-              if: steps.check.outputs.release == 'true'
-              run: |
-                  cd dist/browser/chromium-unpacked
-                  pnpx chrome-webstore-upload-cli@2.1.0 upload --auto-publish
-              env:
-                  EXTENSION_ID: ${{ secrets.CHROME_EXTENSION_ID }}
-                  CLIENT_ID: ${{ secrets.CHROME_CLIENT_ID }}
-                  CLIENT_SECRET: ${{ secrets.CHROME_CLIENT_SECRET }}
-                  REFRESH_TOKEN: ${{ secrets.CHROME_REFRESH_TOKEN }}
->>>>>>> b7ba9e9f
+              
+      - name: Publish extension
+        if: ${{ steps.check.outputs.release == 'true' && secrets.CHROME_EXTENSION_ID != '' && secrets.CHROME_CLIENT_ID != '' && secrets.CHROME_CLIENT_SECRET != '' && secrets.CHROME_REFRESH_TOKEN != '' }}
+        run: |
+          cd dist/browser/chromium-unpacked
+          pnpx chrome-webstore-upload-cli@2.1.0 upload --auto-publish
+        env:
+          EXTENSION_ID: ${{ secrets.CHROME_EXTENSION_ID }}
+          CLIENT_ID: ${{ secrets.CHROME_CLIENT_ID }}
+          CLIENT_SECRET: ${{ secrets.CHROME_CLIENT_SECRET }}
+          REFRESH_TOKEN: ${{ secrets.CHROME_REFRESH_TOKEN }}
+      - name: Skip publish (missing Chrome secrets)
+        if: ${{ steps.check.outputs.release == 'true' && (secrets.CHROME_EXTENSION_ID == '' || secrets.CHROME_CLIENT_ID == '' || secrets.CHROME_CLIENT_SECRET == '' || secrets.CHROME_REFRESH_TOKEN == '') }}
+        run: echo "Skipping Chrome Web Store publish: missing CHROME_* secrets"