--- conflicted
+++ resolved
@@ -47,17 +47,11 @@
               run: |
                   cd dist
                   mkdir -p release
-
-<<<<<<< HEAD
                   # Copy browser artifacts if present
                   { [ -d browser ] && compgen -G "browser/browser.*" > /dev/null && cp browser/browser.* release; } || true
                   # Copy userscript and its legal notice if present
                   [ -f Vencord.user.js ] && cp Vencord.user.js release || true
                   [ -f Vencord.user.js.LEGAL.txt ] && cp Vencord.user.js.LEGAL.txt release || true
-=======
-                  cp browser/browser.* release
-                  cp Equicord.user.{js,js.LEGAL.txt} release
->>>>>>> e8526775
 
                   # Copy plugin data JSONs, extension zips and desktop/vesktop ASARs if present
                   compgen -G "*.{json,zip,asar}" > /dev/null && cp *.{json,zip,asar} release || true
