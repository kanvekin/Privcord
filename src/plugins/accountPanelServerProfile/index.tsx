/*
 * Vencord, a Discord client mod
 * Copyright (c) 2024 Vendicated and contributors
 * SPDX-License-Identifier: GPL-3.0-or-later
 */

import { definePluginSettings } from "@api/Settings";
import ErrorBoundary from "@components/ErrorBoundary";
import { Devs } from "@utils/constants";
import { getCurrentChannel } from "@utils/discord";
import definePlugin, { OptionType } from "@utils/types";
import { findComponentByCodeLazy } from "@webpack";
import { ContextMenuApi, Menu, useEffect, useRef } from "@webpack/common";
import { User } from "discord-types/general";

interface UserProfileProps {
    popoutProps: Record<string, any>;
    currentUser: User;
    originalRenderPopout: () => React.ReactNode;
}

const UserProfile = findComponentByCodeLazy(".POPOUT,user");

let openAlternatePopout = false;
let accountPanelRef: React.RefObject<Record<PropertyKey, any> | null> = { current: null };

const AccountPanelContextMenu = ErrorBoundary.wrap(() => {
    const { prioritizeServerProfile } = settings.use(["prioritizeServerProfile"]);

    return (
        <Menu.Menu
            navId="vc-ap-server-profile"
            onClose={ContextMenuApi.closeContextMenu}
        >
            <Menu.MenuItem
                id="vc-ap-view-alternate-popout"
                label={prioritizeServerProfile ? "View Account Profile" : "View Server Profile"}
                disabled={getCurrentChannel()?.getGuildId() == null}
                action={e => {
                    openAlternatePopout = true;
                    accountPanelRef.current?.props.onMouseDown();
                    accountPanelRef.current?.props.onClick(e);
                }}
            />
            <Menu.MenuCheckboxItem
                id="vc-ap-prioritize-server-profile"
                label="Prioritize Server Profile"
                checked={prioritizeServerProfile}
                action={() => settings.store.prioritizeServerProfile = !prioritizeServerProfile}
            />
        </Menu.Menu>
    );
}, { noop: true });

const settings = definePluginSettings({
    prioritizeServerProfile: {
        type: OptionType.BOOLEAN,
        description: "Prioritize Server Profile when left clicking your account panel",
        default: false
    }
});

export default definePlugin({
    name: "AccountPanelServerProfile",
    description: "Right click your account panel in the bottom left to view your profile in the current server",
    authors: [Devs.Nuckyz, Devs.relitrix],
    settings,

    patches: [
        {
            find: "#{intl::ACCOUNT_SPEAKING_WHILE_MUTED}",
            group: true,
            replacement: [
                {
<<<<<<< HEAD
                    match: /let{ref:\i/,
=======
                    match: /let{ref:\i,speaking:\i/,
>>>>>>> cb8e8bd4
                    replace: "$self.useAccountPanelRef();$&"
                },
                {
                    match: /(\.AVATAR,children:.+?renderPopout:\((\i),\i\)=>){(.+?)}(?=,position)(?<=currentUser:(\i).+?)/,
                    replace: (_, rest, popoutProps, originalPopout, currentUser) => `${rest}$self.UserProfile({popoutProps:${popoutProps},currentUser:${currentUser},originalRenderPopout:()=>{${originalPopout}}})`
                },
                {
                    match: /\.AVATAR,children:.+?onRequestClose:\(\)=>\{/,
                    replace: "$&$self.onPopoutClose();"
                },
                {
                    match: /(?<=#{intl::SET_STATUS}\),)/,
                    replace: "ref:$self.accountPanelRef,onContextMenu:$self.openAccountPanelContextMenu,"
                }
            ]
        }
    ],

    get accountPanelRef() {
        return accountPanelRef;
    },

    useAccountPanelRef() {
        useEffect(() => () => {
            accountPanelRef.current = null;
        }, []);

        return (accountPanelRef = useRef(null));
    },

    openAccountPanelContextMenu(event: React.UIEvent) {
        ContextMenuApi.openContextMenu(event, AccountPanelContextMenu);
    },

    onPopoutClose() {
        openAlternatePopout = false;
    },

    UserProfile: ErrorBoundary.wrap(({ popoutProps, currentUser, originalRenderPopout }: UserProfileProps) => {
        if (
            (settings.store.prioritizeServerProfile && openAlternatePopout) ||
            (!settings.store.prioritizeServerProfile && !openAlternatePopout)
        ) {
            return originalRenderPopout();
        }

        const currentChannel = getCurrentChannel();
        if (currentChannel?.getGuildId() == null || !UserProfile.$$vencordGetWrappedComponent()) {
            return originalRenderPopout();
        }

        return (
            <UserProfile
                {...popoutProps}
                user={currentUser}
                currentUser={currentUser}
                guildId={currentChannel.getGuildId()}
                channelId={currentChannel.id}
            />
        );
    }, { noop: true })
});<|MERGE_RESOLUTION|>--- conflicted
+++ resolved
@@ -72,11 +72,7 @@
             group: true,
             replacement: [
                 {
-<<<<<<< HEAD
-                    match: /let{ref:\i/,
-=======
                     match: /let{ref:\i,speaking:\i/,
->>>>>>> cb8e8bd4
                     replace: "$self.useAccountPanelRef();$&"
                 },
                 {
