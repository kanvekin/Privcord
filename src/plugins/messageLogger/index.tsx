/*
 * Vencord, a Discord client mod
 * Copyright (c) 2024 Vendicated and contributors
 * SPDX-License-Identifier: GPL-3.0-or-later
 */

import "./messageLogger.css";

import {
    findGroupChildrenByChildId,
    NavContextMenuPatchCallback,
} from "@api/ContextMenu";
import { updateMessage } from "@api/MessageUpdater";
import { definePluginSettings } from "@api/Settings";
import { disableStyle, enableStyle } from "@api/Styles";
import ErrorBoundary from "@components/ErrorBoundary";
import { Devs, EQUIBOT_USER_ID, SUPPORT_CHANNEL_ID, VC_SUPPORT_CATEGORY_ID, VENBOT_USER_ID } from "@utils/constants";
import { getIntlMessage } from "@utils/discord";
import { Logger } from "@utils/Logger";
import { classes } from "@utils/misc";
import definePlugin, { OptionType } from "@utils/types";
import { Message } from "@vencord/discord-types";
import { findByPropsLazy } from "@webpack";
import { ChannelStore, FluxDispatcher, Menu, MessageStore, Parser, React, SelectedChannelStore, Timestamp, UserStore, useStateFromStores } from "@webpack/common";

import overlayStyle from "./deleteStyleOverlay.css?managed";
import textStyle from "./deleteStyleText.css?managed";
import { createMessageDiff, DiffPart } from "./diffUtils";
import { openHistoryModal } from "./HistoryModal";

interface MLMessage extends Message {
    deleted?: boolean;
    editHistory?: { timestamp: Date; content: string; }[];
    firstEditTimestamp?: Date;
    diffViewDisabled?: boolean;
}

const styles = findByPropsLazy("edited", "communicationDisabled", "isSystemMessage");

// track messages where the user disabled diffs for this session
const disabledDiffMessages = new Set<string>();

function addDeleteStyle() {
    if (settings.store.deleteStyle === "text") {
        enableStyle(textStyle);
        disableStyle(overlayStyle);
    } else {
        disableStyle(textStyle);
        enableStyle(overlayStyle);
    }
}

const REMOVE_HISTORY_ID = "ml-remove-history";
const TOGGLE_DELETE_STYLE_ID = "ml-toggle-style";
const TOGGLE_DIFF_VIEW_ID = "ml-toggle-diff";
const patchMessageContextMenu: NavContextMenuPatchCallback = (
    children,
    props,
) => {
    const { message } = props;
    const { deleted, editHistory, id, channel_id } = message;

    if (!deleted && !editHistory?.length) return;

    toggle: {
        if (!deleted) break toggle;

        const domElement = document.getElementById(
            `chat-messages-${channel_id}-${id}`,
        );
        if (!domElement) break toggle;

        children.push(
            <Menu.MenuItem
                id={TOGGLE_DELETE_STYLE_ID}
                key={TOGGLE_DELETE_STYLE_ID}
                label="Toggle Deleted Highlight"
                action={() => domElement.classList.toggle("messagelogger-deleted")}
            />,
        );
    }

    // toggle per-message diff rendering when the message
    // has an edit history and the setting is enabled
    if (editHistory?.length && settings.store.showEditDiffs) {
        const isDisabled = disabledDiffMessages.has(id);
        children.push(
            <Menu.MenuItem
                id={TOGGLE_DIFF_VIEW_ID}
                key={TOGGLE_DIFF_VIEW_ID}
                label={isDisabled ? "Enable Diff View" : "Disable Diff View"}
                color="danger"
                action={() => {
                    if (isDisabled) disabledDiffMessages.delete(id);
                    else disabledDiffMessages.add(id);
                    // Also toggle a CSS class on the message element for immediate visual effect
                    const domElement = document.getElementById(`chat-messages-${channel_id}-${id}`);
                    domElement?.classList.toggle("messagelogger-diff-disabled", disabledDiffMessages.has(id));
                    // Force a re-render without mutating message fields
                    updateMessage(channel_id, id);
                }}
            />,
        );
    }

    let label;

    if (!Vencord.Plugins.isPluginEnabled("MessageLoggerEnhanced")) {
        label = "Remove Message History";
    } else {
        label = "Remove Message (Temporary)";
    }

    children.push(
        <Menu.MenuItem
            id={REMOVE_HISTORY_ID}
            key={REMOVE_HISTORY_ID}
            label={label}
            color="danger"
            action={() => {
                if (deleted) {
                    FluxDispatcher.dispatch({
                        type: "MESSAGE_DELETE",
                        channelId: channel_id,
                        id,
                        mlDeleted: true,
                    });
                } else {
                    message.editHistory = [];
                }
            }}
        />,
    );
};

const patchChannelContextMenu: NavContextMenuPatchCallback = (
    children,
    { channel },
) => {
    const messages = MessageStore.getMessages(channel?.id) as MLMessage[];
    if (!messages?.some(msg => msg.deleted || msg.editHistory?.length)) return;

    const group =
        findGroupChildrenByChildId("mark-channel-read", children) ?? children;
    group.push(
        <Menu.MenuItem
            id="vc-ml-clear-channel"
            label="Clear Message Log"
            color="danger"
            action={() => {
                messages.forEach(msg => {
                    if (msg.deleted)
                        FluxDispatcher.dispatch({
                            type: "MESSAGE_DELETE",
                            channelId: channel.id,
                            id: msg.id,
                            mlDeleted: true,
                        });
                    else
                        updateMessage(channel.id, msg.id, {
                            editHistory: [],
                        });
                });
            }}
        />,
    );
};

function createDiffSegment(part: DiffPart, message: Message, key: React.Key, highlightType?: "removed" | "added") {
    const parsedContent = Parser.parse(part.text, true, {
        channelId: message.channel_id,
        messageId: message.id,
        allowLinks: true,
        allowHeading: true,
        allowList: true,
        allowEmojiLinks: true,
        viewingChannelId: SelectedChannelStore.getChannelId(),
    });

    let className: string | undefined;
    if (part.type === "added" || part.type === "removed") {
        if (!highlightType || highlightType === part.type) {
            className = `messagelogger-diff-${part.type}`;
        }
    }

    return React.createElement("span", { key, className }, parsedContent);
}

function renderDiffParts(diffParts: DiffPart[], message: Message) {
    return diffParts.map((part, index) => createDiffSegment(part, message, index));
}

function renderFilteredDiffParts(diffParts: DiffPart[], message: Message, mode: "removed" | "added") {
    const segments: React.ReactNode[] = [];

    diffParts.forEach((part, index) => {
        if (mode === "removed" && part.type === "added") return;
        if (mode === "added" && part.type === "removed") return;

        segments.push(createDiffSegment(part, message, `${mode}-${index}`, mode));
    });

    return segments;
}

export function parseEditContent(content: string, message: Message, previousContent?: string) {
    const perMessageDiffEnabled = !disabledDiffMessages.has(message.id);
    if (previousContent && content !== previousContent && settings.store.showEditDiffs && perMessageDiffEnabled) {
        const diffParts = createMessageDiff(content, previousContent);
        const useSeparatedDiffs = settings.store.separatedDiffs;

        if (useSeparatedDiffs) {
            const highlightCurrent = previousContent === message.content;
            const originalView = renderFilteredDiffParts(diffParts, message, "removed");

            if (highlightCurrent) {
                (message as any).customRenderedContent = {
                    __messageloggerDiff: true,
                    content: renderFilteredDiffParts(diffParts, message, "added"),
                };
            } else if ((message as any).customRenderedContent?.__messageloggerDiff) {
                delete (message as any).customRenderedContent;
            }

            return React.createElement("div", { className: "messagelogger-diff-view" },
                React.createElement("div", { className: "messagelogger-diff-original" }, originalView),
                !highlightCurrent && React.createElement("div", { className: "messagelogger-diff-updated" }, renderFilteredDiffParts(diffParts, message, "added")),
            );
        }

        if ((message as any).customRenderedContent?.__messageloggerDiff) {
            delete (message as any).customRenderedContent;
        }

        return renderDiffParts(diffParts, message);
    }

    if ((message as any).customRenderedContent?.__messageloggerDiff) {
        delete (message as any).customRenderedContent;
    }

    return Parser.parse(content, true, {
        channelId: message.channel_id,
        messageId: message.id,
        allowLinks: true,
        allowHeading: true,
        allowList: true,
        allowEmojiLinks: true,
        viewingChannelId: SelectedChannelStore.getChannelId(),
    });
}

const settings = definePluginSettings({
    deleteStyle: {
        type: OptionType.SELECT,
        description: "The style of deleted messages",
        default: "text",
        options: [
            { label: "Red text", value: "text", default: true },
            { label: "Red overlay", value: "overlay" },
        ],
        onChange: () => addDeleteStyle(),
    },
    logDeletes: {
        type: OptionType.BOOLEAN,
        description: "Whether to log deleted messages",
        default: true,
    },
    collapseDeleted: {
        type: OptionType.BOOLEAN,
        description: "Whether to collapse deleted messages, similar to blocked messages",
        default: false,
        restartNeeded: true,
    },
    logEdits: {
        type: OptionType.BOOLEAN,
        description: "Whether to log edited messages",
        default: true,
    },
    inlineEdits: {
        type: OptionType.BOOLEAN,
        description: "Whether to display edit history as part of message content",
        default: true,
    },
    ignoreBots: {
        type: OptionType.BOOLEAN,
        description: "Whether to ignore messages by bots",
        default: false,
    },
    ignoreSelf: {
        type: OptionType.BOOLEAN,
        description: "Whether to ignore messages by yourself",
        default: false,
    },
    ignoreUsers: {
        type: OptionType.STRING,
        description: "Comma-separated list of user IDs to ignore",
        default: "",
    },
    ignoreChannels: {
        type: OptionType.STRING,
        description: "Comma-separated list of channel IDs to ignore",
        default: "",
    },
    ignoreGuilds: {
        type: OptionType.STRING,
        description: "Comma-separated list of guild IDs to ignore",
        default: "",
    },
    showEditDiffs: {
        type: OptionType.BOOLEAN,
        description: "Show visual differences between edited message versions",
        default: false,
        onChange: value => {
            if (!value && settings.store.separatedDiffs) {
                settings.store.separatedDiffs = false;
            }
        },
    },
    separatedDiffs: {
        type: OptionType.BOOLEAN,
        description: "Separate addition and removals in diffs for a more readable differential",
        default: false,
    },
}, {
    separatedDiffs: {
        disabled() {
            return !this.store.showEditDiffs;
        },
    },
});

export default definePlugin({
    name: "MessageLogger",
    description: "Temporarily logs deleted and edited messages.",
    authors: [Devs.rushii, Devs.Ven, Devs.AutumnVN, Devs.Nickyux, Devs.Kyuuhachi],
    dependencies: ["MessageUpdaterAPI"],
    settings,

    contextMenus: {
        message: patchMessageContextMenu,
        "channel-context": patchChannelContextMenu,
        "thread-context": patchChannelContextMenu,
        "user-context": patchChannelContextMenu,
        "gdm-context": patchChannelContextMenu,
    },

    start() {
        addDeleteStyle();
    },

    renderEdits: ErrorBoundary.wrap(
        ({
            message: { id: messageId, channel_id: channelId },
        }: {
            message: Message;
        }) => {
            const message = useStateFromStores(
                [MessageStore],
                () => MessageStore.getMessage(channelId, messageId) as MLMessage,
                null,
                (oldMsg, newMsg) =>
                    oldMsg?.editHistory === newMsg?.editHistory &&
                    oldMsg?.diffViewDisabled === newMsg?.diffViewDisabled &&
                    oldMsg === newMsg,
            );

            const { showEditDiffs, inlineEdits } = settings.use(["showEditDiffs", "inlineEdits"]);

            return inlineEdits && (
                <React.Fragment key={disabledDiffMessages.has(messageId) ? `diff-off-${messageId}` : `diff-on-${messageId}`}>
                    {message.editHistory?.map((edit, idx) => {
                        const nextContent = idx === (message.editHistory?.length ?? 0) - 1
                            ? message.content
                            : message.editHistory?.[idx + 1]?.content;

                        return (
                            <div key={idx} className="messagelogger-edited">
                                {parseEditContent(edit.content, message, nextContent)}
                                <Timestamp
                                    timestamp={edit.timestamp}
                                    isEdited={true}
                                    isInline={false}
                                >
                                    <span className={styles.edited}>{" "}({getIntlMessage("MESSAGE_EDITED")})</span>
                                </Timestamp>
                            </div>
                        );
                    })}
                </React.Fragment>
            );
        }, { noop: true }),

    makeEdit(newMessage: any, oldMessage: any): any {
        return {
            timestamp: new Date(newMessage.edited_timestamp),
            content: oldMessage.content,
        };
    },

    handleDelete(
        cache: any,
        data: { ids: string[]; id: string; mlDeleted?: boolean; },
        isBulk: boolean,
    ) {
        try {
            if (cache == null || (!isBulk && !cache.has(data.id))) return cache;

            const mutate = (id: string) => {
                const msg = cache.get(id);
                if (!msg) return;

                const EPHEMERAL = 64;
                const shouldIgnore =
                    data.mlDeleted ||
                    (msg.flags & EPHEMERAL) === EPHEMERAL ||
                    this.shouldIgnore(msg);

                if (shouldIgnore) {
                    cache = cache.remove(id);
                } else {
                    cache = cache.update(id, m =>
                        m.set("deleted", true).set(
                            "attachments",
                            m.attachments.map(a => ((a.deleted = true), a)),
                        ),
                    );
                }
            };

            if (isBulk) {
                data.ids.forEach(mutate);
            } else {
                mutate(data.id);
            }
        } catch (e) {
            new Logger("MessageLogger").error("Error during handleDelete", e);
        }
        return cache;
    },

    shouldIgnore(message: any, isEdit = false) {
<<<<<<< HEAD
        const {
            ignoreBots,
            ignoreSelf,
            ignoreUsers,
            ignoreChannels,
            ignoreGuilds,
            logEdits,
            logDeletes,
        } = settings.store;
        const myId = UserStore.getCurrentUser().id;

        return (
            (ignoreBots && message.author?.bot) ||
            (ignoreSelf && message.author?.id === myId) ||
            ignoreUsers.includes(message.author?.id) ||
            ignoreChannels.includes(message.channel_id) ||
            ignoreChannels.includes(
                ChannelStore.getChannel(message.channel_id)?.parent_id,
            ) ||
            (isEdit ? !logEdits : !logDeletes) ||
            ignoreGuilds.includes(ChannelStore.getChannel(message.channel_id)?.guild_id) ||
            // Ignore Venbot in the support channels (love you venbot!!!)
            (message.author?.id === VENBOT_USER_ID && ChannelStore.getChannel(message.channel_id)?.parent_id === VC_SUPPORT_CATEGORY_ID) ||
            (message.author?.id === EQUIBOT_USER_ID && ChannelStore.getChannel(message.channel_id)?.id === SUPPORT_CHANNEL_ID));
=======
        try {
            const { ignoreBots, ignoreSelf, ignoreUsers, ignoreChannels, ignoreGuilds, logEdits, logDeletes } = Settings.plugins.MessageLogger;
            const myId = UserStore.getCurrentUser().id;

            return ignoreBots && message.author?.bot ||
                ignoreSelf && message.author?.id === myId ||
                ignoreUsers.includes(message.author?.id) ||
                ignoreChannels.includes(message.channel_id) ||
                ignoreChannels.includes(ChannelStore.getChannel(message.channel_id)?.parent_id) ||
                (isEdit ? !logEdits : !logDeletes) ||
                ignoreGuilds.includes(ChannelStore.getChannel(message.channel_id)?.guild_id) ||
                // Ignore Venbot in the support channels
                (message.author?.id === VENBOT_USER_ID && ChannelStore.getChannel(message.channel_id)?.parent_id === SUPPORT_CATEGORY_ID);
        } catch (e) {
            return false;
        }
>>>>>>> c1556f09
    },

    EditMarker({ message, className, children, ...props }: any) {
        return (
            <span
                {...props}
                className={classes("messagelogger-edit-marker", className)}
                onClick={() => openHistoryModal(message)}
                role="button"
            >
                {children}
            </span>
        );
    },

    // DELETED_MESSAGE_COUNT: getMessage("{count, plural, =0 {No deleted messages} one {{count} deleted message} other {{count} deleted messages}}")
    // TODO: Find a better way to generate intl messages
    DELETED_MESSAGE_COUNT: () => ({
        ast: [[
            6,
            "count",
            {
                "=0": ["No deleted messages"],
                one: [
                    [
                        1,
                        "count"
                    ],
                    " deleted message"
                ],
                other: [
                    [
                        1,
                        "count"
                    ],
                    " deleted messages"
                ]
            },
            0,
            "cardinal"
        ]]
    }),

    patches: [
        {
            // MessageStore
            find: '"MessageStore"',
            replacement: [
                {
                    // Add deleted=true to all target messages in the MESSAGE_DELETE event
                    match: /function (?=.+?MESSAGE_DELETE:(\i))\1\((\i)\){let.+?((?:\i\.){2})getOrCreate.+?}(?=function)/,
                    replace:
                        "function $1($2){" +
                        "   var cache = $3getOrCreate($2.channelId);" +
                        "   cache = $self.handleDelete(cache, $2, false);" +
                        "   $3commit(cache);" +
                        "}"
                },
                {
                    // Add deleted=true to all target messages in the MESSAGE_DELETE_BULK event
                    match: /function (?=.+?MESSAGE_DELETE_BULK:(\i))\1\((\i)\){let.+?((?:\i\.){2})getOrCreate.+?}(?=function)/,
                    replace:
                        "function $1($2){" +
                        "   var cache = $3getOrCreate($2.channelId);" +
                        "   cache = $self.handleDelete(cache, $2, true);" +
                        "   $3commit(cache);" +
                        "}"
                },
                {
                    // Add current cached content + new edit time to cached message's editHistory
                    match: /(function (\i)\((\i)\).+?)\.update\((\i)(?=.*MESSAGE_UPDATE:\2)/,
                    replace: "$1" +
                        ".update($4,m =>" +
                        "   (($3.message.flags & 64) === 64 || $self.shouldIgnore($3.message, true)) ? m :" +
                        "   $3.message.edited_timestamp && $3.message.content !== m.content ?" +
                        "       m.set('editHistory',[...(m.editHistory || []), $self.makeEdit($3.message, m)]) :" +
                        "       m" +
                        ")" +
                        ".update($4"
                },
                {
                    // fix up key (edit last message) attempting to edit a deleted message
                    match: /(?<=getLastEditableMessage\(\i\)\{.{0,200}\.find\((\i)=>)/,
                    replace: "!$1.deleted &&",
                },
            ],
        },

        {
            // Message domain model
            find: "}addReaction(",
            replacement: [
                {
                    match: /this\.customRenderedContent=(\i)\.customRenderedContent,/,
                    replace:
                        "this.customRenderedContent = $1.customRenderedContent," +
                        "this.deleted = $1.deleted || false," +
                        "this.editHistory = $1.editHistory || []," +
                        "this.firstEditTimestamp = $1.firstEditTimestamp || this.editedTimestamp || this.timestamp," +
                        "this.diffViewDisabled = $1.diffViewDisabled || false,",
                },
            ],
        },

        {
            // Updated message transformer(?)
            find: "THREAD_STARTER_MESSAGE?null==",
            replacement: [
                {
                    // Pass through editHistory & deleted & original attachments to the "edited message" transformer
                    match:
                        /(?<=null!=\i\.edited_timestamp\)return )\i\(\i,\{reactions:(\i)\.reactions.{0,50}\}\)/,
                    replace:
                        "Object.assign($&,{ deleted:$1.deleted, editHistory:$1.editHistory, firstEditTimestamp:$1.firstEditTimestamp, diffViewDisabled:$1.diffViewDisabled })",
                },

                {
                    // Construct new edited message and add editHistory & deleted (ref above)
                    // Pass in custom data to attachment parser to mark attachments deleted as well
                    match: /attachments:(\i)\((\i)\)/,
                    replace:
                        "attachments: $1((() => {" +
                        "   if ($self.shouldIgnore($2)) return $2;" +
                        "   let old = arguments[1]?.attachments;" +
                        "   if (!old) return $2;" +
                        "   let new_ = $2.attachments?.map(a => a.id) ?? [];" +
                        "   let diff = old.filter(a => !new_.includes(a.id));" +
                        "   old.forEach(a => a.deleted = true);" +
                        "   $2.attachments = [...diff, ...$2.attachments];" +
                        "   return $2;" +
                        "})())," +
                        "deleted: arguments[1]?.deleted," +
                        "editHistory: arguments[1]?.editHistory," +
                        "firstEditTimestamp: new Date(arguments[1]?.firstEditTimestamp ?? $2.editedTimestamp ?? $2.timestamp)," +
                        "diffViewDisabled: arguments[1]?.diffViewDisabled",
                },
                {
                    // Preserve deleted attribute on attachments
                    match: /(\((\i)\){return null==\2\.attachments.+?)spoiler:/,
                    replace: "$1deleted: arguments[0]?.deleted," + "spoiler:",
                },
            ],
        },

        {
            // Attachment renderer
            find: ".removeMosaicItemHoverButton",
            replacement: [
                {
                    match: /\[\i\.obscured\]:.+?,(?<=item:(\i).+?)/,
                    replace: '$&"messagelogger-deleted-attachment":$1.originalItem?.deleted,'
                }
            ]
        },

        {
            // Base message component renderer
            find: "Message must not be a thread starter message",
            replacement: [
                {
                    // Append messagelogger-deleted to classNames if deleted
                    match: /\)\("li",\{(.+?),className:/,
                    replace:
                        ')("li",{$1,className:(arguments[0].message.deleted ? "messagelogger-deleted " : "")+',
                },
            ],
        },

        {
            // Message content renderer
            find: ".SEND_FAILED,",
            replacement: {
                // Render editHistory behind the message content
                match: /\.isFailed]:.+?children:\[/,
                replace: "$&arguments[0]?.message?.editHistory?.length>0&&$self.renderEdits(arguments[0]),"
            }
        },

        {
            find: "#{intl::MESSAGE_EDITED}",
            replacement: {
                // Make edit marker clickable
                match: /"span",\{(?=className:\i\.edited,)/,
                replace: "$self.EditMarker,{message:arguments[0].message,"
            }
        },

        {
            // ReferencedMessageStore
            find: '"ReferencedMessageStore"',
            replacement: [
                {
                    match: /MESSAGE_DELETE:\i,/,
                    replace: "MESSAGE_DELETE:()=>{},"
                },
                {
                    match: /MESSAGE_DELETE_BULK:\i,/,
                    replace: "MESSAGE_DELETE_BULK:()=>{},"
                }
            ]
        },

        {
            // Message context base menu
            find: ".MESSAGE,commandTargetId:",
            replacement: [
                {
                    // Remove the first section if message is deleted
                    match: /children:(\[""===.+?\])/,
                    replace: "children:arguments[0].message.deleted?[]:$1",
                },
            ],
        },
        {
            // Message grouping
            find: "NON_COLLAPSIBLE.has(",
            replacement: {
                match: /if\((\i)\.blocked\)return \i\.\i\.MESSAGE_GROUP_BLOCKED;/,
                replace: '$&else if($1.deleted) return"MESSAGE_GROUP_DELETED";',
            },
            predicate: () => settings.store.collapseDeleted,
        },
        {
            // Message group rendering
            find: "#{intl::NEW_MESSAGES_ESTIMATED_WITH_DATE}",
            replacement: [
                {
                    match: /(\i).type===\i\.\i\.MESSAGE_GROUP_BLOCKED\|\|/,
                    replace: '$&$1.type==="MESSAGE_GROUP_DELETED"||',
                },
                {
                    match: /(\i).type===\i\.\i\.MESSAGE_GROUP_BLOCKED\?.*?:/,
                    replace: '$&$1.type==="MESSAGE_GROUP_DELETED"?$self.DELETED_MESSAGE_COUNT:',
                },
            ],
            predicate: () => settings.store.collapseDeleted,
        },
    ],
});<|MERGE_RESOLUTION|>--- conflicted
+++ resolved
@@ -441,49 +441,34 @@
     },
 
     shouldIgnore(message: any, isEdit = false) {
-<<<<<<< HEAD
-        const {
-            ignoreBots,
-            ignoreSelf,
-            ignoreUsers,
-            ignoreChannels,
-            ignoreGuilds,
-            logEdits,
-            logDeletes,
-        } = settings.store;
-        const myId = UserStore.getCurrentUser().id;
-
-        return (
-            (ignoreBots && message.author?.bot) ||
-            (ignoreSelf && message.author?.id === myId) ||
-            ignoreUsers.includes(message.author?.id) ||
-            ignoreChannels.includes(message.channel_id) ||
-            ignoreChannels.includes(
-                ChannelStore.getChannel(message.channel_id)?.parent_id,
-            ) ||
-            (isEdit ? !logEdits : !logDeletes) ||
-            ignoreGuilds.includes(ChannelStore.getChannel(message.channel_id)?.guild_id) ||
-            // Ignore Venbot in the support channels (love you venbot!!!)
-            (message.author?.id === VENBOT_USER_ID && ChannelStore.getChannel(message.channel_id)?.parent_id === VC_SUPPORT_CATEGORY_ID) ||
-            (message.author?.id === EQUIBOT_USER_ID && ChannelStore.getChannel(message.channel_id)?.id === SUPPORT_CHANNEL_ID));
-=======
         try {
-            const { ignoreBots, ignoreSelf, ignoreUsers, ignoreChannels, ignoreGuilds, logEdits, logDeletes } = Settings.plugins.MessageLogger;
+            const {
+                ignoreBots,
+                ignoreSelf,
+                ignoreUsers,
+                ignoreChannels,
+                ignoreGuilds,
+                logEdits,
+                logDeletes,
+            } = settings.store;
             const myId = UserStore.getCurrentUser().id;
 
-            return ignoreBots && message.author?.bot ||
-                ignoreSelf && message.author?.id === myId ||
+            return (
+                (ignoreBots && message.author?.bot) ||
+                (ignoreSelf && message.author?.id === myId) ||
                 ignoreUsers.includes(message.author?.id) ||
                 ignoreChannels.includes(message.channel_id) ||
-                ignoreChannels.includes(ChannelStore.getChannel(message.channel_id)?.parent_id) ||
+                ignoreChannels.includes(
+                    ChannelStore.getChannel(message.channel_id)?.parent_id,
+                ) ||
                 (isEdit ? !logEdits : !logDeletes) ||
                 ignoreGuilds.includes(ChannelStore.getChannel(message.channel_id)?.guild_id) ||
-                // Ignore Venbot in the support channels
-                (message.author?.id === VENBOT_USER_ID && ChannelStore.getChannel(message.channel_id)?.parent_id === SUPPORT_CATEGORY_ID);
+                // Ignore Venbot in the support channels (love you venbot!!!)
+                (message.author?.id === VENBOT_USER_ID && ChannelStore.getChannel(message.channel_id)?.parent_id === VC_SUPPORT_CATEGORY_ID) ||
+                (message.author?.id === EQUIBOT_USER_ID && ChannelStore.getChannel(message.channel_id)?.id === SUPPORT_CHANNEL_ID));
         } catch (e) {
             return false;
         }
->>>>>>> c1556f09
     },
 
     EditMarker({ message, className, children, ...props }: any) {
