--- conflicted
+++ resolved
@@ -28,9 +28,8 @@
 import { settings } from "../settings";
 import { canBlockReviewAuthor, canDeleteReview, canReportReview, cl, showToast } from "../utils";
 import { openBlockModal } from "./BlockedUserModal";
-import { BlockButton, DeleteButton, ReplyButton, ReportButton } from "./MessageButton";
+import { BlockButton, DeleteButton, ReportButton } from "./MessageButton";
 import ReviewBadge from "./ReviewBadge";
-import { ReviewsInputComponent } from "./ReviewsView";
 
 export default LazyComponent(() => {
     // this is terrible, blame mantika
@@ -51,11 +50,8 @@
 
     const dateFormat = new Intl.DateTimeFormat();
 
-    return function ReviewComponent({ review, refetch, profileId, isReply = false }: { review: Review; refetch(): void; profileId: string; isReply?: boolean; }) {
+    return function ReviewComponent({ review, refetch, profileId }: { review: Review; refetch(): void; profileId: string; }) {
         const [showAll, setShowAll] = useState(false);
-        const [replying, setReplying] = useState(false);
-
-        const refresh = () => { refetch(); setReplying(false); };
 
         function openModal() {
             openUserProfile(review.sender.discordID);
@@ -73,7 +69,7 @@
                     } else {
                         deleteReview(review.id).then(res => {
                             if (res) {
-                                refresh();
+                                refetch();
                             }
                         });
                     }
@@ -121,34 +117,6 @@
         }
 
         return (
-<<<<<<< HEAD
-            <>
-                <div className={classes(cl("review-container"), cozyMessage, wrapper, message, groupStart, cozy, isReply ? cl("reply") : cl("review"))} style={
-                    {
-                        marginLeft: "0px",
-                        paddingLeft: "52px", // wth is this
-                        // nobody knows anymore
-                    }
-                }>
-                    {isReply && <div className={cl("reply-line")} />}
-
-                    <>
-                        <img style={{ left: "0px", zIndex: 0 }}
-                            className={classes(avatar, clickable, cl("avatar"))}
-                            onClick={openModal}
-                            src={review.sender.profilePhoto || "/assets/1f0bfc0865d324c2587920a7d80c609b.png?size=128"}
-                        />
-
-                        <div className={cl("white-line")} />
-
-                        <div style={{ display: "inline-flex", justifyContent: "center", alignItems: "center" }}>
-                            <span
-                                className={classes(clickable, username)}
-                                style={{ color: "var(--channels-default)", fontSize: "14px" }}
-                                onClick={() => openModal()}
-                            >
-                                {review.sender.username}
-=======
             <div className={classes(cl("review"), cozyMessage, wrapper, message, groupStart, cozy)} style={
                 {
                     marginLeft: "0px",
@@ -178,64 +146,46 @@
                             style={{ marginLeft: "4px" }}>
                             <span className={botTag.botText}>
                                 System
->>>>>>> e9e789be
                             </span>
-                            {review.type === ReviewType.System && (
-                                <span
-                                    className={classes(botTag.botTagVerified, botTag.botTagRegular, botTag.botTag, botTag.px, botTag.rem)}
-                                    style={{ marginLeft: "4px" }}>
-                                    <span className={botTag.botText}>
-                                        System
-                                    </span>
-                                </span>
-                            )}
+                        </span>
+                    )}
+                </div>
+                {isAuthorBlocked && (
+                    <ReviewBadge
+                        name="You have blocked this user"
+                        description="You have blocked this user"
+                        icon="/assets/aaee57e0090991557b66.svg"
+                        type={0}
+                        onClick={() => openBlockModal()}
+                    />
+                )}
+                {review.sender.badges.map(badge => <ReviewBadge {...badge} />)}
+
+                {
+                    !settings.store.hideTimestamps && review.type !== ReviewType.System && (
+                        <Timestamp timestamp={new Date(review.timestamp * 1000)} >
+                            {dateFormat.format(review.timestamp * 1000)}
+                        </Timestamp>)
+                }
+
+                <div className={cl("review-comment")}>
+                    {(review.comment.length > 200 && !showAll)
+                        ? [Parser.parseGuildEventDescription(review.comment.substring(0, 200)), "...", <br />, (<a onClick={() => setShowAll(true)}>Read more</a>)]
+                        : Parser.parseGuildEventDescription(review.comment)}
+                </div>
+
+                {review.id !== 0 && (
+                    <div className={classes(container, isHeader, buttons)} style={{
+                        padding: "0px",
+                    }}>
+                        <div className={classes(buttonClasses.wrapper, buttonsInner)} >
+                            {canReportReview(review) && <ReportButton onClick={reportRev} />}
+                            {canBlockReviewAuthor(profileId, review) && <BlockButton isBlocked={isAuthorBlocked} onClick={blockReviewSender} />}
+                            {canDeleteReview(profileId, review) && <DeleteButton onClick={delReview} />}
                         </div>
-
-                        {isAuthorBlocked && (
-                            <ReviewBadge
-                                name="You have blocked this user"
-                                description="You have blocked this user"
-                                icon="/assets/aaee57e0090991557b66.svg"
-                                type={0}
-                                onClick={() => openBlockModal()}
-                            />
-                        )}
-                        {review.sender.badges.map(badge => <ReviewBadge {...badge} />)}
-
-                        {
-                            !settings.store.hideTimestamps && review.type !== ReviewType.System && (
-                                <Timestamp timestamp={new Date(review.timestamp * 1000)} >
-                                    {dateFormat.format(review.timestamp * 1000)}
-                                </Timestamp>)
-                        }
-
-                        <div className={cl("review-comment")}>
-                            {(review.comment.length > 200 && !showAll)
-                                ? [Parser.parseGuildEventDescription(review.comment.substring(0, 200)), "...", <br />, (<a onClick={() => setShowAll(true)}>Read more</a>)]
-                                : Parser.parseGuildEventDescription(review.comment)}
-                        </div>
-                        {review.id !== 0 && (
-                            <div className={classes(container, isHeader, cl("buttons"))} style={{
-                                padding: "0px",
-                            }}>
-                                <div className={classes(buttonClasses.wrapper, buttonsInner)} >
-                                    {canReportReview(review) && <ReportButton onClick={reportRev} />}
-                                    {canBlockReviewAuthor(profileId, review) && <BlockButton isBlocked={isAuthorBlocked} onClick={blockReviewSender} />}
-                                    {canDeleteReview(profileId, review) && <DeleteButton onClick={delReview} />}
-                                    {!isReply && <ReplyButton onClick={() => setReplying(!replying)} />}
-                                </div>
-                            </div>
-                        )}
-                    </>
-
-                    {
-                        review.replies?.map(r => (
-                            <ReviewComponent review={r} refetch={refresh} profileId={profileId} isReply={true} />
-                        ))
-                    }
-                    {replying && <ReviewsInputComponent repliesTo={review.id} discordId={profileId} name={review.sender.username} isAuthor={false} refetch={refresh} />}
-                </div>
-            </>
+                    </div>
+                )}
+            </div>
         );
     };
 });