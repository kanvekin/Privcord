--- conflicted
+++ resolved
@@ -119,13 +119,9 @@
 }
 
 
-<<<<<<< HEAD
-export function ReviewsInputComponent({ discordId, isAuthor, refetch, name, repliesTo }: { discordId: string, name: string; isAuthor: boolean; refetch(): void; repliesTo?: number; }) {
-=======
 export function ReviewsInputComponent(
-    { discordId, isAuthor, refetch, name, modalKey }: { discordId: string, name: string; isAuthor: boolean; refetch(): void; modalKey?: string; }
+    { discordId, isAuthor, refetch, name, modalKey, repliesTo }: { discordId: string, name: string; isAuthor: boolean; refetch(): void; modalKey?: string; repliesTo?: number; }
 ) {
->>>>>>> 14e11973
     const { token } = Auth;
     const editorRef = useRef<any>(null);
     const inputType = ChatInputTypes.FORM;
