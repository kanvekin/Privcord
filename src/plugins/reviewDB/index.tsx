/*
 * Vencord, a modification for Discord's desktop app
 * Copyright (c) 2022 Vendicated and contributors
 *
 * This program is free software: you can redistribute it and/or modify
 * it under the terms of the GNU General Public License as published by
 * the Free Software Foundation, either version 3 of the License, or
 * (at your option) any later version.
 *
 * This program is distributed in the hope that it will be useful,
 * but WITHOUT ANY WARRANTY; without even the implied warranty of
 * MERCHANTABILITY or FITNESS FOR A PARTICULAR PURPOSE.  See the
 * GNU General Public License for more details.
 *
 * You should have received a copy of the GNU General Public License
 * along with this program.  If not, see <https://www.gnu.org/licenses/>.
*/

import "./style.css";

import { NavContextMenuPatchCallback } from "@api/ContextMenu";
import ErrorBoundary from "@components/ErrorBoundary";
import { NotesIcon, OpenExternalIcon } from "@components/Icons";
import { Devs } from "@utils/constants";
import { classes } from "@utils/misc";
import definePlugin from "@utils/types";
import { findByPropsLazy } from "@webpack";
import { Alerts, Button, Menu, Parser, TooltipContainer } from "@webpack/common";
import { Guild, User } from "discord-types/general";

import { Auth, initAuth, updateAuth } from "./auth";
import { openReviewsModal } from "./components/ReviewModal";
import { NotificationType } from "./entities";
import { getCurrentUserInfo, readNotification } from "./reviewDbApi";
import { settings } from "./settings";
import { showToast } from "./utils";

const RoleButtonClasses = findByPropsLazy("button", "buttonInner", "icon", "banner");

const guildPopoutPatch: NavContextMenuPatchCallback = (children, { guild }: { guild: Guild, onClose(): void; }) => {
    if (!guild) return;
    children.push(
        <Menu.MenuItem
            label="View Reviews"
            id="vc-rdb-server-reviews"
            icon={OpenExternalIcon}
            action={() => openReviewsModal(guild.id, guild.name)}
        />
    );
};

const userContextPatch: NavContextMenuPatchCallback = (children, { user }: { user?: User, onClose(): void; }) => {
    if (!user) return;
    children.push(
        <Menu.MenuItem
            label="View Reviews"
            id="vc-rdb-user-reviews"
            icon={OpenExternalIcon}
            action={() => openReviewsModal(user.id, user.username)}
        />
    );
};

export default definePlugin({
    name: "ReviewDB",
    description: "Review other users (Adds a new settings to profiles)",
    authors: [Devs.mantikafasi, Devs.Ven],

    settings,
    contextMenus: {
        "guild-header-popout": guildPopoutPatch,
        "guild-context": guildPopoutPatch,
        "user-context": userContextPatch,
        "user-profile-actions": userContextPatch,
        "user-profile-overflow-menu": userContextPatch
    },

    patches: [
        {
<<<<<<< HEAD
            find: "showBorder:null",
            replacement: {
                match: /user:(\i),setNote:\i,canDM.+?\}\)/,
                replace: "$&,$self.getReviewsComponent($1)"
            }
        },
        {
            find: /inline:!1,profileViewedAnalytics:\i}\),/,
            replacement: {
                match: /currentUser:\i,guild:\i}\)(?<=user:(\i),bio:null==\i\?.+?)/,
                replace: "$&,$self.getReviewsComponent($1)"
            },
            predicate: () => !settings.store.preferButtonOverDropdown
        },
        {
=======
>>>>>>> 44c84634
            find: ".BITE_SIZE,user:",
            replacement: {
                match: /(?<=\.BITE_SIZE,children:\[)\(0,\i\.jsx\)\(\i\.\i,\{user:(\i),/,
                replace: "$self.BiteSizeReviewsButton({user:$1}),$&"
            },
            predicate: () => settings.store.preferButtonOverDropdown
        }
    ],

    flux: {
        CONNECTION_OPEN: initAuth,
    },

    async start() {
        const s = settings.store;
        const { lastReviewId, notifyReviews } = s;

        await initAuth();

        setTimeout(async () => {
            if (!Auth.token) return;

            const user = await getCurrentUserInfo(Auth.token);
            updateAuth({ user });

            if (notifyReviews) {
                if (lastReviewId && lastReviewId < user.lastReviewID) {
                    s.lastReviewId = user.lastReviewID;
                    if (user.lastReviewID !== 0)
                        showToast("You have new reviews on your profile!");
                }
            }

            if (user.notification) {
                const props = user.notification.type === NotificationType.Ban ? {
                    cancelText: "Appeal",
                    confirmText: "Ok",
                    onCancel: async () =>
                        VencordNative.native.openExternal(
                            "https://reviewdb.mantikafasi.dev/api/redirect?"
                            + new URLSearchParams({
                                token: Auth.token!,
                                page: "dashboard/appeal"
                            })
                        )
                } : {};

                Alerts.show({
                    title: user.notification.title,
                    body: (
                        Parser.parse(
                            user.notification.content,
                            false
                        )
                    ),
                    ...props
                });

                readNotification(user.notification.id);
            }
        }, 4000);
    },

    BiteSizeReviewsButton: ErrorBoundary.wrap(({ user }: { user: User; }) => {
        return (
            <TooltipContainer text="View Reviews">
                <Button
                    onClick={() => openReviewsModal(user.id, user.username)}
                    look={Button.Looks.FILLED}
                    size={Button.Sizes.NONE}
                    color={RoleButtonClasses.bannerColor}
                    className={classes(RoleButtonClasses.button, RoleButtonClasses.icon, RoleButtonClasses.banner)}
                    innerClassName={classes(RoleButtonClasses.buttonInner, RoleButtonClasses.icon, RoleButtonClasses.banner)}
                >
                    <NotesIcon height={16} width={16} />
                </Button>
            </TooltipContainer>
        );
    }, { noop: true })
});<|MERGE_RESOLUTION|>--- conflicted
+++ resolved
@@ -77,24 +77,6 @@
 
     patches: [
         {
-<<<<<<< HEAD
-            find: "showBorder:null",
-            replacement: {
-                match: /user:(\i),setNote:\i,canDM.+?\}\)/,
-                replace: "$&,$self.getReviewsComponent($1)"
-            }
-        },
-        {
-            find: /inline:!1,profileViewedAnalytics:\i}\),/,
-            replacement: {
-                match: /currentUser:\i,guild:\i}\)(?<=user:(\i),bio:null==\i\?.+?)/,
-                replace: "$&,$self.getReviewsComponent($1)"
-            },
-            predicate: () => !settings.store.preferButtonOverDropdown
-        },
-        {
-=======
->>>>>>> 44c84634
             find: ".BITE_SIZE,user:",
             replacement: {
                 match: /(?<=\.BITE_SIZE,children:\[)\(0,\i\.jsx\)\(\i\.\i,\{user:(\i),/,
