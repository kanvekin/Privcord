/*
 * Vencord, a modification for Discord's desktop app
 * Copyright (c) 2022 Vendicated and contributors
 *
 * This program is free software: you can redistribute it and/or modify
 * it under the terms of the GNU General Public License as published by
 * the Free Software Foundation, either version 3 of the License, or
 * (at your option) any later version.
 *
 * This program is distributed in the hope that it will be useful,
 * but WITHOUT ANY WARRANTY; without even the implied warranty of
 * MERCHANTABILITY or FITNESS FOR A PARTICULAR PURPOSE.  See the
 * GNU General Public License for more details.
 *
 * You should have received a copy of the GNU General Public License
 * along with this program.  If not, see <https://www.gnu.org/licenses/>.
*/

import "./style.css";

import { NavContextMenuPatchCallback } from "@api/ContextMenu";
import ErrorBoundary from "@components/ErrorBoundary";
import { NotesIcon, OpenExternalIcon } from "@components/Icons";
import { Devs } from "@utils/constants";
import { classes } from "@utils/misc";
import definePlugin from "@utils/types";
import { Guild, User } from "@vencord/discord-types";
import { findByPropsLazy } from "@webpack";
import { Alerts, Button, Menu, Parser, TooltipContainer } from "@webpack/common";

import { Auth, initAuth, updateAuth } from "./auth";
import { openReviewsModal } from "./components/ReviewModal";
import { NotificationType, ReviewType } from "./entities";
import { getCurrentUserInfo, readNotification } from "./reviewDbApi";
import { settings } from "./settings";
import { showToast } from "./utils";

const RoleButtonClasses = findByPropsLazy("button", "buttonInner", "icon", "banner");

const guildPopoutPatch: NavContextMenuPatchCallback = (children, { guild }: { guild: Guild, onClose(): void; }) => {
    if (!guild) return;
    children.push(
        <Menu.MenuItem
            label="View Reviews"
            id="vc-rdb-server-reviews"
            icon={OpenExternalIcon}
            action={() => openReviewsModal(guild.id, guild.name, ReviewType.Server)}
        />
    );
};

const userContextPatch: NavContextMenuPatchCallback = (children, { user }: { user?: User, onClose(): void; }) => {
    if (!user) return;
    children.push(
        <Menu.MenuItem
            label="View Reviews"
            id="vc-rdb-user-reviews"
            icon={OpenExternalIcon}
            action={() => openReviewsModal(user.id, user.username, ReviewType.User)}
        />
    );
};

export default definePlugin({
    name: "ReviewDB",
    description: "Review other users (Adds a new settings to profiles)",
    authors: [Devs.mantikafasi, Devs.Ven],

    settings,
    contextMenus: {
        "guild-header-popout": guildPopoutPatch,
        "guild-context": guildPopoutPatch,
        "user-context": userContextPatch,
        "user-profile-actions": userContextPatch,
        "user-profile-overflow-menu": userContextPatch
    },

    patches: [
        // In the user popout. eg: when clicking the name in chat
        {
            find: ".POPOUT,user:",
            replacement: {
                match: /children:\[(?=[^[]+?shouldShowTooltip:)/,
                replace: "$&$self.BiteSizeReviewsButton({user:arguments[0].user}),"
            }
        },
        {
<<<<<<< HEAD
            find: ".MODAL,user:",
            replacement: {
                match: /children:\[(?=[^[]+?shouldShowTooltip:)/,
                replace: "$&$self.BiteSizeReviewsButton({user:arguments[0].user}),"
            }
        },
        // places like the user profile on the right in dms
        {
=======
>>>>>>> 6a66b7f5
            find: ".SIDEBAR,shouldShowTooltip:",
            replacement: {
                match: /children:\[(?=[^[]+?shouldShowTooltip:)/,
                replace: "$&$self.BiteSizeReviewsButton({user:arguments[0].user}),"
            }
        }
    ],

    flux: {
        CONNECTION_OPEN: initAuth,
    },

    async start() {
        const s = settings.store;
        const { lastReviewId, notifyReviews } = s;

        await initAuth();

        setTimeout(async () => {
            if (!Auth.token) return;

            const user = await getCurrentUserInfo(Auth.token);
            updateAuth({ user });

            if (notifyReviews) {
                if (lastReviewId && lastReviewId < user.lastReviewID) {
                    s.lastReviewId = user.lastReviewID;
                    if (user.lastReviewID !== 0)
                        showToast("You have new reviews on your profile!");
                }
            }

            if (user.notification) {
                const props = user.notification.type === NotificationType.Ban ? {
                    cancelText: "Appeal",
                    confirmText: "Ok",
                    onCancel: async () =>
                        VencordNative.native.openExternal(
                            "https://reviewdb.mantikafasi.dev/api/redirect?"
                            + new URLSearchParams({
                                token: Auth.token!,
                                page: "dashboard/appeal"
                            })
                        )
                } : {};

                Alerts.show({
                    title: user.notification.title,
                    body: (
                        Parser.parse(
                            user.notification.content,
                            false
                        )
                    ),
                    ...props
                });

                readNotification(user.notification.id);
            }
        }, 4000);
    },

    BiteSizeReviewsButton: ErrorBoundary.wrap(({ user }: { user: User; }) => {
        return (
            <TooltipContainer text="View Reviews">
                <Button
                    onClick={() => openReviewsModal(user.id, user.username, ReviewType.User)}
                    look={Button.Looks.FILLED}
                    size={Button.Sizes.NONE}
                    color={RoleButtonClasses.bannerColor}
                    className={classes(RoleButtonClasses.button, RoleButtonClasses.icon, RoleButtonClasses.banner)}
                    innerClassName={classes(RoleButtonClasses.buttonInner, RoleButtonClasses.icon, RoleButtonClasses.banner)}
                >
                    <NotesIcon height={16} width={16} />
                </Button>
            </TooltipContainer>
        );
    }, { noop: true })
});<|MERGE_RESOLUTION|>--- conflicted
+++ resolved
@@ -85,17 +85,6 @@
             }
         },
         {
-<<<<<<< HEAD
-            find: ".MODAL,user:",
-            replacement: {
-                match: /children:\[(?=[^[]+?shouldShowTooltip:)/,
-                replace: "$&$self.BiteSizeReviewsButton({user:arguments[0].user}),"
-            }
-        },
-        // places like the user profile on the right in dms
-        {
-=======
->>>>>>> 6a66b7f5
             find: ".SIDEBAR,shouldShowTooltip:",
             replacement: {
                 match: /children:\[(?=[^[]+?shouldShowTooltip:)/,
