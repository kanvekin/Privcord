--- conflicted
+++ resolved
@@ -276,15 +276,6 @@
 
     makeGuildsBarGuildListFilter(isBetterFolders: boolean) {
         return child => {
-<<<<<<< HEAD
-            if (isBetterFolders) {
-                try {
-                    return child?.props?.["aria-label"] === getIntlMessage("SERVERS");
-                } catch (e) {
-                    console.error(e);
-                }
-            }
-=======
             if (!isBetterFolders) return true;
 
             try {
@@ -293,7 +284,6 @@
                 console.error(e);
             }
 
->>>>>>> 60b77666
             return true;
         };
     },
