--- conflicted
+++ resolved
@@ -155,15 +155,11 @@
             <div
                 style={{ marginLeft: "0.5em", transform: "scale(0.9)" }}
             >
-<<<<<<< HEAD
                 <div
                     onClick={handleClickAvatar}
                     onKeyDown={handleClickAvatar}
                     style={settings.store.avatarClick ? {} : { pointerEvents: "none" }}
                 >
-=======
-                <div onClick={handleClickAvatar} onKeyDown={handleClickAvatar}>
->>>>>>> 9700ec9c
                     <UserSummaryItem
                         users={users}
                         guildId={ChannelStore.getChannel(message.channel_id)?.guild_id}
