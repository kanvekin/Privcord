--- conflicted
+++ resolved
@@ -151,13 +151,8 @@
 
     UsersComponent({ message, emoji, type }: RootObject) {
         const forceUpdate = useForceUpdater();
-<<<<<<< HEAD
-        React.useLayoutEffect(() => {
-            // bc need to prevent autoscrolling
-=======
 
         useLayoutEffect(() => { // bc need to prevent autoscrolling
->>>>>>> 7be3a40b
             if (Scroll?.scrollCounter > 0) {
                 Scroll.setAutomaticAnchor(null);
             }
