--- conflicted
+++ resolved
@@ -61,15 +61,7 @@
             replacement: [
                 {
                     match: /(\i)\.premiumType/,
-<<<<<<< HEAD
-                    replace: "$self.premiumHook($1)||$&"
-                },
-                {
-                    match: /(?<=function \i\((\i)\)\{)(?=var.+?,bannerSrc:)/,
-                    replace: "$1.bannerSrc=$self.useBannerHook($1);"
-=======
                     replace: "$self.patchPremiumType($1)||$&"
->>>>>>> 0708545d
                 },
                 {
                     match: /\?\(0,\i\.jsx\)\(\i,{type:\i,shown/,
