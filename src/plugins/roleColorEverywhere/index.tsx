/*
 * Vencord, a modification for Discord's desktop app
 * Copyright (c) 2022 Vendicated and contributors
 *
 * This program is free software: you can redistribute it and/or modify
 * it under the terms of the GNU General Public License as published by
 * the Free Software Foundation, either version 3 of the License, or
 * (at your option) any later version.
 *
 * This program is distributed in the hope that it will be useful,
 * but WITHOUT ANY WARRANTY; without even the implied warranty of
 * MERCHANTABILITY or FITNESS FOR A PARTICULAR PURPOSE.  See the
 * GNU General Public License for more details.
 *
 * You should have received a copy of the GNU General Public License
 * along with this program.  If not, see <https://www.gnu.org/licenses/>.
*/

import { definePluginSettings, Settings } from "@api/Settings";
import ErrorBoundary from "@components/ErrorBoundary";
<<<<<<< HEAD
import { makeRange } from "@components/PluginSettings/components";
import { getCustomColorString } from "@equicordplugins/customUserColors";
=======
>>>>>>> 3f51ee1b
import { Devs } from "@utils/constants";
import { Logger } from "@utils/Logger";
import definePlugin, { makeRange, OptionType } from "@utils/types";
import { findByCodeLazy } from "@webpack";
import { ChannelStore, GuildMemberStore, GuildRoleStore, GuildStore } from "@webpack/common";

const useMessageAuthor = findByCodeLazy('"Result cannot be null because the message is not null"');

const settings = definePluginSettings({
    chatMentions: {
        type: OptionType.BOOLEAN,
        default: true,
        description: "Show role colors in chat mentions (including in the message box)",
        restartNeeded: true
    },
    memberList: {
        type: OptionType.BOOLEAN,
        default: true,
        description: "Show role colors in member list role headers",
        restartNeeded: true
    },
    voiceUsers: {
        type: OptionType.BOOLEAN,
        default: true,
        description: "Show role colors in the voice chat user list",
        restartNeeded: true
    },
    reactorsList: {
        type: OptionType.BOOLEAN,
        default: true,
        description: "Show role colors in the reactors list",
        restartNeeded: true
    },
    pollResults: {
        type: OptionType.BOOLEAN,
        default: true,
        description: "Show role colors in the poll results",
        restartNeeded: true
    },
    colorChatMessages: {
        type: OptionType.BOOLEAN,
        default: false,
        description: "Color chat messages based on the author's role color",
        restartNeeded: true,
    },
    messageSaturation: {
        type: OptionType.SLIDER,
        description: "Intensity of message coloring.",
        markers: makeRange(0, 100, 10),
        default: 30
    }
});

export default definePlugin({
    name: "RoleColorEverywhere",
    authors: [Devs.KingFish, Devs.lewisakura, Devs.AutumnVN, Devs.Kyuuhachi, Devs.jamesbt365],
    description: "Adds the top role color anywhere possible",
    settings,

    patches: [
        // Chat Mentions
        {
            find: ".USER_MENTION)",
            replacement: [
                {
                    match: /(?<=user:(\i),guildId:([^,]+?),.{0,100}?children:\i=>\i)\((\i)\)/,
                    replace: "({...$3,color:$self.getColorInt($1?.id,$2)})",
                }
            ],
            predicate: () => settings.store.chatMentions
        },
        // Slate
        {
            find: ".userTooltip,children",
            replacement: [
                {
                    match: /let\{id:(\i),guildId:\i,channelId:(\i)[^}]*\}.*?\.\i,{(?=children)/,
                    replace: "$&color:$self.getColorInt($1,$2),"
                }
            ],
            predicate: () => settings.store.chatMentions
        },
        // Member List Role Headers
        {
            find: 'tutorialId:"whos-online',
            replacement: [
                {
                    match: /null,\i," — ",\i\]/,
                    replace: "null,$self.RoleGroupColor(arguments[0])]"
                },
            ],
            predicate: () => settings.store.memberList
        },
        {
            find: "#{intl::THREAD_BROWSER_PRIVATE}",
            replacement: [
                {
                    match: /children:\[\i," — ",\i\]/,
                    replace: "children:[$self.RoleGroupColor(arguments[0])]"
                },
            ],
            predicate: () => settings.store.memberList
        },
        // Voice Users
        {
            find: ".usernameSpeaking]:",
            replacement: [
                {
                    match: /\.usernameSpeaking\]:.+?,(?=children)(?<=guildId:(\i),.+?user:(\i).+?)/,
                    replace: "$&style:$self.getColorStyle($2.id,$1),"
                }
            ],
            predicate: () => settings.store.voiceUsers
        },
        // Reaction List
        {
            find: ".reactorDefault",
            replacement: {
                match: /,onContextMenu:\i=>.{0,15}\((\i),(\i),(\i)\).{0,250}tag:"strong"/,
                replace: "$&,style:$self.getColorStyle($2?.id,$1?.channel?.id)"
            },
            predicate: () => settings.store.reactorsList,
        },
        // Poll Results
        {
            find: ",reactionVoteCounts",
            replacement: {
                match: /\.nickname,(?=children:)/,
                replace: "$&style:$self.getColorStyle(arguments[0]?.user?.id,arguments[0]?.channel?.id),"
            },
            predicate: () => settings.store.pollResults
        },
        // Messages
        {
            find: ".SEND_FAILED,",
            replacement: {
                match: /(?<=isUnsupported\]:(\i)\.isUnsupported\}\),)(?=children:\[)/,
                replace: "style:$self.useMessageColorsStyle($1),"
            },
            predicate: () => settings.store.colorChatMessages
        }
    ],

    getColorString(userId: string, channelOrGuildId: string) {
        try {
            if (Settings.plugins.CustomUserColors.enabled) {
                const customColor = getCustomColorString(userId, true);
                if (customColor) return customColor;
            }

            const guildId = ChannelStore.getChannel(channelOrGuildId)?.guild_id ?? GuildStore.getGuild(channelOrGuildId)?.id;
            if (guildId == null) return null;

            return GuildMemberStore.getMember(guildId, userId)?.colorString ?? null;
        } catch (e) {
            new Logger("RoleColorEverywhere").error("Failed to get color string", e);
        }

        return null;
    },

    getColorInt(userId: string, channelOrGuildId: string) {
        const colorString = this.getColorString(userId, channelOrGuildId);
        return colorString && parseInt(colorString.slice(1), 16);
    },

    getColorStyle(userId: string, channelOrGuildId: string) {
        const colorString = this.getColorString(userId, channelOrGuildId);

        return colorString && {
            color: colorString
        };
    },

    useMessageColorsStyle(message: any) {
        try {
            const { messageSaturation } = settings.use(["messageSaturation"]);
            const author = useMessageAuthor(message);

            if (author.colorString != null && messageSaturation !== 0) {
                const value = `color-mix(in oklab, ${author.colorString} ${messageSaturation}%, var({DEFAULT}))`;

                return {
                    color: value.replace("{DEFAULT}", "--text-default"),
                    "--header-primary": value.replace("{DEFAULT}", "--header-primary"),
                    "--text-muted": value.replace("{DEFAULT}", "--text-muted")
                };
            }
        } catch (e) {
            new Logger("RoleColorEverywhere").error("Failed to get message color", e);
        }

        return null;
    },

    RoleGroupColor: ErrorBoundary.wrap(({ id, count, title, guildId, label }: { id: string; count: number; title: string; guildId: string; label: string; }) => {
        const role = GuildRoleStore.getRole(guildId, id);

        return (
            <span style={{
                color: role?.colorString,
                fontWeight: "unset",
                letterSpacing: ".05em"
            }}>
                {title ?? label} &mdash; {count}
            </span>
        );
    }, { noop: true })
});<|MERGE_RESOLUTION|>--- conflicted
+++ resolved
@@ -18,11 +18,7 @@
 
 import { definePluginSettings, Settings } from "@api/Settings";
 import ErrorBoundary from "@components/ErrorBoundary";
-<<<<<<< HEAD
-import { makeRange } from "@components/PluginSettings/components";
 import { getCustomColorString } from "@equicordplugins/customUserColors";
-=======
->>>>>>> 3f51ee1b
 import { Devs } from "@utils/constants";
 import { Logger } from "@utils/Logger";
 import definePlugin, { makeRange, OptionType } from "@utils/types";
