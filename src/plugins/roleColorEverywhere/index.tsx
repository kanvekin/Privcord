--- conflicted
+++ resolved
@@ -85,13 +85,8 @@
             find: ".USER_MENTION)",
             replacement: [
                 {
-<<<<<<< HEAD
-                    match: /(?<=onContextMenu:\i(?!,children))(?<=\.getNickname\((\i),\i,(\i).+?)/,
-                    replace: ",color:$self.getColorInt($2?.id,$1)",
-=======
                     match: /(?<=user:(\i),guildId:([^,]+?),.{0,100}?children:\i=>\i)\((\i)\)/,
                     replace: "({...$3,color:$self.getColorInt($1?.id,$2)})",
->>>>>>> 7779e5a1
                 }
             ],
             predicate: () => settings.store.chatMentions
