/*
 * Vencord, a modification for Discord's desktop app
 * Copyright (c) 2022 Vendicated and contributors
 *
 * This program is free software: you can redistribute it and/or modify
 * it under the terms of the GNU General Public License as published by
 * the Free Software Foundation, either version 3 of the License, or
 * (at your option) any later version.
 *
 * This program is distributed in the hope that it will be useful,
 * but WITHOUT ANY WARRANTY; without even the implied warranty of
 * MERCHANTABILITY or FITNESS FOR A PARTICULAR PURPOSE.  See the
 * GNU General Public License for more details.
 *
 * You should have received a copy of the GNU General Public License
 * along with this program.  If not, see <https://www.gnu.org/licenses/>.
*/

import { definePluginSettings } from "@api/Settings";
import { Devs } from "@utils/constants";
import definePlugin, { OptionType } from "@utils/types";
import { findByPropsLazy } from "@webpack";
import { ChannelStore, ComponentDispatch, FluxDispatcher as Dispatcher, MessageActions, MessageStore, PermissionsBits, PermissionStore, SelectedChannelStore, UserStore } from "@webpack/common";
import { Message } from "discord-types/general";
import NoBlockedMessagesPlugin from "plugins/noBlockedMessages";
import NoReplyMentionPlugin from "plugins/noReplyMention";

const RelationshipStore = findByPropsLazy("getRelationships", "isBlocked");

const isMac = navigator.platform.includes("Mac"); // bruh
let currentlyReplyingId: string | null = null;
let currentlyEditingId: string | null = null;


const enum MentionOptions {
    DISABLED,
    ENABLED,
    NO_REPLY_MENTION_PLUGIN
}

const settings = definePluginSettings({
    shouldMention: {
        type: OptionType.SELECT,
        description: "Ping reply by default",
        options: [
            {
                label: "Follow NoReplyMention",
                value: MentionOptions.NO_REPLY_MENTION_PLUGIN,
                default: true
            },
            { label: "Enabled", value: MentionOptions.ENABLED },
            { label: "Disabled", value: MentionOptions.DISABLED },
        ]
    }
});

export default definePlugin({
    name: "QuickReply",
    authors: [Devs.fawn, Devs.Ven, Devs.pylix],
    description: "Reply to (ctrl + up/down) and edit (ctrl + shift + up/down) messages via keybinds",
    settings,

    start() {
        document.addEventListener("keydown", onKeydown);
    },

    stop() {
        document.removeEventListener("keydown", onKeydown);
    },

    flux: {
        DELETE_PENDING_REPLY() {
            currentlyReplyingId = null;
        },
        MESSAGE_END_EDIT() {
            currentlyEditingId = null;
        },
        CHANNEL_SELECT() {
            currentlyReplyingId = null;
            currentlyEditingId = null;
        },
        MESSAGE_START_EDIT: onStartEdit,
        CREATE_PENDING_REPLY: onCreatePendingReply
    }
});

function onStartEdit({ messageId, _isQuickEdit }: any) {
    if (_isQuickEdit) return;
    currentlyEditingId = messageId;
}

function onCreatePendingReply({ message, _isQuickReply }: { message: Message; _isQuickReply: boolean; }) {
    if (_isQuickReply) return;

    currentlyReplyingId = message.id;
}

const isCtrl = (e: KeyboardEvent) => isMac ? e.metaKey : e.ctrlKey;
const isAltOrMeta = (e: KeyboardEvent) => e.altKey || (!isMac && e.metaKey);

function onKeydown(e: KeyboardEvent) {
    const isUp = e.key === "ArrowUp";
    if (!isUp && e.key !== "ArrowDown") return;
    if (!isCtrl(e) || isAltOrMeta(e)) return;

    e.preventDefault();

    if (e.shiftKey)
        nextEdit(isUp);
    else
        nextReply(isUp);
}

function jumpIfOffScreen(channelId: string, messageId: string) {
    const element = document.getElementById("message-content-" + messageId);
    if (!element) return;

    const vh = Math.max(document.documentElement.clientHeight, window.innerHeight);
    const rect = element.getBoundingClientRect();
    const isOffscreen = rect.bottom < 150 || rect.top - vh >= -150;

    if (isOffscreen) {
        MessageActions.jumpToMessage({
            channelId,
            messageId,
            flash: false,
            jumpType: "INSTANT"
        });
    }
}

function getNextMessage(isUp: boolean, isReply: boolean) {
    let messages: Array<Message & { deleted?: boolean; }> = MessageStore.getMessages(SelectedChannelStore.getChannelId())._array;
<<<<<<< HEAD
    if (!isReply) {
        // we are editing so only include own
        const meId = UserStore.getCurrentUser().id;
        messages = messages.filter(m => m.author.id === meId);
    }
=======
>>>>>>> 18f2b49b

    const meId = UserStore.getCurrentUser().id;
    const hasNoBlockedMessages = Vencord.Plugins.isPluginEnabled(NoBlockedMessagesPlugin.name);

    messages = messages.filter(m => {
        if (m.deleted) return false;
        if (!isReply && m.author.id !== meId) return false; // editing only own messages
        if (hasNoBlockedMessages && NoBlockedMessagesPlugin.shouldIgnoreMessage(m)) return false;

        return true;
    });

    const findNextNonDeleted = (id: string | null) => {
        if (id === null) return messages[messages.length - 1];

        const idx = messages.findIndex(m => m.id === id);
        if (idx === -1) return messages[messages.length - 1];

        const i = isUp ? idx - 1 : idx + 1;
        return messages[i] ?? null;
    };

    if (isReply) {
        const msg = findNextNonDeleted(currentlyReplyingId);
        currentlyReplyingId = msg?.id ?? null;
        return msg;
    } else {
        const msg = findNextNonDeleted(currentlyEditingId);
        currentlyEditingId = msg?.id ?? null;
        return msg;
    }
}

function shouldMention(message: Message) {
    switch (settings.store.shouldMention) {
        case MentionOptions.NO_REPLY_MENTION_PLUGIN:
            if (!Vencord.Plugins.isPluginEnabled(NoReplyMentionPlugin.name)) return true;
            return NoReplyMentionPlugin.shouldMention(message, false);
        case MentionOptions.DISABLED:
            return false;
        default:
            return true;
    }
}

// handle next/prev reply
function nextReply(isUp: boolean) {
    const currChannel = ChannelStore.getChannel(SelectedChannelStore.getChannelId());
    if (currChannel.guild_id && !PermissionStore.can(PermissionsBits.SEND_MESSAGES, currChannel)) return;

    const message = getNextMessage(isUp, true);

    if (!message) {
        return void Dispatcher.dispatch({
            type: "DELETE_PENDING_REPLY",
            channelId: SelectedChannelStore.getChannelId(),
        });
    }

    const channel = ChannelStore.getChannel(message.channel_id);
    const meId = UserStore.getCurrentUser().id;

    Dispatcher.dispatch({
        type: "CREATE_PENDING_REPLY",
        channel,
        message,
        shouldMention: shouldMention(message),
        showMentionToggle: !channel.isPrivate() && message.author.id !== meId,
        _isQuickReply: true
    });

    ComponentDispatch.dispatchToLastSubscribed("TEXTAREA_FOCUS");
    jumpIfOffScreen(channel.id, message.id);
}

// handle next/prev edit
function nextEdit(isUp: boolean) {
    const currChannel = ChannelStore.getChannel(SelectedChannelStore.getChannelId());
    if (currChannel.guild_id && !PermissionStore.can(PermissionsBits.SEND_MESSAGES, currChannel)) return;
    const message = getNextMessage(isUp, false);

    if (!message) {
        return Dispatcher.dispatch({
            type: "MESSAGE_END_EDIT",
            channelId: SelectedChannelStore.getChannelId()
        });
    }

    Dispatcher.dispatch({
        type: "MESSAGE_START_EDIT",
        channelId: message.channel_id,
        messageId: message.id,
        content: message.content,
        _isQuickEdit: true
    });

    jumpIfOffScreen(message.channel_id, message.id);
}<|MERGE_RESOLUTION|>--- conflicted
+++ resolved
@@ -131,14 +131,6 @@
 
 function getNextMessage(isUp: boolean, isReply: boolean) {
     let messages: Array<Message & { deleted?: boolean; }> = MessageStore.getMessages(SelectedChannelStore.getChannelId())._array;
-<<<<<<< HEAD
-    if (!isReply) {
-        // we are editing so only include own
-        const meId = UserStore.getCurrentUser().id;
-        messages = messages.filter(m => m.author.id === meId);
-    }
-=======
->>>>>>> 18f2b49b
 
     const meId = UserStore.getCurrentUser().id;
     const hasNoBlockedMessages = Vencord.Plugins.isPluginEnabled(NoBlockedMessagesPlugin.name);
