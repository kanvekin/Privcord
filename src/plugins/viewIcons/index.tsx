/*
 * Vencord, a modification for Discord's desktop app
 * Copyright (c) 2022 Vendicated and contributors
 *
 * This program is free software: you can redistribute it and/or modify
 * it under the terms of the GNU General Public License as published by
 * the Free Software Foundation, either version 3 of the License, or
 * (at your option) any later version.
 *
 * This program is distributed in the hope that it will be useful,
 * but WITHOUT ANY WARRANTY; without even the implied warranty of
 * MERCHANTABILITY or FITNESS FOR A PARTICULAR PURPOSE.  See the
 * GNU General Public License for more details.
 *
 * You should have received a copy of the GNU General Public License
 * along with this program.  If not, see <https://www.gnu.org/licenses/>.
*/

import { NavContextMenuPatchCallback } from "@api/ContextMenu";
import { definePluginSettings } from "@api/Settings";
import { ImageIcon } from "@components/Icons";
import { Devs } from "@utils/constants";
import { openImageModal } from "@utils/discord";
import definePlugin, { OptionType } from "@utils/types";
import { GuildMemberStore, IconUtils, Menu } from "@webpack/common";
import type { Channel, Guild, User } from "discord-types/general";


interface UserContextProps {
    channel: Channel;
    guildId?: string;
    user: User;
}

interface GuildContextProps {
    guild?: Guild;
}

interface GroupDMContextProps {
    channel: Channel;
}

const settings = definePluginSettings({
    format: {
        type: OptionType.SELECT,
        description: "Choose the image format to use for non animated images. Animated images will always use .gif",
        options: [
            {
                label: "webp",
                value: "webp",
                default: true
            },
            {
                label: "png",
                value: "png",
            },
            {
                label: "jpg",
                value: "jpg",
            }
        ]
    },
    imgSize: {
        type: OptionType.SELECT,
        description: "The image size to use",
        options: ["128", "256", "512", "1024", "2048", "4096"].map(n => ({ label: n, value: n, default: n === "1024" }))
    }
});

function openImage(url: string) {
    const format = url.startsWith("/") ? "png" : settings.store.format;

    const u = new URL(url, window.location.href);
    u.searchParams.set("size", settings.store.imgSize);
    u.pathname = u.pathname.replace(/\.(png|jpe?g|webp)$/, `.${format}`);
    url = u.toString();

    u.searchParams.set("size", "4096");
    const originalUrl = u.toString();

    openImageModal(url, {
        original: originalUrl,
        height: 256
    });
}

const UserContext: NavContextMenuPatchCallback = (children, { user, guildId }: UserContextProps) => {
    if (!user) return;
    const memberAvatar = GuildMemberStore.getMember(guildId!, user.id)?.avatar || null;

    children.splice(-1, 0, (
        <Menu.MenuGroup>
            <Menu.MenuItem
                id="view-avatar"
                label="View Avatar"
                action={() => openImage(IconUtils.getUserAvatarURL(user, true))}
                icon={ImageIcon}
            />
            {memberAvatar && (
                <Menu.MenuItem
                    id="view-server-avatar"
                    label="View Server Avatar"
                    action={() => openImage(IconUtils.getGuildMemberAvatarURLSimple({
                        userId: user.id,
                        avatar: memberAvatar,
                        guildId: guildId!,
                        canAnimate: true
                    }))}
                    icon={ImageIcon}
                />
            )}
        </Menu.MenuGroup>
    ));
};

const GuildContext: NavContextMenuPatchCallback = (children, { guild }: GuildContextProps) => {
    if (!guild) return;

    const { id, icon, banner } = guild;
    if (!banner && !icon) return;

    children.splice(-1, 0, (
        <Menu.MenuGroup>
            {icon ? (
                <Menu.MenuItem
                    id="view-icon"
                    label="View Icon"
                    action={() =>
                        openImage(IconUtils.getGuildIconURL({
                            id,
                            icon,
                            canAnimate: true
                        })!)
                    }
                    icon={ImageIcon}
                />
            ) : null}
            {banner ? (
                <Menu.MenuItem
                    id="view-banner"
                    label="View Banner"
                    action={() =>
                        openImage(IconUtils.getGuildBannerURL(guild, true)!)
                    }
                    icon={ImageIcon}
                />
            ) : null}
        </Menu.MenuGroup>
    ));
};

const GroupDMContext: NavContextMenuPatchCallback = (children, { channel }: GroupDMContextProps) => {
    if (!channel) return;

    children.splice(-1, 0, (
        <Menu.MenuGroup>
            <Menu.MenuItem
                id="view-group-channel-icon"
                label="View Icon"
                action={() =>
                    openImage(IconUtils.getChannelIconURL(channel)!)
                }
                icon={ImageIcon}
            />
        </Menu.MenuGroup>
    ));
};

export default definePlugin({
    name: "ViewIcons",
    authors: [Devs.Ven, Devs.TheKodeToad, Devs.Nuckyz, Devs.nyx],
    description: "Makes avatars and banners in user profiles clickable, adds View Icon/Banner entries in the user, server and group channel context menu.",
    tags: ["ImageUtilities"],

    settings,

    openImage,

    contextMenus: {
        "user-context": UserContext,
        "guild-context": GuildContext,
        "gdm-context": GroupDMContext
    },

    patches: [
        // Profiles Modal pfp
        ...["User Profile Modal - Context Menu", ".UserProfileTypes.FULL_SIZE,hasProfileEffect:"].map(find => ({
            find,
            replacement: {
                match: /\{src:(\i)(?=,avatarDecoration)/,
                replace: "{src:$1,onClick:()=>$self.openImage($1)"
            }
        })),
        // Banners
<<<<<<< HEAD
        ...[".NITRO_BANNER,", /profileType:\i,overrideBannerSrc:\i/, /profileType:\i,pendingBanner:\i/].map(find => ({
=======
        ...[".NITRO_BANNER,", /overrideBannerSrc:\i,overrideBannerWidth:/].map(find => ({
>>>>>>> 43b6933f
            find,
            replacement: {
                // style: { backgroundImage: shouldShowBanner ? "url(".concat(bannerUrl,
                match: /style:\{(?=backgroundImage:(null!=\i)\?"url\("\.concat\((\i),)/,
                replace:
                    // onClick: () => shouldShowBanner && ev.target.style.backgroundImage && openImage(bannerUrl), style: { cursor: shouldShowBanner ? "pointer" : void 0,
                    'onClick:ev=>$1&&ev.target.style.backgroundImage&&$self.openImage($2),style:{cursor:$1?"pointer":void 0,'
            }
        })),
        // User DMs "User Profile" popup in the right
        {
            find: ".avatarPositionPanel",
            replacement: {
                match: /(avatarWrapperNonUserBot.{0,50})onClick:(\i\|\|\i)\?void 0(?<=,avatarSrc:(\i).+?)/,
                replace: "$1style:($2)?{cursor:\"pointer\"}:{},onClick:$2?()=>{$self.openImage($3)}"
            }
        },
        {
            find: ".canUsePremiumProfileCustomization,{avatarSrc:",
            replacement: {
                match: /children:\(0,\i\.jsx\)\(\i,{src:(\i)/,
                replace: "style:{cursor:\"pointer\"},onClick:()=>{$self.openImage($1)},$&"

            }
        },
        // Group DMs top small & large icon
        {
            find: /\.recipients\.length>=2(?!<isMultiUserDM.{0,50})/,
            replacement: {
                match: /null==\i\.icon\?.+?src:(\(0,\i\.getChannelIconURL\).+?\))(?=[,}])/,
                replace: (m, iconUrl) => `${m},onClick:()=>$self.openImage(${iconUrl})`
            }
        },
        // User DMs top small icon
        {
            find: ".cursorPointer:null,children",
            replacement: {
                match: /.Avatar,.+?src:(.+?\))(?=[,}])/,
                replace: (m, avatarUrl) => `${m},onClick:()=>$self.openImage(${avatarUrl})`
            }
        },
        // User Dms top large icon
        {
            find: 'experimentLocation:"empty_messages"',
            replacement: {
                match: /.Avatar,.+?src:(.+?\))(?=[,}])/,
                replace: (m, avatarUrl) => `${m},onClick:()=>$self.openImage(${avatarUrl})`
            }
        }
    ]
});<|MERGE_RESOLUTION|>--- conflicted
+++ resolved
@@ -192,11 +192,7 @@
             }
         })),
         // Banners
-<<<<<<< HEAD
-        ...[".NITRO_BANNER,", /profileType:\i,overrideBannerSrc:\i/, /profileType:\i,pendingBanner:\i/].map(find => ({
-=======
-        ...[".NITRO_BANNER,", /overrideBannerSrc:\i,overrideBannerWidth:/].map(find => ({
->>>>>>> 43b6933f
+        ...[".NITRO_BANNER,", /overrideBannerSrc:\i,overrideBannerWidth:/, /pendingBanner:\i,overrideBannerWidth:/].map(find => ({
             find,
             replacement: {
                 // style: { backgroundImage: shouldShowBanner ? "url(".concat(bannerUrl,
