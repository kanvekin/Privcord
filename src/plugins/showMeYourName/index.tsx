/*
 * Vencord, a Discord client mod
 * Copyright (c) 2023 rini
 * SPDX-License-Identifier: GPL-3.0-or-later
 */

import "./styles.css";

import { definePluginSettings } from "@api/Settings";
import ErrorBoundary from "@components/ErrorBoundary";
import { Devs } from "@utils/constants";
import definePlugin, { OptionType } from "@utils/types";
import { Message, User } from "@vencord/discord-types";
import { GuildMemberStore, RelationshipStore } from "@webpack/common";

interface UsernameProps {
    author: { nick: string; };
    message: Message;
    withMentionPrefix?: boolean;
    isRepliedMessage: boolean;
    userOverride?: User;
    guildId: string;
}

const settings = definePluginSettings({
    mode: {
        type: OptionType.SELECT,
        description: "How to display usernames and nicks",
        options: [
            { label: "Username then nickname", value: "user-nick", default: true },
            { label: "Nickname then username", value: "nick-user" },
            { label: "Nickname only", value: "nick" },
            { label: "Username only", value: "user" },
        ],
    },
    displayNames: {
        type: OptionType.BOOLEAN,
        description: "Use display names in place of usernames",
        default: false
    },
    inReplies: {
        type: OptionType.BOOLEAN,
        default: false,
        description: "Also apply functionality to reply previews",
    },
    preferFriend: {
        type: OptionType.BOOLEAN,
        default: false,
        description: "Use friend names in place of usernames (overrides Display Names option if applicable)"
    },
    showGradient: {
        type: OptionType.BOOLEAN,
        default: false,
        description: "Whether to show gradient for suffix",
    },
    memberList: {
        type: OptionType.BOOLEAN,
        default: false,
        description: "Show usernames in member list",
        restartNeeded: true
    },
    voiceChannelList: {
        type: OptionType.BOOLEAN,
        default: false,
        description: "Show usernames in voice channel list",
        restartNeeded: true
    },
    emojiReactions: {
        type: OptionType.BOOLEAN,
        default: false,
        description: "Show usernames in emoji reactions",
        restartNeeded: true
    },
    userProfilePopout: {
        type: OptionType.BOOLEAN,
        default: false,
        description: "Show usernames in user profile popout",
        restartNeeded: true
    },
});

function getUsername(user: any, guildId: string): string {
    const friendName = RelationshipStore.getNickname(user.id);
    const guildNick = GuildMemberStore.getNick(guildId, user.id);

    if (settings.store.preferFriend && friendName) return friendName;
    if (settings.store.mode === "nick" && guildNick) return guildNick;
    if (settings.store.displayNames) return user.globalName || user.username;
    return user.username;
}

export default definePlugin({
    name: "ShowMeYourName",
    description: "Display usernames next to nicks, or no nicks at all",
    authors: [Devs.Rini, Devs.TheKodeToad, Devs.nyx],
    patches: [
        {
            find: '="SYSTEM_TAG"',
            replacement: {
<<<<<<< HEAD
                match: /(?<=onContextMenu:\i,children:)\i\?.*?\}\):\i/,
                replace: "$self.renderUsername(arguments[0])"
=======
                // The field is named "userName", but as this is unusual casing, the regex also matches username, in case they change it
                match: /(?<=onContextMenu:\i,children:)\i\?(?=.{0,100}?user[Nn]ame:)/,
                replace: "$self.renderUsername(arguments[0]),_oldChildren:$&"
>>>>>>> 50e2ad77
            }
        },
        {
            find: "#{intl::REACTION_TOOLTIP_1}",
            predicate: () => settings.store.emojiReactions,
            replacement: [
                {
                    match: /\i\.\i\.getName\((\i),null==.{0,15},(\i)\)/,
                    replace: "$self.getUsername($2,$1)"
                },
            ]
        },
        {
            find: "._areActivitiesExperimentallyHidden=(",
            predicate: () => settings.store.memberList,
            replacement: {
                match: /(?<=user:(\i),currentUser:\i,nick:)\i(?=.*?guildId:(\i))/,
                replace: "$self.getUsername($1,$2)"
            },
        },
        {
            find: ".usernameSpeaking]",
            predicate: () => settings.store.voiceChannelList,
            replacement: [
                {
                    match: /null!=\i\?\i:\i\.\i\.getName\((\i)\)(?=.*?contextGuildId:(\i))/,
                    replace: "$self.getUsername($1,$2)"
                },
            ]
        },
        {
            find: ".hasAvatarForGuild(null==",
            predicate: () => settings.store.userProfilePopout,
            replacement: {
                match: /(?<=user:(\i).{0,15}\}\),nickname:)\i(?=.*?guildId:(null==\i\?void 0:\i\.id))/,
                replace: "$self.getUsername($1,$2)"
            }
        },
        {
            find: "friendRequestBanner})",
            predicate: () => settings.store.userProfilePopout,
            replacement: {
                match: /(?<=user:(\i).{0,15}guildId:(\i).*?nickname:)\i/,
                replace: "$self.getUsername($1,$2)"
            }
        }
    ],
    settings,
    getUsername,
    renderUsername: ErrorBoundary.wrap(({ author, message, isRepliedMessage, withMentionPrefix, userOverride, guildId }: UsernameProps) => {
        try {
            const user = userOverride ?? message.author;
            const username = getUsername(user, guildId);

            const { nick } = author;
            const prefix = withMentionPrefix ? "@" : "";

            const classes = settings.store.showGradient ? "vc-smyn-suffix" : "vc-smyn-suffix vc-smyn-hide-gradient";

            if (isRepliedMessage && !settings.store.inReplies || username.toLowerCase() === nick.toLowerCase())
                return <>{prefix}{nick}</>;

            if (settings.store.mode === "user-nick")
                return <>{prefix}{username} <span className={classes}>{nick}</span></>;

            if (settings.store.mode === "nick-user")
                return <>{prefix}{nick} <span className={classes}>{username}</span></>;

            return <>{prefix}{username}</>;
        } catch {
            return <>{author?.nick}</>;
        }
    }, { noop: true }),
});<|MERGE_RESOLUTION|>--- conflicted
+++ resolved
@@ -97,14 +97,9 @@
         {
             find: '="SYSTEM_TAG"',
             replacement: {
-<<<<<<< HEAD
-                match: /(?<=onContextMenu:\i,children:)\i\?.*?\}\):\i/,
-                replace: "$self.renderUsername(arguments[0])"
-=======
                 // The field is named "userName", but as this is unusual casing, the regex also matches username, in case they change it
                 match: /(?<=onContextMenu:\i,children:)\i\?(?=.{0,100}?user[Nn]ame:)/,
                 replace: "$self.renderUsername(arguments[0]),_oldChildren:$&"
->>>>>>> 50e2ad77
             }
         },
         {
