/*
 * Vencord, a Discord client mod
 * Copyright (c) 2023 rini
 * SPDX-License-Identifier: GPL-3.0-or-later
 */

import "./styles.css";

import { definePluginSettings } from "@api/Settings";
import ErrorBoundary from "@components/ErrorBoundary";
import { Devs } from "@utils/constants";
import definePlugin, { OptionType } from "@utils/types";
<<<<<<< HEAD
import { GuildMemberStore, RelationshipStore } from "@webpack/common";
import { Message, User } from "discord-types/general";
=======
import { Message, User } from "@vencord/discord-types";
>>>>>>> 19f4d7cd

interface UsernameProps {
    author: { nick: string; };
    message: Message;
    withMentionPrefix?: boolean;
    isRepliedMessage: boolean;
    userOverride?: User;
    guildId: string;
}

const settings = definePluginSettings({
    mode: {
        type: OptionType.SELECT,
        description: "How to display usernames and nicks",
        options: [
            { label: "Username then nickname", value: "user-nick", default: true },
            { label: "Nickname then username", value: "nick-user" },
            { label: "Nickname only", value: "nick" },
            { label: "Username only", value: "user" },
        ],
    },
    displayNames: {
        type: OptionType.BOOLEAN,
        description: "Use display names in place of usernames",
        default: false
    },
    inReplies: {
        type: OptionType.BOOLEAN,
        default: false,
        description: "Also apply functionality to reply previews",
    },
    preferFriend: {
        type: OptionType.BOOLEAN,
        default: false,
        description: "Use friend names in place of usernames (overrides Display Names option if applicable)"
    },
    showGradient: {
        type: OptionType.BOOLEAN,
        default: false,
        description: "Whether to show gradient for suffix",
    },
    memberList: {
        type: OptionType.BOOLEAN,
        default: false,
        description: "Show usernames in member list",
        restartNeeded: true
    },
    voiceChannelList: {
        type: OptionType.BOOLEAN,
        default: false,
        description: "Show usernames in voice channel list",
        restartNeeded: true
    },
    emojiReactions: {
        type: OptionType.BOOLEAN,
        default: false,
        description: "Show usernames in emoji reactions",
        restartNeeded: true
    },
    userProfilePopout: {
        type: OptionType.BOOLEAN,
        default: false,
        description: "Show usernames in user profile popout",
        restartNeeded: true
    },
});

function getUsername(user: any, guildId: string): string {
    const friendName = RelationshipStore.getNickname(user.id);
    const guildNick = GuildMemberStore.getNick(guildId, user.id);

    if (settings.store.preferFriend && friendName) return friendName;
    if (settings.store.mode === "nick" && guildNick) return guildNick;
    if (settings.store.displayNames) return user.globalName || user.username;
    return user.username;
}

export default definePlugin({
    name: "ShowMeYourName",
    description: "Display usernames next to nicks, or no nicks at all",
    authors: [Devs.Rini, Devs.TheKodeToad, Devs.nyx],
    patches: [
        {
            find: '="SYSTEM_TAG"',
            replacement: {
                match: /(?<=onContextMenu:\i,children:)\i/,
                replace: "$self.renderUsername(arguments[0])"
            }
        },
        {
            find: "#{intl::REACTION_TOOLTIP_1}",
            predicate: () => settings.store.emojiReactions,
            replacement: [
                {
                    match: /\i\.\i\.getName\((\i),null==.{0,15},(\i)\)/,
                    replace: "$self.getUsername($2,$1)"
                },
            ]
        },
        {
            find: "._areActivitiesExperimentallyHidden=(",
            predicate: () => settings.store.memberList,
            replacement: {
                match: /(?<=user:(\i),currentUser:\i,nick:)\i(?=.*?guildId:(\i))/,
                replace: "$self.getUsername($1,$2)"
            },
        },
        {
            find: ".usernameSpeaking]",
            predicate: () => settings.store.voiceChannelList,
            replacement: [
                {
                    match: /null!=\i\?\i:\i\.\i\.getName\((\i)\)(?=.*?contextGuildId:(\i))/,
                    replace: "$self.getUsername($1,$2)"
                },
            ]
        },
        {
            find: ".hasAvatarForGuild(null==",
            predicate: () => settings.store.userProfilePopout,
            replacement: {
                match: /(?<=user:(\i).{0,15}\}\),nickname:)\i(?=.*?guildId:(null==\i\?void 0:\i\.id))/,
                replace: "$self.getUsername($1,$2)"
            }
        },
        {
            find: "friendRequestBanner})",
            predicate: () => settings.store.userProfilePopout,
            replacement: {
                match: /(?<=user:(\i).{0,15}guildId:(\i).*?nickname:)\i/,
                replace: "$self.getUsername($1,$2)"
            }
        }
    ],
    settings,
    getUsername,
    renderUsername: ErrorBoundary.wrap(({ author, message, isRepliedMessage, withMentionPrefix, userOverride, guildId }: UsernameProps) => {
        try {
            const user = userOverride ?? message.author;
<<<<<<< HEAD
            const username = getUsername(user, guildId);
=======
            let { username } = user;
            if (settings.store.displayNames)
                username = user.globalName || username;
>>>>>>> 19f4d7cd

            const { nick } = author;
            const prefix = withMentionPrefix ? "@" : "";

            const classes = settings.store.showGradient ? "vc-smyn-suffix" : "vc-smyn-suffix vc-smyn-hide-gradient";

            if (isRepliedMessage && !settings.store.inReplies || username.toLowerCase() === nick.toLowerCase())
                return <>{prefix}{nick}</>;

            if (settings.store.mode === "user-nick")
                return <>{prefix}{username} <span className={classes}>{nick}</span></>;

            if (settings.store.mode === "nick-user")
                return <>{prefix}{nick} <span className={classes}>{username}</span></>;

            return <>{prefix}{username}</>;
        } catch {
            return <>{author?.nick}</>;
        }
    }, { noop: true }),
});<|MERGE_RESOLUTION|>--- conflicted
+++ resolved
@@ -10,12 +10,8 @@
 import ErrorBoundary from "@components/ErrorBoundary";
 import { Devs } from "@utils/constants";
 import definePlugin, { OptionType } from "@utils/types";
-<<<<<<< HEAD
-import { GuildMemberStore, RelationshipStore } from "@webpack/common";
-import { Message, User } from "discord-types/general";
-=======
 import { Message, User } from "@vencord/discord-types";
->>>>>>> 19f4d7cd
+import { GuildMemberStore } from "@webpack/common";
 
 interface UsernameProps {
     author: { nick: string; };
@@ -155,13 +151,7 @@
     renderUsername: ErrorBoundary.wrap(({ author, message, isRepliedMessage, withMentionPrefix, userOverride, guildId }: UsernameProps) => {
         try {
             const user = userOverride ?? message.author;
-<<<<<<< HEAD
             const username = getUsername(user, guildId);
-=======
-            let { username } = user;
-            if (settings.store.displayNames)
-                username = user.globalName || username;
->>>>>>> 19f4d7cd
 
             const { nick } = author;
             const prefix = withMentionPrefix ? "@" : "";
