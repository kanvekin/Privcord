/*
 * Vencord, a Discord client mod
 * Copyright (c) 2025 Vendicated and contributors
 * SPDX-License-Identifier: GPL-3.0-or-later
 */

import { Settings } from "@api/Settings";
import {
    BackupAndRestoreTab,
    ChangelogTab,
    CloudTab,
    PatchHelperTab,
    PluginsTab,
    UpdaterTab,
    VencordTab,
} from "@components/settings";
import ThemesTab from "@components/ThemeSettings/ThemesTab";
import { gitHashShort } from "@shared/vencordUserAgent";
import { Devs } from "@utils/constants";
import { getIntlMessage } from "@utils/discord";
import definePlugin, { OptionType } from "@utils/types";
import { React } from "@webpack/common";

type SectionType = "HEADER" | "DIVIDER" | "CUSTOM";
type SectionTypes = Record<SectionType, SectionType>;

export default definePlugin({
    name: "Settings",
    description: "Adds Settings UI and debug info",
    authors: [Devs.Ven, Devs.Megu],
    required: true,

    patches: [
        {
            find: ".versionHash",
            replacement: [
                {
                    match: /\.info.+?\[\(0,\i\.jsxs?\)\((.{1,10}),(\{[^{}}]+\{.{0,20}.versionHash,.+?\})\)," "/,
                    replace: (m, component, props) => {
                        props = props.replace(/children:\[.+\]/, "");
                        return `${m},$self.makeInfoElements(${component}, ${props})`;
                    },
                },
                {
                    match: /copyValue:\i\.join\(" "\)/,
                    replace: "$& + $self.getInfoString()",
                },
            ],
        },
        {
            find: ".SEARCH_NO_RESULTS&&0===",
            replacement: [
                {
                    match: /(?<=section:(.{0,50})\.DIVIDER\}\))([,;])(?=.{0,200}(\i)\.push.{0,100}label:(\i)\.header)/,
                    replace: (
                        _,
                        sectionTypes,
                        commaOrSemi,
                        elements,
                        element,
                    ) =>
                        `${commaOrSemi} $self.addSettings(${elements}, ${element}, ${sectionTypes}) ${commaOrSemi}`,
                },
                {
                    match: /({(?=.+?function (\i).{0,160}(\i)=\i\.useMemo.{0,140}return \i\.useMemo\(\(\)=>\i\(\3).+?\(\)=>)\2/,
                    replace: (_, rest, settingsHook) =>
                        `${rest}$self.wrapSettingsHook(${settingsHook})`,
                },
            ],
        },
        // Fix the settings cog context menu to work properly
        {
            find: "#{intl::USER_SETTINGS_ACTIONS_MENU_LABEL}",
            replacement: {
                // Skip the check Discord performs to make sure the section being selected in the user settings context menu is valid
                match: /(?<=function\((\i),(\i),\i\)\{)(?=let \i=Object.values\(\i\.\i\).+?(\(0,\i\.openUserSettings\))\()/,
                replace: (_, settingsPanel, section, openUserSettings) => `${openUserSettings}(${settingsPanel},{section:${section}});return;`
            }
        },
        {
            find: "2025-09-user-settings-redesign-1",
            replacement: {
                match: /enabled:![01],showLegacyOpen:/g,
                replace: "enabled:false,showLegacyOpen:"
            }
        }
    ],

    customSections: [] as ((SectionTypes: SectionTypes) => any)[],

    makeSettingsCategories(SectionTypes: SectionTypes) {
        return [
            {
                section: SectionTypes.HEADER,
                label: "Privcord",
                className: "vc-settings-header",
            },
            {
                section: "EquicordSettings",
                label: "Privcord",
                element: VencordTab,
                className: "vc-settings",
            },
            {
                section: "EquicordPlugins",
                label: "Plugins",
                searchableTitles: ["Plugins"],
                element: PluginsTab,
                className: "vc-plugins",
            },
            {
                section: "EquicordThemes",
                label: "Themes",
                searchableTitles: ["Themes"],
                element: ThemesTab,
                className: "vc-themes",
            },
            !IS_UPDATER_DISABLED && {
                section: "EquicordUpdater",
                label: "Updater",
                searchableTitles: ["Updater"],
                element: UpdaterTab,
                className: "vc-updater",
            },
            {
                section: "EquicordChangelog",
                label: "Changelog",
                searchableTitles: ["Changelog"],
                element: ChangelogTab,
                className: "vc-changelog",
            },
            {
                section: "EquicordCloud",
                label: "Cloud",
                searchableTitles: ["Cloud"],
                element: CloudTab,
                className: "vc-cloud",
            },
            {
                section: "settings/tabsSync",
                label: "Backup & Restore",
                searchableTitles: ["Backup & Restore"],
                element: BackupAndRestoreTab,
                className: "vc-backup-restore",
            },
            IS_DEV && {
                section: "EquicordPatchHelper",
                label: "Patch Helper",
                searchableTitles: ["Patch Helper"],
                element: PatchHelperTab,
                className: "vc-patch-helper",
            },
            ...this.customSections.map(func => func(SectionTypes)),
            {
                section: SectionTypes.DIVIDER,
            },
        ].filter(Boolean);
    },

    isRightSpot({
        header,
        settings,
    }: {
        header?: string;
        settings?: string[];
    }) {
        const firstChild = settings?.[0];
        // lowest two elements... sanity backup
        if (firstChild === "LOGOUT" || firstChild === "SOCIAL_LINKS")
            return true;

        const { settingsLocation } = Settings.plugins.Settings;

        if (settingsLocation === "bottom") return firstChild === "LOGOUT";
        if (settingsLocation === "belowActivity")
            return firstChild === "CHANGELOG";

        if (!header) return;

        try {
            const names = {
                top: getIntlMessage("USER_SETTINGS"),
                aboveNitro: getIntlMessage("BILLING_SETTINGS"),
                belowNitro: getIntlMessage("APP_SETTINGS"),
                aboveActivity: getIntlMessage("ACTIVITY_SETTINGS"),
            };

            if (
                !names[settingsLocation] ||
                names[settingsLocation].endsWith("_SETTINGS")
            )
                return firstChild === "PREMIUM";

            return header === names[settingsLocation];
        } catch {
            return firstChild === "PREMIUM";
        }
    },

    patchedSettings: new WeakSet(),

    addSettings(
        elements: any[],
        element: { header?: string; settings: string[]; },
        sectionTypes: SectionTypes,
    ) {
        if (this.patchedSettings.has(elements) || !this.isRightSpot(element))
            return;

        this.patchedSettings.add(elements);

        elements.push(...this.makeSettingsCategories(sectionTypes));
    },

    wrapSettingsHook(
        originalHook: (...args: any[]) => Record<string, unknown>[],
    ) {
        return (...args: any[]) => {
            const elements = originalHook(...args);
            if (!this.patchedSettings.has(elements))
                elements.unshift(
                    ...this.makeSettingsCategories({
                        HEADER: "HEADER",
                        DIVIDER: "DIVIDER",
                        CUSTOM: "CUSTOM",
                    }),
                );

            return elements;
        };
    },

    options: {
        settingsLocation: {
            type: OptionType.SELECT,
            description: "Where to put the Equicord settings section",
            options: [
                { label: "At the very top", value: "top" },
                { label: "Above the Nitro section", value: "aboveNitro", default: true },
                { label: "Below the Nitro section", value: "belowNitro" },
                { label: "Above Activity Settings", value: "aboveActivity" },
                { label: "Below Activity Settings", value: "belowActivity" },
                { label: "At the very bottom", value: "bottom" },
            ],
        },
    },

    get electronVersion() {
        return (
            VencordNative.native.getVersions().electron ||
            window.legcord?.electron ||
            null
        );
    },

    get chromiumVersion() {
        try {
            return (
                VencordNative.native.getVersions().chrome ||
                // @ts-expect-error Typescript will add userAgentData IMMEDIATELY
                navigator.userAgentData?.brands?.find(
                    b =>
                        b.brand === "Chromium" || b.brand === "Google Chrome",
                )?.version ||
                null
            );
        } catch {
            // inb4 some stupid browser throws unsupported error for navigator.userAgentData, it's only in chromium
            return null;
        }
    },

    getVersionInfo(support = true) {
        let version = "";

        if (IS_DEV) version = "Dev";
        if (IS_WEB) version = "Web";
        if (IS_VESKTOP) version = `Vesktop v${VesktopNative.app.getVersion()}`;
        if (IS_EQUIBOP) version = `Equibop v${VesktopNative.app.getVersion()}`;
        if (IS_STANDALONE) version = "Standalone";

        return support && version ? ` (${version})` : version;
    },

    getInfoRows() {
        const { electronVersion, chromiumVersion, getVersionInfo } = this;

<<<<<<< HEAD
        const rows = [`Privcord ${shortGitHash()}${getVersionInfo()}`];
=======
        const rows = [`Equicord ${gitHashShort}${getVersionInfo()}`];
>>>>>>> e8526775

        if (electronVersion) rows.push(`Electron ${electronVersion}`);
        if (chromiumVersion) rows.push(`Chromium ${chromiumVersion}`);

        return rows;
    },

    getInfoString() {
        return "\n" + this.getInfoRows().join("\n");
    },

    makeInfoElements(
        Component: React.ComponentType<React.PropsWithChildren>,
        props: React.PropsWithChildren,
    ) {
        return this.getInfoRows().map((text, i) => (
            <Component key={i} {...props}>
                {text}
            </Component>
        ));
    },
});<|MERGE_RESOLUTION|>--- conflicted
+++ resolved
@@ -284,12 +284,7 @@
 
     getInfoRows() {
         const { electronVersion, chromiumVersion, getVersionInfo } = this;
-
-<<<<<<< HEAD
-        const rows = [`Privcord ${shortGitHash()}${getVersionInfo()}`];
-=======
-        const rows = [`Equicord ${gitHashShort}${getVersionInfo()}`];
->>>>>>> e8526775
+        const rows = [`Privcord ${gitHashShort}${getVersionInfo()}`];
 
         if (electronVersion) rows.push(`Electron ${electronVersion}`);
         if (chromiumVersion) rows.push(`Chromium ${chromiumVersion}`);
