--- conflicted
+++ resolved
@@ -81,19 +81,11 @@
         {
             find: "#{intl::USER_SETTINGS_ACTIONS_MENU_LABEL}",
             replacement: {
-<<<<<<< HEAD
-                // Skip the check discord performs to make sure the section is valid
-                match: /(?<=function\((\i),(\i),\i\)\{)(?=let \i=Object.values\(\i\.\i\).*?(\(0,\i\.openUserSettings\))\()/,
-                replace: (_, target, section, func) => `${func}(${target},{section:${section}});return;`
-            },
-        },
-=======
                 // Skip the check Discord performs to make sure the section being selected in the user settings context menu is valid
                 match: /(?<=function\((\i),(\i),\i\)\{)(?=let \i=Object.values\(\i\.\i\).+?(\(0,\i\.openUserSettings\))\()/,
                 replace: (_, settingsPanel, section, openUserSettings) => `${openUserSettings}(${settingsPanel},{section:${section}});return;`
             }
         }
->>>>>>> 79c5cf53
     ],
 
     customSections: [] as ((SectionTypes: SectionTypes) => any)[],
