--- conflicted
+++ resolved
@@ -255,34 +255,6 @@
         }
     },
 
-<<<<<<< HEAD
-    renderContributorDmWarningCard: ErrorBoundary.wrap(({ channel }) => {
-        const userId = channel.getRecipientId();
-        if (!isPluginDev(userId) || !isEquicordPluginDev(userId)) return null;
-        if (RelationshipStore.isFriend(userId) || isPluginDev(UserStore.getCurrentUser()?.id) || isEquicordPluginDev(UserStore.getCurrentUser()?.id)) return null;
-
-        return (
-            <Card className={`vc-plugins-restart-card ${Margins.top8}`}>
-                Please do not private message plugin developers for support!
-                <br />
-                Instead, use the support channel: {Parser.parse("https://discord.com/channels/1173279886065029291/1173342942858055721")}
-                {!ChannelStore.getChannel(SUPPORT_CHANNEL_ID) && " (Click the link to join)"}
-            </Card>
-        );
-    }, { noop: true }),
-
-    start() {
-        addAccessory("equicord-debug", props => {
-            const buttons = [] as JSX.Element[];
-
-            const shouldAddUpdateButton =
-                !IS_UPDATER_DISABLED
-                && (
-                    (props.channel.id === KNOWN_ISSUES_CHANNEL_ID) ||
-                    (props.channel.id === SUPPORT_CHANNEL_ID && props.message.author.id === VENBOT_USER_ID)
-                )
-                && props.message.content?.includes("update");
-=======
     renderMessageAccessory(props) {
         const buttons = [] as JSX.Element[];
 
@@ -315,7 +287,6 @@
                 </Button>
             );
         }
->>>>>>> 5c8ba6e5
 
         if (props.channel.id === SUPPORT_CHANNEL_ID) {
             if (props.message.content.includes("/vencord-debug") || props.message.content.includes("/vencord-plugins")) {
@@ -335,14 +306,9 @@
                 );
             }
 
-<<<<<<< HEAD
-            if (props.channel.id === SUPPORT_CHANNEL_ID) {
-                if (props.message.content.includes("/equicord-debug") || props.message.content.includes("/equicord-plugins")) {
-=======
             if (props.message.author.id === VENBOT_USER_ID) {
                 const match = CodeBlockRe.exec(props.message.content || props.message.embeds[0]?.rawDescription || "");
                 if (match) {
->>>>>>> 5c8ba6e5
                     buttons.push(
                         <Button
                             key="vc-run-snippet"
@@ -356,17 +322,7 @@
                                 }
                             }}
                         >
-<<<<<<< HEAD
-                            Run /equicord-debug
-                        </Button>,
-                        <Button
-                            key="vc-plg-list"
-                            onClick={async () => sendMessage(props.channel.id, { content: generatePluginList() })}
-                        >
-                            Run /equicord-plugins
-=======
                             Run Snippet
->>>>>>> 5c8ba6e5
                         </Button>
                     );
                 }
@@ -380,14 +336,14 @@
 
     renderContributorDmWarningCard: ErrorBoundary.wrap(({ channel }) => {
         const userId = channel.getRecipientId();
-        if (!isPluginDev(userId)) return null;
-        if (RelationshipStore.isFriend(userId) || isPluginDev(UserStore.getCurrentUser()?.id)) return null;
+        if (!isPluginDev(userId) || !isEquicordPluginDev(userId)) return null;
+        if (RelationshipStore.isFriend(userId) || isPluginDev(UserStore.getCurrentUser()?.id) || isEquicordPluginDev(UserStore.getCurrentUser()?.id)) return null;
 
         return (
             <Card className={`vc-plugins-restart-card ${Margins.top8}`}>
-                Please do not private message Vencord plugin developers for support!
+                Please do not private message plugin developers for support!
                 <br />
-                Instead, use the Vencord support channel: {Parser.parse("https://discord.com/channels/1015060230222131221/1026515880080842772")}
+                Instead, use the support channel: {Parser.parse("https://discord.com/channels/1173279886065029291/1173342942858055721")}
                 {!ChannelStore.getChannel(SUPPORT_CHANNEL_ID) && " (Click the link to join)"}
             </Card>
         );
