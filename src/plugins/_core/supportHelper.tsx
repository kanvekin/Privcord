--- conflicted
+++ resolved
@@ -74,12 +74,8 @@
     const client = (() => {
         if (IS_DISCORD_DESKTOP) return `Discord Desktop v${DiscordNative.app.getVersion()}`;
         if (IS_VESKTOP) return `Vesktop v${VesktopNative.app.getVersion()}`;
-<<<<<<< HEAD
         if (IS_EQUIBOP) return `Equibop v${VesktopNative.app.getVersion()}`;
-        if ("armcord" in window) return `ArmCord v${window.armcord.version}`;
-=======
-        if ("legcord" in window) return `Legcord v${window.legcord.version}`;
->>>>>>> e6204312
+        if ("legcord" in window) return `LegCord v${window.armcord.version}`;
 
         // @ts-expect-error
         const name = typeof unsafeWindow !== "undefined" ? "UserScript" : "Web";
