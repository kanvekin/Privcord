--- conflicted
+++ resolved
@@ -16,19 +16,12 @@
  * along with this program.  If not, see <https://www.gnu.org/licenses/>.
 */
 
-<<<<<<< HEAD
-import { DataStore } from "@api/index";
+import { Link } from "@components/Link";
+import { openUpdaterModal } from "@components/VencordSettings/UpdaterTab";
 import { Devs, EquicordDevs, SUPPORT_CHANNEL_ID, SUPPORT_CHANNEL_IDS, VC_SUPPORT_CHANNEL_ID } from "@utils/constants";
 import { isEquicordPluginDev, isPluginDev } from "@utils/misc";
-=======
-import ErrorBoundary from "@components/ErrorBoundary";
-import { Link } from "@components/Link";
-import { openUpdaterModal } from "@components/VencordSettings/UpdaterTab";
-import { Devs, SUPPORT_CHANNEL_ID } from "@utils/constants";
 import { Margins } from "@utils/margins";
-import { isPluginDev } from "@utils/misc";
 import { relaunch } from "@utils/native";
->>>>>>> 449f9550
 import { makeCodeblock } from "@utils/text";
 import definePlugin from "@utils/types";
 import { isOutdated, update } from "@utils/updater";
@@ -38,6 +31,7 @@
 import plugins from "~plugins";
 
 import settings from "./settings";
+import ErrorBoundary from "@components/ErrorBoundary";
 
 const VENCORD_GUILD_ID = "1015060230222131221";
 
@@ -102,12 +96,7 @@
             }
 
             const debugInfo = `
-<<<<<<< HEAD
-**Equicord Debug Info**
->>> ${Object.entries(info).map(([k, v]) => `${k}: ${v}`).join("\n")}
-=======
 >>> ${Object.entries(info).map(([k, v]) => `**${k}**: ${v}`).join("\n")}
->>>>>>> 449f9550
 
 Enabled Plugins (${enabledPlugins.length}):
 ${makeCodeblock(enabledPlugins.join(", "))}
@@ -140,16 +129,8 @@
                 onConfirm: () => history.back()
             });
 
-<<<<<<< HEAD
-            if (isPluginDev(UserStore.getCurrentUser().id)) return;
-            if (isEquicordPluginDev(UserStore.getCurrentUser().id)) return;
-
-            if (isOutdated && gitHash !== await DataStore.get(REMEMBER_DISMISS_KEY)) {
-                const rememberDismiss = () => DataStore.set(REMEMBER_DISMISS_KEY, gitHash);
-=======
             const selfId = UserStore.getCurrentUser()?.id;
-            if (!selfId || isPluginDev(selfId)) return;
->>>>>>> 449f9550
+            if (!selfId || isPluginDev(selfId) || isEquicordPluginDev(selfId)) return;
 
             if (isOutdated) {
                 return Alerts.show({
@@ -203,10 +184,6 @@
                     onCloseCallback: () => setTimeout(() => NavigationRouter.back(), 50)
                 });
             }
-<<<<<<< HEAD
-        },
-    }
-=======
         }
     },
 
@@ -223,5 +200,4 @@
             </Card>
         );
     }, { noop: true })
->>>>>>> 449f9550
 });