/*
 * Vencord, a modification for Discord's desktop app
 * Copyright (c) 2022 Vendicated and contributors
 *
 * This program is free software: you can redistribute it and/or modify
 * it under the terms of the GNU General Public License as published by
 * the Free Software Foundation, either version 3 of the License, or
 * (at your option) any later version.
 *
 * This program is distributed in the hope that it will be useful,
 * but WITHOUT ANY WARRANTY; without even the implied warranty of
 * MERCHANTABILITY or FITNESS FOR A PARTICULAR PURPOSE.  See the
 * GNU General Public License for more details.
 *
 * You should have received a copy of the GNU General Public License
 * along with this program.  If not, see <https://www.gnu.org/licenses/>.
*/

import { definePluginSettings } from "@api/Settings";
import { Devs } from "@utils/constants";
import { Logger } from "@utils/Logger";
import definePlugin, { OptionType, StartAt } from "@utils/types";

const settings = definePluginSettings({
    disableAnalytics: {
        type: OptionType.BOOLEAN,
        description: "Disable Discord's tracking (analytics/'science')",
        default: true,
        restartNeeded: true
    }
});

export default definePlugin({
    name: "NoTrack",
    description: "Disable Discord's tracking (analytics/'science'), metrics and Sentry crash reporting",
    authors: [Devs.Cyn, Devs.Ven, Devs.Nuckyz, Devs.Arrow],
    required: true,

    settings,

    patches: [
        {
            find: "AnalyticsActionHandlers.handle",
            predicate: () => settings.store.disableAnalytics,
            replacement: {
                match: /^.+$/,
                replace: "()=>{}",
            },
        },
        {
            find: ".METRICS",
            replacement: [
                {
                    match: /this\._intervalId=/,
                    replace: "this._intervalId=void 0&&"
                },
                {
                    match: /(?:increment|distribution)\(\i(?:,\i)?\){/g,
                    replace: "$&return;"
                }
            ]
<<<<<<< HEAD
        },
        // TEMP Work until Vencord Fix
        ...[
            ".DEBUG_LOGGING)",
            ".inputDeviceId)||"
        ].map(find => ({
            find,
            replacement: {
                match: "getDebugLogging(){",
                replace: "getDebugLogging(){return false;"
            }
        })),
=======
        }
>>>>>>> 49c9fa1c
    ],

    startAt: StartAt.Init,
    start() {
        // Sentry is initialized in its own WebpackInstance.
        // It has everything it needs preloaded, so, it doesn't include any chunk loading functionality.
        // Because of that, its WebpackInstance doesnt export wreq.m or wreq.c

        // To circuvent this and disable Sentry we are gonna hook when wreq.g of its WebpackInstance is set.
        // When that happens we are gonna forcefully throw an error and abort everything.
        Object.defineProperty(Function.prototype, "g", {
            configurable: true,

            set(v: any) {
                Object.defineProperty(this, "g", {
                    value: v,
                    configurable: true,
                    enumerable: true,
                    writable: true
                });

                // Ensure this is most likely the Sentry WebpackInstance.
                // Function.g is a very generic property and is not uncommon for another WebpackInstance (or even a React component: <g></g>) to include it
                const { stack } = new Error();
                if (!(stack?.includes("discord.com") || stack?.includes("discordapp.com")) || !String(this).includes("exports:{}") || this.c != null) {
                    return;
                }

                const assetPath = stack?.match(/\/assets\/.+?\.js/)?.[0];
                if (!assetPath) {
                    return;
                }

                const srcRequest = new XMLHttpRequest();
                srcRequest.open("GET", assetPath, false);
                srcRequest.send();

                // Final condition to see if this is the Sentry WebpackInstance
                if (!srcRequest.responseText.includes("window.DiscordSentry=")) {
                    return;
                }

                new Logger("NoTrack", "#8caaee").info("Disabling Sentry by erroring its WebpackInstance");

                Reflect.deleteProperty(Function.prototype, "g");
                Reflect.deleteProperty(window, "DiscordSentry");

                throw new Error("Sentry successfully disabled");
            }
        });

        Object.defineProperty(window, "DiscordSentry", {
            configurable: true,

            set() {
                new Logger("NoTrack", "#8caaee").error("Failed to disable Sentry. Falling back to deleting window.DiscordSentry");

                Reflect.deleteProperty(Function.prototype, "g");
                Reflect.deleteProperty(window, "DiscordSentry");
            }
        });
    }
});<|MERGE_RESOLUTION|>--- conflicted
+++ resolved
@@ -59,22 +59,7 @@
                     replace: "$&return;"
                 }
             ]
-<<<<<<< HEAD
-        },
-        // TEMP Work until Vencord Fix
-        ...[
-            ".DEBUG_LOGGING)",
-            ".inputDeviceId)||"
-        ].map(find => ({
-            find,
-            replacement: {
-                match: "getDebugLogging(){",
-                replace: "getDebugLogging(){return false;"
-            }
-        })),
-=======
         }
->>>>>>> 49c9fa1c
     ],
 
     startAt: StartAt.Init,
