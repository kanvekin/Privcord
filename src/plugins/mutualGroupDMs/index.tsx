--- conflicted
+++ resolved
@@ -109,22 +109,14 @@
         },
         // User Profile Modal v2
         {
-<<<<<<< HEAD
-            find: ".WIDGETS?(",
-=======
             find: ".tabBarPanel,{[",
->>>>>>> 88075640
             replacement: [
                 {
                     match: /items:(\i),.+?(?=return\(0,\i\.jsxs?\)\("div)/,
                     replace: "$&$self.pushSection($1,arguments[0].user);"
                 },
                 {
-<<<<<<< HEAD
-                    match: /(?:\.tabBarPanel|\.WIDGETS\}\)),children:(?=.+?section:(\i))/,
-=======
                     match: /\.tabBarPanel,.+?children:(?=.+?section:(\i))/,
->>>>>>> 88075640
                     replace: "$&$1==='MUTUAL_GDMS'?$self.renderMutualGDMs(arguments[0]):"
                 },
                 // Make the gap between each item smaller so our tab can fit.
