/*
 * Vencord, a modification for Discord's desktop app
 * Copyright (c) 2023 Vendicated and contributors
 *
 * This program is free software: you can redistribute it and/or modify
 * it under the terms of the GNU General Public License as published by
 * the Free Software Foundation, either version 3 of the License, or
 * (at your option) any later version.
 *
 * This program is distributed in the hope that it will be useful,
 * but WITHOUT ANY WARRANTY; without even the implied warranty of
 * MERCHANTABILITY or FITNESS FOR A PARTICULAR PURPOSE.  See the
 * GNU General Public License for more details.
 *
 * You should have received a copy of the GNU General Public License
 * along with this program.  If not, see <https://www.gnu.org/licenses/>.
*/

import { definePluginSettings } from "@api/Settings";
import { Devs } from "@utils/constants";
import definePlugin, { OptionType } from "@utils/types";
import { findStoreLazy } from "@webpack";
import { ChannelStore, Constants, FluxDispatcher, GuildStore, RelationshipStore, SnowflakeUtils, UserStore } from "@webpack/common";
import { Settings } from "Vencord";

const UserAffinitiesStore = findStoreLazy("UserAffinitiesStore");

export default definePlugin({
    name: "ImplicitRelationships",
    description: "Shows your implicit relationships in the Friends tab.",
    authors: [Devs.Dolfies],
    patches: [
        // Counts header
        {
            find: "#{intl::FRIENDS_ALL_HEADER}",
            replacement: {
                match: /toString\(\)\}\);case (\i\.\i)\.BLOCKED/,
                replace: 'toString()});case $1.IMPLICIT:return "Implicit — "+arguments[1];case $1.BLOCKED'
            },
        },
        // No friends page
        {
            find: "FriendsEmptyState: Invalid empty state",
            replacement: {
                match: /case (\i\.\i)\.ONLINE:(?=return (\i)\.SECTION_ONLINE)/,
                replace: "case $1.ONLINE:case $1.IMPLICIT:"
            },
        },
        // Sections header
        {
            find: "#{intl::FRIENDS_SECTION_ONLINE}",
            replacement: {
<<<<<<< HEAD
                match: /(\{id:\i\.\i\i)\.BLOCKED,.{0,150}(\i)\.item/,
                replace: "$1.IMPLICIT,show:!0,content:\"Implicit\",className:$2.item},$&"
            },
=======
                match: /,{id:(\i\.\i)\.BLOCKED,show:.+?className:(\i\.item)/,
                replace: (rest, relationShipTypes, className) => `,{id:${relationShipTypes}.IMPLICIT,show:true,className:${className},content:"Implicit"}${rest}`
            }
>>>>>>> fc4e9580
        },
        // Sections content
        {
            find: '"FriendsStore"',
            replacement: {
                match: /(?<=case (\i\.\i)\.BLOCKED:return (\i)\.type===\i\.\i\.BLOCKED)/,
                replace: ";case $1.IMPLICIT:return $2.type===5"
            },
        },
        // Piggyback relationship fetch
        {
            find: '"FriendsStore',
            replacement: {
                match: /(\i\.\i)\.fetchRelationships\(\)/,
                // This relationship fetch is actually completely useless, but whatevs
                replace: "$1.fetchRelationships(),$self.fetchImplicitRelationships()"
            },
        },
        // Modify sort -- thanks megu for the patch (from sortFriendRequests)
        {
            find: "getRelationshipCounts(){",
            replacement: {
                predicate: () => Settings.plugins.ImplicitRelationships.sortByAffinity,
                match: /\}\)\.sortBy\((.+?)\)\.value\(\)/,
                replace: "}).sortBy(row => $self.wrapSort(($1), row)).value()"
            }
        },

        // Add support for the nonce parameter to Discord's shitcode
        {
            find: ".REQUEST_GUILD_MEMBERS",
            replacement: {
                match: /\.send\(8,{/,
                replace: "$&nonce:arguments[1].nonce,"
            }
        },
        {
            find: "GUILD_MEMBERS_REQUEST:",
            replacement: {
                match: /presences:!!(\i)\.presences/,
                replace: "$&,nonce:$1.nonce"
            },
        },
        {
            find: ".not_found",
            replacement: {
                match: /notFound:(\i)\.not_found/,
                replace: "$&,nonce:$1.nonce"
            },
        }
    ],
    settings: definePluginSettings(
        {
            sortByAffinity: {
                type: OptionType.BOOLEAN,
                default: true,
                description: "Whether to sort implicit relationships by their affinity to you.",
                restartNeeded: true
            },
        }
    ),

    wrapSort(comparator: Function, row: any) {
        return row.type === 5
            ? -(UserAffinitiesStore.getUserAffinity(row.user.id)?.affinity ?? 0)
            : comparator(row);
    },

    async fetchImplicitRelationships() {
        // Implicit relationships are defined as users that you:
        // 1. Have an affinity for
        // 2. Do not have a relationship with // TODO: Check how this works with pending/blocked relationships
        // 3. Have a mutual guild with
        const userAffinities: Set<string> = UserAffinitiesStore.getUserAffinitiesUserIds();
        const nonFriendAffinities = Array.from(userAffinities).filter(
            id => !RelationshipStore.getRelationshipType(id)
        );

        // I would love to just check user cache here (falling back to the gateway of course)
        // However, users in user cache may just be there because they share a DM or group DM with you
        // So there's no guarantee that a user being in user cache means they have a mutual with you
        // To get around this, we request users we have DMs with, and ignore them below if we don't get them back
        const dmUserIds = new Set(
            Object.values(ChannelStore.getSortedPrivateChannels()).flatMap(c => c.recipients)
        );
        const toRequest = nonFriendAffinities.filter(id => !UserStore.getUser(id) || dmUserIds.has(id));
        const allGuildIds = Object.keys(GuildStore.getGuilds());
        const sentNonce = SnowflakeUtils.fromTimestamp(Date.now());
        let count = allGuildIds.length * Math.ceil(toRequest.length / 100);

        // OP 8 Request Guild Members allows 100 user IDs at a time
        const ignore = new Set(toRequest);
        const relationships = RelationshipStore.getRelationships();
        const callback = ({ chunks }) => {
            for (const chunk of chunks) {
                const { nonce, members } = chunk;
                if (nonce !== sentNonce) return;
                members.forEach(member => {
                    ignore.delete(member.user.id);
                });

                nonFriendAffinities.map(id => UserStore.getUser(id)).filter(user => user && !ignore.has(user.id)).forEach(user => relationships[user.id] = 5);
                RelationshipStore.emitChange();
                if (--count === 0) {
                    // @ts-ignore
                    FluxDispatcher.unsubscribe("GUILD_MEMBERS_CHUNK_BATCH", callback);
                }
            }
        };

        // @ts-ignore
        FluxDispatcher.subscribe("GUILD_MEMBERS_CHUNK_BATCH", callback);
        for (let i = 0; i < toRequest.length; i += 100) {
            FluxDispatcher.dispatch({
                type: "GUILD_MEMBERS_REQUEST",
                guildIds: allGuildIds,
                userIds: toRequest.slice(i, i + 100),
                nonce: sentNonce,
            });
        }
    },

    start() {
        Constants.FriendsSections.IMPLICIT = "IMPLICIT";
    }
});<|MERGE_RESOLUTION|>--- conflicted
+++ resolved
@@ -50,15 +50,9 @@
         {
             find: "#{intl::FRIENDS_SECTION_ONLINE}",
             replacement: {
-<<<<<<< HEAD
-                match: /(\{id:\i\.\i\i)\.BLOCKED,.{0,150}(\i)\.item/,
-                replace: "$1.IMPLICIT,show:!0,content:\"Implicit\",className:$2.item},$&"
-            },
-=======
                 match: /,{id:(\i\.\i)\.BLOCKED,show:.+?className:(\i\.item)/,
                 replace: (rest, relationShipTypes, className) => `,{id:${relationShipTypes}.IMPLICIT,show:true,className:${className},content:"Implicit"}${rest}`
             }
->>>>>>> fc4e9580
         },
         // Sections content
         {
