/*
 * Vencord, a modification for Discord's desktop app
 * Copyright (c) 2023 Vendicated and contributors
 *
 * This program is free software: you can redistribute it and/or modify
 * it under the terms of the GNU General Public License as published by
 * the Free Software Foundation, either version 3 of the License, or
 * (at your option) any later version.
 *
 * This program is distributed in the hope that it will be useful,
 * but WITHOUT ANY WARRANTY; without even the implied warranty of
 * MERCHANTABILITY or FITNESS FOR A PARTICULAR PURPOSE.  See the
 * GNU General Public License for more details.
 *
 * You should have received a copy of the GNU General Public License
 * along with this program.  If not, see <https://www.gnu.org/licenses/>.
*/

import "./styles.css";

import { findGroupChildrenByChildId, NavContextMenuPatchCallback } from "@api/ContextMenu";
import { definePluginSettings } from "@api/Settings";
import ErrorBoundary from "@components/ErrorBoundary";
import { SafetyIcon } from "@components/Icons";
import { Devs } from "@utils/constants";
import { classes } from "@utils/misc";
import definePlugin, { OptionType } from "@utils/types";
import { findByPropsLazy } from "@webpack";
import { Button, ChannelStore, Dialog, GuildMemberStore, GuildStore, Menu, PermissionsBits, Popout, TooltipContainer, UserStore } from "@webpack/common";
import type { Guild, GuildMember } from "discord-types/general";

import openRolesAndUsersPermissionsModal, { PermissionType, RoleOrUserPermission } from "./components/RolesAndUsersPermissions";
import UserPermissions from "./components/UserPermissions";
import { getSortedRoles, sortPermissionOverwrites } from "./utils";

const PopoutClasses = findByPropsLazy("container", "scroller", "list");
const RoleButtonClasses = findByPropsLazy("button", "buttonInner", "icon", "banner");

export const enum PermissionsSortOrder {
    HighestRole,
    LowestRole
}

const enum MenuItemParentType {
    User,
    Channel,
    Guild
}

export const settings = definePluginSettings({
    permissionsSortOrder: {
        description: "The sort method used for defining which role grants an user a certain permission",
        type: OptionType.SELECT,
        options: [
            { label: "Highest Role", value: PermissionsSortOrder.HighestRole, default: true },
            { label: "Lowest Role", value: PermissionsSortOrder.LowestRole }
        ],
    },
    defaultPermissionsDropdownState: {
        description: "Whether the permissions dropdown on user popouts should be open by default",
        type: OptionType.BOOLEAN,
        default: false,
    },
    preferButtonOverDropdown: {
        description: "Show a button next to the roles instead of dropdown",
        type: OptionType.BOOLEAN,
        default: true,
        restartNeeded: true
    }
});

function MenuItem(guildId: string, id?: string, type?: MenuItemParentType) {
    if (type === MenuItemParentType.User && !GuildMemberStore.isMember(guildId, id!)) return null;

    return (
        <Menu.MenuItem
            id="perm-viewer-permissions"
            label="Permissions"
            action={() => {
                const guild = GuildStore.getGuild(guildId);

                let permissions: RoleOrUserPermission[];
                let header: string;

                switch (type) {
                    case MenuItemParentType.User: {
                        const member = GuildMemberStore.getMember(guildId, id!);

                        permissions = getSortedRoles(guild, member)
                            .map(role => ({
                                type: PermissionType.Role,
                                ...role
                            }));

                        if (guild.ownerId === id) {
                            permissions.push({
                                type: PermissionType.Owner,
                                permissions: Object.values(PermissionsBits).reduce((prev, curr) => prev | curr, 0n)
                            });
                        }

                        header = member.nick ?? UserStore.getUser(member.userId).username;

                        break;
                    }

                    case MenuItemParentType.Channel: {
                        const channel = ChannelStore.getChannel(id!);

                        permissions = sortPermissionOverwrites(Object.values(channel.permissionOverwrites).map(({ id, allow, deny, type }) => ({
                            type: type as PermissionType,
                            id,
                            overwriteAllow: allow,
                            overwriteDeny: deny
                        })), guildId);

                        header = channel.name;

                        break;
                    }

                    default: {
                        permissions = Object.values(GuildStore.getRoles(guild.id)).map(role => ({
                            type: PermissionType.Role,
                            ...role
                        }));

                        header = guild.name;

                        break;
                    }
                }

                openRolesAndUsersPermissionsModal(permissions, guild, header);
            }}
        />
    );
}

function makeContextMenuPatch(childId: string | string[], type?: MenuItemParentType): NavContextMenuPatchCallback {
    return (children, props) => {
        if (!props) return;
        if ((type === MenuItemParentType.User && !props.user) || (type === MenuItemParentType.Guild && !props.guild) || (type === MenuItemParentType.Channel && (!props.channel || !props.guild)))
            return;

        const group = findGroupChildrenByChildId(childId, children);

        const item = (() => {
            switch (type) {
                case MenuItemParentType.User:
                    return MenuItem(props.guildId, props.user.id, type);
                case MenuItemParentType.Channel:
                    return MenuItem(props.guild.id, props.channel.id, type);
                case MenuItemParentType.Guild:
                    return MenuItem(props.guild.id);
                default:
                    return null;
            }
        })();

        if (item == null) return;

        if (group)
            group.push(item);
        else if (childId === "roles" && props.guildId)
            // "roles" may not be present due to the member not having any roles. In that case, add it above "Copy ID"
            children.splice(-1, 0, <Menu.MenuGroup>{item}</Menu.MenuGroup>);
    };
}

export default definePlugin({
    name: "PermissionsViewer",
    description: "View the permissions a user or channel has, and the roles of a server",
    authors: [Devs.Nuckyz, Devs.Ven],
    settings,

    patches: [
        {
            find: ".VIEW_ALL_ROLES,",
<<<<<<< HEAD
            replacement: [
                {
                    match: /children:"\+"\.concat\(\i\.length-\i\.length\).{0,20}\}\),/,
                    replace: "$&$self.ViewPermissionsButton(arguments[0]),",
                    predicate: () => settings.store.preferButtonOverDropdown
                },
                {
                    match: /0!==\i\.length\|\|\i\?\(0,.+?guild:(\i),guildMember:(\i).+?null/,
                    replace: "[$&,$self.UserPermissions($1,$2)]",
                    predicate: () => !settings.store.preferButtonOverDropdown
                }
            ]
=======
            replacement: {
                match: /\.collapseButton,.+?}\)}\),/,
                replace: "$&$self.ViewPermissionsButton(arguments[0]),"
            }
>>>>>>> db2f5c92
        }
    ],

    ViewPermissionsButton: ErrorBoundary.wrap(({ guild, guildMember }: { guild: Guild; guildMember: GuildMember; }) => (
        <Popout
            position="bottom"
            align="center"
            renderPopout={() => (
                <Dialog className={PopoutClasses.container} style={{ width: "500px" }}>
                    <UserPermissions guild={guild} guildMember={guildMember} forceOpen />
                </Dialog>
            )}
        >
            {popoutProps => (
                <TooltipContainer text="View Permissions">
                    <Button
                        {...popoutProps}
                        color={Button.Colors.CUSTOM}
                        look={Button.Looks.FILLED}
                        size={Button.Sizes.NONE}
                        innerClassName={classes(RoleButtonClasses.buttonInner, RoleButtonClasses.icon)}
                        className={classes(RoleButtonClasses.button, RoleButtonClasses.icon, "vc-permviewer-role-button")}
                    >
                        <SafetyIcon height="16" width="16" />
                    </Button>
                </TooltipContainer>
            )}
        </Popout>
    ), { noop: true }),

    contextMenus: {
        "user-context": makeContextMenuPatch("roles", MenuItemParentType.User),
        "channel-context": makeContextMenuPatch(["mute-channel", "unmute-channel"], MenuItemParentType.Channel),
        "guild-context": makeContextMenuPatch("privacy", MenuItemParentType.Guild),
        "guild-header-popout": makeContextMenuPatch("privacy", MenuItemParentType.Guild)
    }
});<|MERGE_RESOLUTION|>--- conflicted
+++ resolved
@@ -177,25 +177,10 @@
     patches: [
         {
             find: ".VIEW_ALL_ROLES,",
-<<<<<<< HEAD
-            replacement: [
-                {
-                    match: /children:"\+"\.concat\(\i\.length-\i\.length\).{0,20}\}\),/,
-                    replace: "$&$self.ViewPermissionsButton(arguments[0]),",
-                    predicate: () => settings.store.preferButtonOverDropdown
-                },
-                {
-                    match: /0!==\i\.length\|\|\i\?\(0,.+?guild:(\i),guildMember:(\i).+?null/,
-                    replace: "[$&,$self.UserPermissions($1,$2)]",
-                    predicate: () => !settings.store.preferButtonOverDropdown
-                }
-            ]
-=======
             replacement: {
                 match: /\.collapseButton,.+?}\)}\),/,
                 replace: "$&$self.ViewPermissionsButton(arguments[0]),"
             }
->>>>>>> db2f5c92
         }
     ],
 
