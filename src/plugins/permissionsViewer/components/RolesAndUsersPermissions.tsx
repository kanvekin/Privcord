--- conflicted
+++ resolved
@@ -84,11 +84,7 @@
     const [selectedItemIndex, selectItem] = useState(0);
     const selectedItem = permissions[selectedItemIndex];
 
-<<<<<<< HEAD
-    const roles = GuildRoleStore.getSortedRoles(guild.id);
-=======
     const roles = GuildRoleStore.getRolesSnapshot(guild.id);
->>>>>>> cb36cf57
 
     return (
         <ModalRoot
