--- conflicted
+++ resolved
@@ -141,13 +141,8 @@
     }));
 }
 
-<<<<<<< HEAD
-const PlatformIndicator = ({ user, wantMargin = true, wantTopMargin = false, small = false }: { user: User; wantMargin?: boolean; wantTopMargin?: boolean; small?: boolean; }) => {
+const PlatformIndicator = ({ user, small = false }: { user: User; small?: boolean; }) => {
     if (!user || (user.bot && !Settings.plugins.PlatformIndicators.showBots)) return null;
-=======
-const PlatformIndicator = ({ user, small = false }: { user: User; small?: boolean; }) => {
-    if (!user || user.bot) return null;
->>>>>>> 949aad8c
 
     ensureOwnStatus(user);
 
