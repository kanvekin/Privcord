--- conflicted
+++ resolved
@@ -74,13 +74,8 @@
         {
             find: "#{intl::GUILD_OWNER}),children:",
             replacement: {
-<<<<<<< HEAD
-                match: /(?<=color:)null!=\i\?\i:void 0/,
-                replace: (_, rest1, rest2) => "$self.calculateNameColorForListContext(arguments[0])"
-=======
                 match: /(?<=roleName:\i,)color:/,
                 replace: "color:$self.calculateNameColorForListContext(arguments[0]),originalColor:"
->>>>>>> e99e89e9
             },
             predicate: () => settings.store.memberListColors
         }
