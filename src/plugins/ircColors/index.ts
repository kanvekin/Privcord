/*
 * Vencord, a modification for Discord's desktop app
 * Copyright (c) 2023 Vendicated and contributors
 *
 * This program is free software: you can redistribute it and/or modify
 * it under the terms of the GNU General Public License as published by
 * the Free Software Foundation, either version 3 of the License, or
 * (at your option) any later version.
 *
 * This program is distributed in the hope that it will be useful,
 * but WITHOUT ANY WARRANTY; without even the implied warranty of
 * MERCHANTABILITY or FITNESS FOR A PARTICULAR PURPOSE.  See the
 * GNU General Public License for more details.
 *
 * You should have received a copy of the GNU General Public License
 * along with this program.  If not, see <https://www.gnu.org/licenses/>.
*/

import { definePluginSettings, Settings } from "@api/Settings";
import { getCustomColorString } from "@equicordplugins/customUserColors";
import { hash as h64 } from "@intrnl/xxhash64";
import { Devs } from "@utils/constants";
import definePlugin, { OptionType } from "@utils/types";
import { useMemo } from "@webpack/common";

// Calculate a CSS color string based on the user ID
function calculateNameColorForUser(id?: string) {
    const { lightness } = settings.use(["lightness"]);
    const idHash = useMemo(() => id ? h64(id) : null, [id]);

    return idHash && `hsl(${idHash % 360n}, 100%, ${lightness}%)`;
}

const settings = definePluginSettings({
    lightness: {
        description: "Lightness, in %. Change if the colors are too light or too dark",
        type: OptionType.NUMBER,
        default: 70,
    },
    memberListColors: {
        description: "Replace role colors in the member list",
        restartNeeded: true,
        type: OptionType.BOOLEAN,
        default: true
    },
    applyColorOnlyToUsersWithoutColor: {
        description: "Apply colors only to users who don't have a predefined color",
        restartNeeded: false,
        type: OptionType.BOOLEAN,
        default: false
    },
    applyColorOnlyInDms: {
        description: "Apply colors only in direct messages; do not apply colors in servers.",
        restartNeeded: false,
        type: OptionType.BOOLEAN,
        default: false
    }
});

export default definePlugin({
    name: "IrcColors",
    description: "Makes username colors in chat unique, like in IRC clients",
    authors: [Devs.Grzesiek11, Devs.jamesbt365],
    settings,

    patches: [
        {
            find: '="SYSTEM_TAG"',
            replacement: {
                // Override colorString with our custom color and disable gradients if applying the custom color.
<<<<<<< HEAD
                match: /useContext\(\i\.\i\),(?<=colorString:(\i).+?(\i)=.+?)/,
                replace: (m, colorString, hasGradientColors) => `${m}` +
                    `vcIrcColorsDummy=[${colorString},${hasGradientColors}]=$self.getMessageColorsVariables(arguments[0],${hasGradientColors}),`
=======
                match: /(?<=colorString:\i,colorStrings:\i,colorRoleName:\i}=)(\i),/,
                replace: "$self.wrapMessageColorProps($1, arguments[0]),"
>>>>>>> 7779e5a1
            }
        },
        {
            find: "#{intl::GUILD_OWNER}),children:",
            replacement: {
                match: /(?<=roleName:\i,)color:/,
                replace: "color:$self.calculateNameColorForListContext(arguments[0]),originalColor:"
            },
            predicate: () => settings.store.memberListColors
        }
    ],

    wrapMessageColorProps(colorProps: { colorString: string, colorStrings?: Record<"primaryColor" | "secondaryColor" | "tertiaryColor", string>; }, context: any) {
        try {
            const colorString = this.calculateNameColorForMessageContext(context);
            if (colorString === colorProps.colorString) {
                return colorProps;
            }

            return {
                ...colorProps,
                colorString,
                colorStrings: colorProps.colorStrings && {
                    primaryColor: colorString,
                    secondaryColor: undefined,
                    tertiaryColor: undefined
                }
            };
        } catch (e) {
            console.error("Failed to calculate message color strings:", e);
            return colorProps;
        }
    },

    calculateNameColorForMessageContext(context: any) {
        const userId: string | undefined = context?.message?.author?.id;
        const colorString = context?.author?.colorString;
        const color = calculateNameColorForUser(userId);
        const customColor = userId && Settings.plugins.CustomUserColors.enabled ? getCustomColorString(userId, true) : null;

        if (
            (context?.message?.channel_id === "1337" && userId === "313337") ||
            (settings.store.applyColorOnlyInDms && !context?.channel?.isPrivate()) ||
            (settings.store.applyColorOnlyToUsersWithoutColor && colorString)
        ) return customColor ?? colorString;

        return customColor ?? color;
    },

    calculateNameColorForListContext(context: any) {
        try {
            const id = context?.user?.id;
            const colorString = context?.colorString;
            const color = calculateNameColorForUser(id);

<<<<<<< HEAD
        if (Settings.plugins.CustomUserColors.enabled) {
            const customColor = getCustomColorString(id, true);
            if (customColor) return customColor;
        }

        if (settings.store.applyColorOnlyInDms && !context?.channel?.isPrivate()) {
            return colorString;
        }
=======
            if (settings.store.applyColorOnlyInDms && !context?.channel?.isPrivate()) {
                return colorString;
            }
>>>>>>> 7779e5a1

            return (!settings.store.applyColorOnlyToUsersWithoutColor || !colorString)
                ? color
                : colorString;
        } catch (e) {
            console.error("Failed to calculate name color for list context:", e);
        }
    }
});<|MERGE_RESOLUTION|>--- conflicted
+++ resolved
@@ -68,14 +68,8 @@
             find: '="SYSTEM_TAG"',
             replacement: {
                 // Override colorString with our custom color and disable gradients if applying the custom color.
-<<<<<<< HEAD
-                match: /useContext\(\i\.\i\),(?<=colorString:(\i).+?(\i)=.+?)/,
-                replace: (m, colorString, hasGradientColors) => `${m}` +
-                    `vcIrcColorsDummy=[${colorString},${hasGradientColors}]=$self.getMessageColorsVariables(arguments[0],${hasGradientColors}),`
-=======
                 match: /(?<=colorString:\i,colorStrings:\i,colorRoleName:\i}=)(\i),/,
                 replace: "$self.wrapMessageColorProps($1, arguments[0]),"
->>>>>>> 7779e5a1
             }
         },
         {
@@ -114,15 +108,22 @@
         const userId: string | undefined = context?.message?.author?.id;
         const colorString = context?.author?.colorString;
         const color = calculateNameColorForUser(userId);
-        const customColor = userId && Settings.plugins.CustomUserColors.enabled ? getCustomColorString(userId, true) : null;
 
-        if (
-            (context?.message?.channel_id === "1337" && userId === "313337") ||
-            (settings.store.applyColorOnlyInDms && !context?.channel?.isPrivate()) ||
-            (settings.store.applyColorOnlyToUsersWithoutColor && colorString)
-        ) return customColor ?? colorString;
+        if (Settings.plugins.CustomUserColors.enabled) {
+            const customColor = getCustomColorString(userId, true);
+            if (customColor) return customColor;
+        }
 
-        return customColor ?? color;
+        if (context?.message?.channel_id === "1337" && userId === "313337")
+            return colorString;
+
+        if (settings.store.applyColorOnlyInDms && !context?.channel?.isPrivate()) {
+            return colorString;
+        }
+
+        return (!settings.store.applyColorOnlyToUsersWithoutColor || !colorString)
+            ? color
+            : colorString;
     },
 
     calculateNameColorForListContext(context: any) {
@@ -131,20 +132,14 @@
             const colorString = context?.colorString;
             const color = calculateNameColorForUser(id);
 
-<<<<<<< HEAD
-        if (Settings.plugins.CustomUserColors.enabled) {
-            const customColor = getCustomColorString(id, true);
-            if (customColor) return customColor;
-        }
+            if (Settings.plugins.CustomUserColors.enabled) {
+                const customColor = getCustomColorString(id, true);
+                if (customColor) return customColor;
+            }
 
-        if (settings.store.applyColorOnlyInDms && !context?.channel?.isPrivate()) {
-            return colorString;
-        }
-=======
             if (settings.store.applyColorOnlyInDms && !context?.channel?.isPrivate()) {
                 return colorString;
             }
->>>>>>> 7779e5a1
 
             return (!settings.store.applyColorOnlyToUsersWithoutColor || !colorString)
                 ? color
