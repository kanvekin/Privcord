/*
 * Vencord, a modification for Discord's desktop app
 * Copyright (c) 2023 Vendicated and contributors
 *
 * This program is free software: you can redistribute it and/or modify
 * it under the terms of the GNU General Public License as published by
 * the Free Software Foundation, either version 3 of the License, or
 * (at your option) any later version.
 *
 * This program is distributed in the hope that it will be useful,
 * but WITHOUT ANY WARRANTY; without even the implied warranty of
 * MERCHANTABILITY or FITNESS FOR A PARTICULAR PURPOSE.  See the
 * GNU General Public License for more details.
 *
 * You should have received a copy of the GNU General Public License
 * along with this program.  If not, see <https://www.gnu.org/licenses/>.
*/

import { definePluginSettings, Settings } from "@api/Settings";
import { getCustomColorString } from "@equicordplugins/customUserColors";
import { hash as h64 } from "@intrnl/xxhash64";
import { Devs } from "@utils/constants";
import definePlugin, { OptionType } from "@utils/types";
import { useMemo } from "@webpack/common";

// Calculate a CSS color string based on the user ID
function calculateNameColorForUser(id?: string) {
    const { lightness } = settings.use(["lightness"]);
    const idHash = useMemo(() => id ? h64(id) : null, [id]);

    return idHash && `hsl(${idHash % 360n}, 100%, ${lightness}%)`;
}

const settings = definePluginSettings({
    lightness: {
        description: "Lightness, in %. Change if the colors are too light or too dark",
        type: OptionType.NUMBER,
        default: 70,
    },
    memberListColors: {
        description: "Replace role colors in the member list",
        restartNeeded: true,
        type: OptionType.BOOLEAN,
        default: true
    },
    applyColorOnlyToUsersWithoutColor: {
        description: "Apply colors only to users who don't have a predefined color",
        restartNeeded: false,
        type: OptionType.BOOLEAN,
        default: false
    },
    applyColorOnlyInDms: {
        description: "Apply colors only in direct messages; do not apply colors in servers.",
        restartNeeded: false,
        type: OptionType.BOOLEAN,
        default: false
    }
});

export default definePlugin({
    name: "IrcColors",
    description: "Makes username colors in chat unique, like in IRC clients",
    authors: [Devs.Grzesiek11, Devs.jamesbt365],
    settings,

    patches: [
        {
            find: '="SYSTEM_TAG"',
            replacement: {
<<<<<<< HEAD
                match: /(?<=\i.gradientClassName]\),style:.{0,80}:void 0\}\)\(\),)/,
                replace: "style:{color:$self.calculateNameColorForMessageContext(arguments[0])},"
=======
                match: /\i.gradientClassName]\),style:/,
                replace: "$&{color:$self.calculateNameColorForMessageContext(arguments[0])},_style:"
>>>>>>> d7534780
            }
        },
        {
            find: "#{intl::GUILD_OWNER}),children:",
            replacement: {
                match: /(typingIndicatorRef:.+?},)(\i=.+?)color:null!=.{0,50}?(?=,)/,
                replace: (_, rest1, rest2) => `${rest1}ircColor=$self.calculateNameColorForListContext(arguments[0]),${rest2}color:ircColor`
            },
            predicate: () => settings.store.memberListColors
        }
    ],

    calculateNameColorForMessageContext(context: any) {
        const userId: string | undefined = context?.message?.author?.id;
        const colorString = context?.author?.colorString;
        const color = calculateNameColorForUser(userId);
        const customColor = userId && Settings.plugins.CustomUserColors.enabled ? getCustomColorString(userId, true) : null;

        // Color preview in role settings
        if (context?.message?.channel_id === "1337" && userId === "313337")
            return customColor ?? colorString;

        if (settings.store.applyColorOnlyInDms && !context?.channel?.isPrivate()) {
            return customColor ?? colorString;
        }

        if (!settings.store.applyColorOnlyToUsersWithoutColor || !colorString) {
            return customColor ?? color;
        } else {
            return customColor ?? colorString;
        }
    },
    calculateNameColorForListContext(context: any) {
        const id = context?.user?.id;
        const colorString = context?.colorString;
        const color = calculateNameColorForUser(id);
        const customColor = id && Settings.plugins.CustomUserColors.enabled ? getCustomColorString(id, true) : null;

        if (settings.store.applyColorOnlyInDms && !context?.channel?.isPrivate()) {
            return customColor ?? colorString;
        }

        if (!settings.store.applyColorOnlyToUsersWithoutColor || !colorString) {
            return customColor ?? color;
        } else {
            return customColor ?? colorString;
        }
    }
});<|MERGE_RESOLUTION|>--- conflicted
+++ resolved
@@ -67,13 +67,8 @@
         {
             find: '="SYSTEM_TAG"',
             replacement: {
-<<<<<<< HEAD
-                match: /(?<=\i.gradientClassName]\),style:.{0,80}:void 0\}\)\(\),)/,
-                replace: "style:{color:$self.calculateNameColorForMessageContext(arguments[0])},"
-=======
                 match: /\i.gradientClassName]\),style:/,
                 replace: "$&{color:$self.calculateNameColorForMessageContext(arguments[0])},_style:"
->>>>>>> d7534780
             }
         },
         {
