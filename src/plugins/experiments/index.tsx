--- conflicted
+++ resolved
@@ -61,17 +61,10 @@
             }
         },
         {
-<<<<<<< HEAD
-            find: 'Search experiments"',
-            replacement: {
-                match: '"div",{children:[',
-                replace: "$&$self.WarningCard(),"
-=======
             find: 'placeholder:"Search experiments"',
             replacement: {
                 match: /(?<=children:\[)(?=\(0,\i\.jsx?\)\(\i\.\i,{placeholder:"Search experiments")/,
                 replace: "$self.WarningCard(),"
->>>>>>> c1556f09
             }
         },
         // Change top right toolbar button from the help one to the dev one
