--- conflicted
+++ resolved
@@ -83,11 +83,7 @@
             find: "useCanFavoriteChannel",
             replacement: {
                 match: /\i\.isDM\(\)\|\|\i\.isThread\(\)/,
-<<<<<<< HEAD
-                replace: "true",
-=======
                 replace: "false",
->>>>>>> 0057ab42
             }
         }
     ],
