--- conflicted
+++ resolved
@@ -1,19 +1,19 @@
 /*
- * Vencord, a modification for Discord's desktop app
- * Copyright (c) 2022 Vendicated and contributors
- *
- * This program is free software: you can redistribute it and/or modify
- * it under the terms of the GNU General Public License as published by
- * the Free Software Foundation, either version 3 of the License, or
- * (at your option) any later version.
- *
- * This program is distributed in the hope that it will be useful,
- * but WITHOUT ANY WARRANTY; without even the implied warranty of
- * MERCHANTABILITY or FITNESS FOR A PARTICULAR PURPOSE.  See the
- * GNU General Public License for more details.
- *
- * You should have received a copy of the GNU General Public License
- * along with this program.  If not, see <https://www.gnu.org/licenses/>.
+* Vencord, a modification for Discord's desktop app
+* Copyright (c) 2022 Vendicated and contributors
+*
+* This program is free software: you can redistribute it and/or modify
+* it under the terms of the GNU General Public License as published by
+* the Free Software Foundation, either version 3 of the License, or
+* (at your option) any later version.
+*
+* This program is distributed in the hope that it will be useful,
+* but WITHOUT ANY WARRANTY; without even the implied warranty of
+* MERCHANTABILITY or FITNESS FOR A PARTICULAR PURPOSE.  See the
+* GNU General Public License for more details.
+*
+* You should have received a copy of the GNU General Public License
+* along with this program.  If not, see <https://www.gnu.org/licenses/>.
 */
 
 import { definePluginSettings } from "@api/Settings";
@@ -47,9 +47,6 @@
 export default definePlugin({
     name: "Experiments",
     description: "Enable Access to Experiments & other dev-only features in Discord!",
-<<<<<<< HEAD
-    authors: [Devs.Megu, Devs.Ven, Devs.Nickyux, Devs.BanTheNons, Devs.Nuckyz],
-=======
     authors: [
         Devs.Megu,
         Devs.Ven,
@@ -57,7 +54,6 @@
         Devs.BanTheNons,
         Devs.Nuckyz,
     ],
->>>>>>> 34269e23
 
     settings,
 
@@ -109,7 +105,6 @@
                 replace: "true"
             }
         },
-
         // Enable experiment embed on sent experiment links
         {
             find: "dev://experiment/",
