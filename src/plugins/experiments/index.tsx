/*
 * Vencord, a Discord client mod
 * Copyright (c) 2025 Vendicated and contributors
 * SPDX-License-Identifier: GPL-3.0-or-later
 */

import { definePluginSettings } from "@api/Settings";
import { disableStyle, enableStyle } from "@api/Styles";
import ErrorBoundary from "@components/ErrorBoundary";
import { ErrorCard } from "@components/ErrorCard";
import { Devs } from "@utils/constants";
import { Margins } from "@utils/margins";
import definePlugin, { OptionType } from "@utils/types";
import { findByPropsLazy, findLazy } from "@webpack";
import { Forms, React } from "@webpack/common";

import hideBugReport from "./hideBugReport.css?managed";

const KbdStyles = findByPropsLazy("key", "combo");
const BugReporterExperiment = findLazy(m => m?.definition?.id === "2024-09_bug_reporter");

const isMacOS = navigator.platform.includes("Mac");
const modKey = isMacOS ? "cmd" : "ctrl";
const altKey = isMacOS ? "opt" : "alt";

const settings = definePluginSettings({
    toolbarDevMenu: {
        type: OptionType.BOOLEAN,
        description: "Change the Help (?) toolbar button (top right in chat) to Discord's developer menu",
        default: false,
        restartNeeded: true
    }
});

export default definePlugin({
    name: "Experiments",
    description: "Enable Access to Experiments & other dev-only features in Discord!",
    authors: [
        Devs.Megu,
        Devs.Ven,
        Devs.Nickyux,
        Devs.BanTheNons,
        Devs.Nuckyz,
    ],

    settings,

    patches: [
        {
            find: "Object.defineProperties(this,{isDeveloper",
            replacement: {
                match: /(?<={isDeveloper:\{[^}]+?,get:\(\)=>)\i/,
                replace: "true"
            }
        },
        {
            find: 'type:"user",revision',
            replacement: {
                match: /!(\i)&&"CONNECTION_OPEN".+?;/g,
                replace: "$1=!0;"
            }
        },
        {
            find: 'H1,title:"Experiments"',
            replacement: {
                match: 'title:"Experiments",children:[',
                replace: "$&$self.WarningCard(),"
            }
        },
        // Change top right chat toolbar button from the help one to the dev one
        {
<<<<<<< HEAD
            find: ".GLOBAL_DISCOVERY)?",
=======
            find: '"M9 3v18"',
>>>>>>> b35b72c0
            replacement: {
                match: /hasBugReporterAccess:(\i)/,
                replace: "_hasBugReporterAccess:$1=true"
            },
            predicate: () => settings.store.toolbarDevMenu
        },

        // Make the Favourites Server experiment allow favouriting DMs and threads
        {
            find: "useCanFavoriteChannel",
            replacement: {
                match: /\i\.isDM\(\)\|\|\i\.isThread\(\)/,
                replace: "false",
            }
        },
        // Enable option to always record clips even if you are not streaming
        {
            find: "isDecoupledGameClippingEnabled(){",
            replacement: {
                match: /\i\.isStaff\(\)/,
                replace: "true"
            }
        },
        // Enable experiment embed on sent experiment links
        {
            find: "dev://experiment/",
            replacement: [
                {
                    match: /\i\.isStaff\(\)/,
                    replace: "true"
                },
                // Fix some tricky experiments name causing a client crash
                {
                    match: /.getRegisteredExperiments\(\)(?<=(\i)=.+?).+?if\(null==(\i)(?=\)return null;)/,
                    replace: "$&||!Object.hasOwn($1,$2)"
                }
            ]
        },
    ],

    start: () => !BugReporterExperiment.getCurrentConfig().hasBugReporterAccess && enableStyle(hideBugReport),
    stop: () => disableStyle(hideBugReport),

    settingsAboutComponent: () => {
        return (
            <React.Fragment>
                <Forms.FormTitle tag="h3">More Information</Forms.FormTitle>
                <Forms.FormText variant="text-md/normal">
                    You can open Discord's DevTools via {" "}
                    <div className={KbdStyles.combo} style={{ display: "inline-flex" }}>
                        <kbd className={KbdStyles.key}>{modKey}</kbd> +{" "}
                        <kbd className={KbdStyles.key}>{altKey}</kbd> +{" "}
                        <kbd className={KbdStyles.key}>O</kbd>{" "}
                    </div>
                </Forms.FormText>
            </React.Fragment>
        );
    },

    WarningCard: ErrorBoundary.wrap(() => (
        <ErrorCard id="vc-experiments-warning-card" className={Margins.bottom16}>
            <Forms.FormTitle tag="h2">Hold on!!</Forms.FormTitle>

            <Forms.FormText>
                Experiments are unreleased Discord features. They might not work, or even break your client or get your account disabled.
            </Forms.FormText>

            <Forms.FormText className={Margins.top8}>
                Only use experiments if you know what you're doing. Equicord is not responsible for any damage caused by enabling experiments.

                If you don't know what an experiment does, ignore it. Do not ask us what experiments do either, we probably don't know.
            </Forms.FormText>

            <Forms.FormText className={Margins.top8}>
                No, you cannot use server-side features like checking the "Send to Client" box.
            </Forms.FormText>
        </ErrorCard>
    ), { noop: true })
});<|MERGE_RESOLUTION|>--- conflicted
+++ resolved
@@ -69,11 +69,7 @@
         },
         // Change top right chat toolbar button from the help one to the dev one
         {
-<<<<<<< HEAD
-            find: ".GLOBAL_DISCOVERY)?",
-=======
             find: '"M9 3v18"',
->>>>>>> b35b72c0
             replacement: {
                 match: /hasBugReporterAccess:(\i)/,
                 replace: "_hasBugReporterAccess:$1=true"
