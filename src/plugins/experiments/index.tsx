--- conflicted
+++ resolved
@@ -68,11 +68,7 @@
         },
         // Change top right chat toolbar button from the help one to the dev one
         {
-<<<<<<< HEAD
-            find: '"TITLEBAR_FAST_TRAVEL"',
-=======
             find: '?"BACK_FORWARD_NAVIGATION":',
->>>>>>> 1d00ba41
             replacement: {
                 match: /hasBugReporterAccess:(\i)/,
                 replace: "_hasBugReporterAccess:$1=true"
