/*
 * Vencord, a modification for Discord's desktop app
 * Copyright (c) 2022 Vendicated and contributors
 *
 * This program is free software: you can redistribute it and/or modify
 * it under the terms of the GNU General Public License as published by
 * the Free Software Foundation, either version 3 of the License, or
 * (at your option) any later version.
 *
 * This program is distributed in the hope that it will be useful,
 * but WITHOUT ANY WARRANTY; without even the implied warranty of
 * MERCHANTABILITY or FITNESS FOR A PARTICULAR PURPOSE.  See the
 * GNU General Public License for more details.
 *
 * You should have received a copy of the GNU General Public License
 * along with this program.  If not, see <https://www.gnu.org/licenses/>.
*/

export interface UserProfileProps {
    userId: string;
}

export interface UserProfilePronounsProps {
    currentPronouns: string | null;
    hidePersonalInformation: boolean;
}

export interface PronounsResponse {
    [id: string]: {
<<<<<<< HEAD
        sets: {
            [locale: string]: PronounCode[];
        };
    };
}

export interface CachePronouns {
    sets: {
        [locale: string]: PronounCode[];
    };
=======
        sets?: {
            [locale: string]: PronounCode[];
        }
    }
}

export interface CachePronouns {
    sets?: {
        [locale: string]: PronounCode[];
    }
>>>>>>> bbec51fd
}

export type PronounCode = keyof typeof PronounMapping;

export const PronounMapping = {
    he: "He/Him",
    it: "It/Its",
    she: "She/Her",
    they: "They/Them",
    any: "Any pronouns",
    other: "Other pronouns",
    ask: "Ask me my pronouns",
    avoid: "Avoid pronouns, use my name",
    unspecified: "No pronouns specified.",
<<<<<<< HEAD
    // neither avoid nor unspecified can occur when there is any other pronoun set, hence there is no short for needed.

    // S for short form, used for when there is multiple different pronouns.
    // pronounDB actually allows you to select any/other/ask as 2nd or 3rd set, so these are included here.
    anyS: "Any",
    otherS: "Other",
    askS: "Ask",
    heS: "He",
    itS: "It",
    sheS: "She",
    theyS: "They",
=======
>>>>>>> bbec51fd
} as const;<|MERGE_RESOLUTION|>--- conflicted
+++ resolved
@@ -27,18 +27,6 @@
 
 export interface PronounsResponse {
     [id: string]: {
-<<<<<<< HEAD
-        sets: {
-            [locale: string]: PronounCode[];
-        };
-    };
-}
-
-export interface CachePronouns {
-    sets: {
-        [locale: string]: PronounCode[];
-    };
-=======
         sets?: {
             [locale: string]: PronounCode[];
         }
@@ -49,7 +37,6 @@
     sets?: {
         [locale: string]: PronounCode[];
     }
->>>>>>> bbec51fd
 }
 
 export type PronounCode = keyof typeof PronounMapping;
@@ -64,18 +51,4 @@
     ask: "Ask me my pronouns",
     avoid: "Avoid pronouns, use my name",
     unspecified: "No pronouns specified.",
-<<<<<<< HEAD
-    // neither avoid nor unspecified can occur when there is any other pronoun set, hence there is no short for needed.
-
-    // S for short form, used for when there is multiple different pronouns.
-    // pronounDB actually allows you to select any/other/ask as 2nd or 3rd set, so these are included here.
-    anyS: "Any",
-    otherS: "Other",
-    askS: "Ask",
-    heS: "He",
-    itS: "It",
-    sheS: "She",
-    theyS: "They",
-=======
->>>>>>> bbec51fd
 } as const;