--- conflicted
+++ resolved
@@ -143,23 +143,12 @@
         return false;
     },
 
-<<<<<<< HEAD
-    handleAccountView(event: { preventDefault(): void; }, platformType: string, userId: string) {
-        if (platformType === "spotify" && settings.store.spotify) {
-            VencordNative.native.openExternal(`spotify:user:${userId}`);
-            event.preventDefault;
-        } else if (platformType === "steam" && settings.store.steam) {
-            VencordNative.native.openExternal(`steam://openurl/https://steamcommunity.com/profiles/${userId}`);
-            showToast("Opened link in Steam", Toasts.Type.SUCCESS);
-            event.preventDefault;
-=======
     handleAccountView(e: MouseEvent, platformType: string, userId: string) {
         const rule = UrlReplacementRules[platformType];
         if (rule?.accountViewReplace && pluginSettings.store[platformType]) {
             VencordNative.native.openExternal(rule.accountViewReplace(userId));
             e.preventDefault();
             return true;
->>>>>>> 1bfdcf26
         }
     }
 });