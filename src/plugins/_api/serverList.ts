/*
 * Vencord, a modification for Discord's desktop app
 * Copyright (c) 2022 Vendicated and contributors
 *
 * This program is free software: you can redistribute it and/or modify
 * it under the terms of the GNU General Public License as published by
 * the Free Software Foundation, either version 3 of the License, or
 * (at your option) any later version.
 *
 * This program is distributed in the hope that it will be useful,
 * but WITHOUT ANY WARRANTY; without even the implied warranty of
 * MERCHANTABILITY or FITNESS FOR A PARTICULAR PURPOSE.  See the
 * GNU General Public License for more details.
 *
 * You should have received a copy of the GNU General Public License
 * along with this program.  If not, see <https://www.gnu.org/licenses/>.
*/

import { Devs } from "@utils/constants";
import definePlugin from "@utils/types";

export default definePlugin({
    name: "ServerListAPI",
    authors: [Devs.kemo],
    description: "Api required for plugins that modify the server list",
    patches: [
        {
            find: "#{intl::DISCODO_DISABLED}",
            replacement: {
                match: /(?<=#{intl::DISCODO_DISABLED}.+?return)(\(.{0,75}?tutorialContainer.+?}\))(?=}function)/,
                replace: "[$1].concat(Vencord.Api.ServerList.renderAll(Vencord.Api.ServerList.ServerListRenderPosition.Above))"
            }
        },
        {
<<<<<<< HEAD
            find: "Messages.SERVERS,children",
            replacement: [
                {
                    match: /(?<=Messages\.SERVERS,children:)\i\.map\(\i\)/,
                    replace: "Vencord.Api.ServerList.renderAll(Vencord.Api.ServerList.ServerListRenderPosition.In).concat($&)"
                },
                {
                    match: /lastTargetNode.{0,300}\{\}\)\]\}\)\]/,
                    replace: "$&.concat(Vencord.Api.ServerList.renderAll(Vencord.Api.ServerList.ServerListRenderPosition.Below))"
                }
            ]
=======
            find: "#{intl::SERVERS}),children",
            replacement: {
                match: /(?<=#{intl::SERVERS}\),children:)\i\.map\(\i\)/,
                replace: "Vencord.Api.ServerList.renderAll(Vencord.Api.ServerList.ServerListRenderPosition.In).concat($&)"
            }
>>>>>>> 439a4f8e
        }
    ]
});<|MERGE_RESOLUTION|>--- conflicted
+++ resolved
@@ -32,11 +32,10 @@
             }
         },
         {
-<<<<<<< HEAD
-            find: "Messages.SERVERS,children",
+            find: "#{intl::SERVERS}),children",
             replacement: [
                 {
-                    match: /(?<=Messages\.SERVERS,children:)\i\.map\(\i\)/,
+                    match: /(?<=#{intl::SERVERS}\),children:)\i\.map\(\i\)/,
                     replace: "Vencord.Api.ServerList.renderAll(Vencord.Api.ServerList.ServerListRenderPosition.In).concat($&)"
                 },
                 {
@@ -44,13 +43,6 @@
                     replace: "$&.concat(Vencord.Api.ServerList.renderAll(Vencord.Api.ServerList.ServerListRenderPosition.Below))"
                 }
             ]
-=======
-            find: "#{intl::SERVERS}),children",
-            replacement: {
-                match: /(?<=#{intl::SERVERS}\),children:)\i\.map\(\i\)/,
-                replace: "Vencord.Api.ServerList.renderAll(Vencord.Api.ServerList.ServerListRenderPosition.In).concat($&)"
-            }
->>>>>>> 439a4f8e
         }
     ]
 });