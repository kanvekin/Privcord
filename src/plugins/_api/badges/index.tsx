/*
 * Vencord, a Discord client mod
 * Copyright (c) 2025 Vendicated and contributors
 * SPDX-License-Identifier: GPL-3.0-or-later
 */

import "./fixDiscordBadgePadding.css";

import { _getBadges, BadgePosition, BadgeUserArgs, ProfileBadge } from "@api/Badges";
import ErrorBoundary from "@components/ErrorBoundary";
import { openContributorModal } from "@components/settings/tabs";
<<<<<<< HEAD
import { isEquicordDonor, isPrivcordDonor } from "@components/settings/tabs/vencord";
=======
>>>>>>> e8526775
import { Devs } from "@utils/constants";
import { Logger } from "@utils/Logger";
import { copyWithToast, shouldShowContributorBadge, shouldShowEquicordContributorBadge, shouldShowPrivcordContributorBadge } from "@utils/misc";
import definePlugin from "@utils/types";
import { User } from "@vencord/discord-types";
import { ContextMenuApi, Menu, Toasts, UserStore } from "@webpack/common";

import { EquicordDonorModal, PrivcordDonorModal,VencordDonorModal } from "./modals";

const CONTRIBUTOR_BADGE = "https://cdn.discordapp.com/emojis/1092089799109775453.png?size=64";
const EQUICORD_CONTRIBUTOR_BADGE = "https://equicord.org/assets/favicon.png";
<<<<<<< HEAD
const PRIVCORD_CONTRIBUTOR_BADGE = "https://cdn.discordapp.com/emojis/1349141323705352222.webp?size=64";
const EQUICORD_DONOR_BADGE = "https://images.equicord.org/api/v1/files/raw/0199e71a-5555-7000-aafb-a07a355d9b28";
const PRIVCORD_DONOR_BADGE = "https://cdn.discordapp.com/emojis/1422406660281995264.webp?size=64";
=======

>>>>>>> e8526775
const ContributorBadge: ProfileBadge = {
    description: "Vencord Contributor",
    image: CONTRIBUTOR_BADGE,
    position: BadgePosition.START,
    shouldShow: ({ userId }) => shouldShowContributorBadge(userId),
    onClick: (_, { userId }) => openContributorModal(UserStore.getUser(userId))
};

const EquicordContributorBadge: ProfileBadge = {
    description: "Equicord Contributor",
    image: EQUICORD_CONTRIBUTOR_BADGE,
    position: BadgePosition.START,
    shouldShow: ({ userId }) => shouldShowEquicordContributorBadge(userId),
    onClick: (_, { userId }) => openContributorModal(UserStore.getUser(userId)),
    props: {
        style: {
            borderRadius: "50%",
            transform: "scale(0.9)"
        }
    },
};

<<<<<<< HEAD
const PrivcordContributorBadge: ProfileBadge = {
    description: "Privcord Contributor",
    image: PRIVCORD_CONTRIBUTOR_BADGE,
    position: BadgePosition.START,
    shouldShow: ({ userId }) => shouldShowPrivcordContributorBadge(userId),
    onClick: (_, { userId }) => openContributorModal(UserStore.getUser(userId))
};

const EquicordDonorBadge: ProfileBadge = {
    description: "Equicord Donor",
    image: EQUICORD_DONOR_BADGE,
    position: BadgePosition.START,
    shouldShow: ({ userId }) => {
        const donorBadges = EquicordDonorBadges[userId]?.map(badge => badge.badge);
        const hasDonorBadge = donorBadges?.includes(EQUICORD_DONOR_BADGE);
        return isEquicordDonor(userId) && !hasDonorBadge;
    },
    onClick: () => EquicordDonorModal()
};

const PrivcordDonorBadge: ProfileBadge = {
    description: "Privcord Donor",
    image: PRIVCORD_DONOR_BADGE,
    position: BadgePosition.START,
    shouldShow: ({ userId }) => {
        const donorBadges = PrivcordDonorBadges[userId]?.map(badge => badge.badge);
        const hasDonorBadge = donorBadges?.includes(PRIVCORD_DONOR_BADGE);
        return isPrivcordDonor(userId) && !hasDonorBadge;
    },
    onClick: () => PrivcordDonorModal()
};

=======
>>>>>>> e8526775
let DonorBadges = {} as Record<string, Array<Record<"tooltip" | "badge", string>>>;
let EquicordDonorBadges = {} as Record<string, Array<Record<"tooltip" | "badge", string>>>;
let PrivcordDonorBadges = {} as Record<string, Array<Record<"tooltip" | "badge", string>>>;

async function loadBadges(url: string, noCache = false) {
    const init = {} as RequestInit;
    if (noCache) init.cache = "no-cache";
    try {
        const response = await fetch(url, init);
        if (!response.ok) throw new Error(`Failed to fetch badges: ${response.status} ${response.statusText} (${url})`);
        const json = await response.json();
        if (!json || typeof json !== "object") {
            throw new Error(`Badges JSON is invalid (${url})`);
        }
        return json;
    } catch (err) {
        new Logger("BadgeAPI#loadBadges").error(err);
        return {};
    }
}

async function loadAllBadges(noCache = false) {
    const vencordBadges = await loadBadges("https://badges.vencord.dev/badges.json", noCache);
    const equicordBadges = await loadBadges("https://equicord.org/badges.json", noCache);
    const privcordBadges = await loadBadges("https://raw.githubusercontent.com/kanvekin/Donors/main/badges.json", noCache);

    DonorBadges = vencordBadges || {};
    EquicordDonorBadges = equicordBadges || {};
    PrivcordDonorBadges = privcordBadges || {};
}

let intervalId: any;

function BadgeContextMenu({ badge }: { badge: ProfileBadge & BadgeUserArgs; }) {
    return (
        <Menu.Menu navId="vc-badge-context" onClose={ContextMenuApi.closeContextMenu} aria-label="Badge Options">
            {badge.description && (
                <Menu.MenuItem id="vc-badge-copy-name" label="Copy Badge Name" action={() => copyWithToast(badge.description!)} />
            )}
            {badge.image && (
                <Menu.MenuItem id="vc-badge-copy-link" label="Copy Badge Image Link" action={() => copyWithToast(badge.image!)} />
            )}
        </Menu.Menu>
    );
}

export default definePlugin({
    name: "BadgeAPI",
    description: "API to add badges to users",
    authors: [Devs.Megu, Devs.Ven, Devs.TheSun, Devs.feelslove],
    required: true,
    patches: [
        {
            find: ".MODAL]:26",
            replacement: {
                match: /(?=;return 0===(\i)\.length\?)(?<=(\i)\.useMemo.+?)/,
                replace: ";$1=$2.useMemo(()=>[...$self.getBadges(arguments[0].displayProfile),...$1],[$1])"
            }
        },
        {
            find: "#{intl::PROFILE_USER_BADGES}",
            replacement: [
                {
                    match: /(alt:" ","aria-hidden":!0,src:)(.+?)(?=,)(?<=href:(\i)\.link.+?)/,
                    replace: (_, rest, originalSrc, badge) => `...${badge}.props,${rest}${badge}.image??(${originalSrc})`
                },
                {
                    match: /(?<="aria-label":(\i)\.description,.{0,200})children:/,
                    replace: "children:$1.component?$self.renderBadgeComponent({...$1}) :"
                },
                {
                    match: /href:(\i)\.link/,
                    replace: "...$self.getBadgeMouseEventHandlers($1),$&"
                }
            ]
        },
        {
            find: "profileCardUsernameRow,children:",
            replacement: {
                match: /badges:(\i)(?<=displayProfile:(\i).+?)/,
                replace: "badges:[...$self.getBadges($2),...$1]"
            }
        }
    ],

    get DonorBadges() {
        return DonorBadges;
    },
    get EquicordDonorBadges() {
        return EquicordDonorBadges;
    },
    get PrivcordDonorBadges() {
        return PrivcordDonorBadges;
    },

    toolboxActions: {
        async "Refetch Badges"() {
            await loadAllBadges(true);
            Toasts.show({
                id: Toasts.genId(),
                message: "Successfully refetched badges!",
                type: Toasts.Type.SUCCESS
            });
        }
    },

<<<<<<< HEAD
    userProfileBadges: [ContributorBadge, EquicordContributorBadge, PrivcordContributorBadge, EquicordDonorBadge, PrivcordDonorBadge],
=======
    userProfileBadges: [ContributorBadge, EquicordContributorBadge],
>>>>>>> e8526775

    async start() {
        await loadAllBadges();
        clearInterval(intervalId);
        intervalId = setInterval(loadAllBadges, 1000 * 60 * 30);
    },

    async stop() {
        clearInterval(intervalId);
    },

    getBadges(props: { userId: string; user?: User; guildId: string; }) {
        if (!props) return [];

        try {
            props.userId ??= props.user?.id!;
            return _getBadges(props);
        } catch (e) {
            new Logger("BadgeAPI#hasBadges").error(e);
            return [];
        }
    },

    renderBadgeComponent: ErrorBoundary.wrap((badge: ProfileBadge & BadgeUserArgs) => {
        const Component = badge.component!;
        return <Component {...badge} />;
    }, { noop: true }),

    getBadgeMouseEventHandlers(badge: ProfileBadge & BadgeUserArgs) {
        const handlers = {} as Record<string, (e: React.MouseEvent) => void>;
        if (!badge) return handlers;

        const { onClick, onContextMenu } = badge;
        if (onClick) handlers.onClick = e => onClick(e, badge);
        if (onContextMenu) handlers.onContextMenu = e => onContextMenu(e, badge);
        return handlers;
    },

    getDonorBadges(userId: string) {
        return DonorBadges[userId]?.map(badge => ({
            image: badge.badge,
            description: badge.tooltip,
            position: BadgePosition.START,
            props: { style: { borderRadius: "50%", transform: "scale(0.9)" } },
            onContextMenu(event, badge) {
                ContextMenuApi.openContextMenu(event, () => <BadgeContextMenu badge={badge} />);
            },
            onClick: () => VencordDonorModal()
        } satisfies ProfileBadge));
    },

    getEquicordDonorBadges(userId: string) {
        return EquicordDonorBadges[userId]?.map(badge => ({
            image: badge.badge,
            description: badge.tooltip,
            position: BadgePosition.START,
            props: { style: { borderRadius: "50%", transform: "scale(0.9)" } },
            onContextMenu(event, badge) {
                ContextMenuApi.openContextMenu(event, () => <BadgeContextMenu badge={badge} />);
            },
            onClick: () => EquicordDonorModal()
        } satisfies ProfileBadge));
    },

    getPrivcordDonorBadges(userId: string) {
        return PrivcordDonorBadges[userId]?.map(badge => ({
            image: badge.badge,
            description: badge.tooltip,
            position: BadgePosition.START,
            props: { style: { borderRadius: "50%", transform: "scale(0.9)" } },
            onContextMenu(event, badge) {
                ContextMenuApi.openContextMenu(event, () => <BadgeContextMenu badge={badge} />);
            },
            onClick: () => PrivcordDonorModal()
        } satisfies ProfileBadge));
    }
});<|MERGE_RESOLUTION|>--- conflicted
+++ resolved
@@ -9,10 +9,7 @@
 import { _getBadges, BadgePosition, BadgeUserArgs, ProfileBadge } from "@api/Badges";
 import ErrorBoundary from "@components/ErrorBoundary";
 import { openContributorModal } from "@components/settings/tabs";
-<<<<<<< HEAD
 import { isEquicordDonor, isPrivcordDonor } from "@components/settings/tabs/vencord";
-=======
->>>>>>> e8526775
 import { Devs } from "@utils/constants";
 import { Logger } from "@utils/Logger";
 import { copyWithToast, shouldShowContributorBadge, shouldShowEquicordContributorBadge, shouldShowPrivcordContributorBadge } from "@utils/misc";
@@ -24,13 +21,9 @@
 
 const CONTRIBUTOR_BADGE = "https://cdn.discordapp.com/emojis/1092089799109775453.png?size=64";
 const EQUICORD_CONTRIBUTOR_BADGE = "https://equicord.org/assets/favicon.png";
-<<<<<<< HEAD
 const PRIVCORD_CONTRIBUTOR_BADGE = "https://cdn.discordapp.com/emojis/1349141323705352222.webp?size=64";
 const EQUICORD_DONOR_BADGE = "https://images.equicord.org/api/v1/files/raw/0199e71a-5555-7000-aafb-a07a355d9b28";
 const PRIVCORD_DONOR_BADGE = "https://cdn.discordapp.com/emojis/1422406660281995264.webp?size=64";
-=======
-
->>>>>>> e8526775
 const ContributorBadge: ProfileBadge = {
     description: "Vencord Contributor",
     image: CONTRIBUTOR_BADGE,
@@ -53,7 +46,6 @@
     },
 };
 
-<<<<<<< HEAD
 const PrivcordContributorBadge: ProfileBadge = {
     description: "Privcord Contributor",
     image: PRIVCORD_CONTRIBUTOR_BADGE,
@@ -85,9 +77,6 @@
     },
     onClick: () => PrivcordDonorModal()
 };
-
-=======
->>>>>>> e8526775
 let DonorBadges = {} as Record<string, Array<Record<"tooltip" | "badge", string>>>;
 let EquicordDonorBadges = {} as Record<string, Array<Record<"tooltip" | "badge", string>>>;
 let PrivcordDonorBadges = {} as Record<string, Array<Record<"tooltip" | "badge", string>>>;
@@ -194,11 +183,7 @@
         }
     },
 
-<<<<<<< HEAD
     userProfileBadges: [ContributorBadge, EquicordContributorBadge, PrivcordContributorBadge, EquicordDonorBadge, PrivcordDonorBadge],
-=======
-    userProfileBadges: [ContributorBadge, EquicordContributorBadge],
->>>>>>> e8526775
 
     async start() {
         await loadAllBadges();
