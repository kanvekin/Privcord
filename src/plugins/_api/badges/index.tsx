/*
 * Vencord, a Discord client mod
 * Copyright (c) 2025 Vendicated and contributors
 * SPDX-License-Identifier: GPL-3.0-or-later
 */

import "./fixDiscordBadgePadding.css";

import { _getBadges, BadgePosition, BadgeUserArgs, ProfileBadge } from "@api/Badges";
import ErrorBoundary from "@components/ErrorBoundary";
import { openContributorModal } from "@components/settings/tabs";
import { isEquicordDonor, isPrivcordDonor } from "@components/settings/tabs/vencord";
import { Devs } from "@utils/constants";
import { Logger } from "@utils/Logger";
import { copyWithToast, shouldShowContributorBadge, shouldShowEquicordContributorBadge, shouldShowPrivcordContributorBadge } from "@utils/misc";
import definePlugin from "@utils/types";
import { User } from "@vencord/discord-types";
import { ContextMenuApi, Menu, Toasts, UserStore } from "@webpack/common";

<<<<<<< HEAD
import { EquicordDonorModal, PrivcordDonorModal,VencordDonorModal } from "./modals";

const CONTRIBUTOR_BADGE = "https://cdn.discordapp.com/emojis/1092089799109775453.png?size=64";
const EQUICORD_CONTRIBUTOR_BADGE = "https://equicord.org/assets/favicon.png";
const PRIVCORD_CONTRIBUTOR_BADGE = "https://cdn.discordapp.com/emojis/1349141323705352222.webp?size=64";
const EQUICORD_DONOR_BADGE = "https://images.equicord.org/api/v1/files/raw/0199e71a-5555-7000-aafb-a07a355d9b28";
const PRIVCORD_DONOR_BADGE = "https://cdn.discordapp.com/emojis/1422406660281995264.webp?size=64";
=======
import Plugins, { PluginMeta } from "~plugins";

import { EquicordDonorModal, VencordDonorModal } from "./modals";

const CONTRIBUTOR_BADGE = "https://cdn.discordapp.com/emojis/1092089799109775453.png?size=64";
const EQUICORD_CONTRIBUTOR_BADGE = "https://equicord.org/assets/favicon.png";
const USERPLUGIN_CONTRIBUTOR_BADGE = "https://equicord.org/assets/icons/misc/userplugin.png";

>>>>>>> aa13cfdc
const ContributorBadge: ProfileBadge = {
    description: "Vencord Contributor",
    image: CONTRIBUTOR_BADGE,
    position: BadgePosition.START,
    shouldShow: ({ userId }) => shouldShowContributorBadge(userId),
    onClick: (_, { userId }) => openContributorModal(UserStore.getUser(userId), "vencord")
};

const EquicordContributorBadge: ProfileBadge = {
    description: "Equicord Contributor",
    image: EQUICORD_CONTRIBUTOR_BADGE,
    position: BadgePosition.START,
    shouldShow: ({ userId }) => shouldShowEquicordContributorBadge(userId),
    onClick: (_, { userId }) => openContributorModal(UserStore.getUser(userId), "equicord"),
    props: {
        style: {
            borderRadius: "50%",
            transform: "scale(0.9)"
        }
    },
};

const UserPluginContributorBadge: ProfileBadge = {
    description: "User Plugin Contributor",
    image: USERPLUGIN_CONTRIBUTOR_BADGE,
    position: BadgePosition.START,
    shouldShow: ({ userId }) => {
        const allPlugins = Object.values(Plugins);
        return allPlugins.some(p => {
            const pluginMeta = PluginMeta[p.name];
            return pluginMeta?.userPlugin && p.authors.some(a => a.id.toString() === userId) && IS_DEV;
        });
    },
    onClick: (_, { userId }) => openContributorModal(UserStore.getUser(userId), "user"),
    props: {
        style: {
            borderRadius: "50%",
            transform: "scale(0.9)"
        }
    },
};

const PrivcordContributorBadge: ProfileBadge = {
    description: "Privcord Contributor",
    image: PRIVCORD_CONTRIBUTOR_BADGE,
    position: BadgePosition.START,
    shouldShow: ({ userId }) => shouldShowPrivcordContributorBadge(userId),
    onClick: (_, { userId }) => openContributorModal(UserStore.getUser(userId))
};

const EquicordDonorBadge: ProfileBadge = {
    description: "Equicord Donor",
    image: EQUICORD_DONOR_BADGE,
    position: BadgePosition.START,
    shouldShow: ({ userId }) => {
        const donorBadges = EquicordDonorBadges[userId]?.map(badge => badge.badge);
        const hasDonorBadge = donorBadges?.includes(EQUICORD_DONOR_BADGE);
        return isEquicordDonor(userId) && !hasDonorBadge;
    },
    onClick: () => EquicordDonorModal()
};

const PrivcordDonorBadge: ProfileBadge = {
    description: "Privcord Donor",
    image: PRIVCORD_DONOR_BADGE,
    position: BadgePosition.START,
    shouldShow: ({ userId }) => {
        const donorBadges = PrivcordDonorBadges[userId]?.map(badge => badge.badge);
        const hasDonorBadge = donorBadges?.includes(PRIVCORD_DONOR_BADGE);
        return isPrivcordDonor(userId) && !hasDonorBadge;
    },
    onClick: () => PrivcordDonorModal()
};
let DonorBadges = {} as Record<string, Array<Record<"tooltip" | "badge", string>>>;
let EquicordDonorBadges = {} as Record<string, Array<Record<"tooltip" | "badge", string>>>;
let PrivcordDonorBadges = {} as Record<string, Array<Record<"tooltip" | "badge", string>>>;

async function loadBadges(url: string, noCache = false) {
    const init = {} as RequestInit;
    if (noCache) init.cache = "no-cache";
    try {
        const response = await fetch(url, init);
        if (!response.ok) throw new Error(`Failed to fetch badges: ${response.status} ${response.statusText} (${url})`);
        const json = await response.json();
        if (!json || typeof json !== "object") {
            throw new Error(`Badges JSON is invalid (${url})`);
        }
        return json;
    } catch (err) {
        new Logger("BadgeAPI#loadBadges").error(err);
        return {};
    }
}

async function loadAllBadges(noCache = false) {
    const vencordBadges = await loadBadges("https://badges.vencord.dev/badges.json", noCache);
    const equicordBadges = await loadBadges("https://equicord.org/badges.json", noCache);
    const privcordBadges = await loadBadges("https://raw.githubusercontent.com/kanvekin/Donors/main/badges.json", noCache);

    DonorBadges = vencordBadges || {};
    EquicordDonorBadges = equicordBadges || {};
    PrivcordDonorBadges = privcordBadges || {};
}

let intervalId: any;

function BadgeContextMenu({ badge }: { badge: ProfileBadge & BadgeUserArgs; }) {
    return (
        <Menu.Menu navId="vc-badge-context" onClose={ContextMenuApi.closeContextMenu} aria-label="Badge Options">
            {badge.description && (
                <Menu.MenuItem id="vc-badge-copy-name" label="Copy Badge Name" action={() => copyWithToast(badge.description!)} />
            )}
            {badge.image && (
                <Menu.MenuItem id="vc-badge-copy-link" label="Copy Badge Image Link" action={() => copyWithToast(badge.image!)} />
            )}
        </Menu.Menu>
    );
}

export default definePlugin({
    name: "BadgeAPI",
    description: "API to add badges to users",
    authors: [Devs.Megu, Devs.Ven, Devs.TheSun, Devs.feelslove],
    required: true,
    patches: [
        {
            find: ".MODAL]:26",
            replacement: {
                match: /(?=;return 0===(\i)\.length\?)(?<=(\i)\.useMemo.+?)/,
                replace: ";$1=$2.useMemo(()=>[...$self.getBadges(arguments[0].displayProfile),...$1],[$1])"
            }
        },
        {
            find: "#{intl::PROFILE_USER_BADGES}",
            replacement: [
                {
                    match: /(alt:" ","aria-hidden":!0,src:)(.+?)(?=,)(?<=href:(\i)\.link.+?)/,
                    replace: (_, rest, originalSrc, badge) => `...${badge}.props,${rest}${badge}.image??(${originalSrc})`
                },
                {
                    match: /(?<="aria-label":(\i)\.description,.{0,200})children:/,
                    replace: "children:$1.component?$self.renderBadgeComponent({...$1}) :"
                },
                {
                    match: /href:(\i)\.link/,
                    replace: "...$self.getBadgeMouseEventHandlers($1),$&"
                }
            ]
        },
        {
            find: "profileCardUsernameRow,children:",
            replacement: {
                match: /badges:(\i)(?<=displayProfile:(\i).+?)/,
                replace: "badges:[...$self.getBadges($2),...$1]"
            }
        }
    ],

    get DonorBadges() {
        return DonorBadges;
    },
    get EquicordDonorBadges() {
        return EquicordDonorBadges;
    },
    get PrivcordDonorBadges() {
        return PrivcordDonorBadges;
    },

    toolboxActions: {
        async "Refetch Badges"() {
            await loadAllBadges(true);
            Toasts.show({
                id: Toasts.genId(),
                message: "Successfully refetched badges!",
                type: Toasts.Type.SUCCESS
            });
        }
    },

<<<<<<< HEAD
    userProfileBadges: [ContributorBadge, EquicordContributorBadge, PrivcordContributorBadge, EquicordDonorBadge, PrivcordDonorBadge],
=======
    userProfileBadges: [ContributorBadge, EquicordContributorBadge, UserPluginContributorBadge],
>>>>>>> aa13cfdc

    async start() {
        await loadAllBadges();
        clearInterval(intervalId);
        intervalId = setInterval(loadAllBadges, 1000 * 60 * 30);
    },

    async stop() {
        clearInterval(intervalId);
    },

    getBadges(props: { userId: string; user?: User; guildId: string; }) {
        if (!props) return [];

        try {
            props.userId ??= props.user?.id!;
            return _getBadges(props);
        } catch (e) {
            new Logger("BadgeAPI#hasBadges").error(e);
            return [];
        }
    },

    renderBadgeComponent: ErrorBoundary.wrap((badge: ProfileBadge & BadgeUserArgs) => {
        const Component = badge.component!;
        return <Component {...badge} />;
    }, { noop: true }),

    getBadgeMouseEventHandlers(badge: ProfileBadge & BadgeUserArgs) {
        const handlers = {} as Record<string, (e: React.MouseEvent) => void>;
        if (!badge) return handlers;

        const { onClick, onContextMenu } = badge;
        if (onClick) handlers.onClick = e => onClick(e, badge);
        if (onContextMenu) handlers.onContextMenu = e => onContextMenu(e, badge);
        return handlers;
    },

    getDonorBadges(userId: string) {
        return DonorBadges[userId]?.map(badge => ({
            image: badge.badge,
            description: badge.tooltip,
            position: BadgePosition.START,
            props: { style: { borderRadius: "50%", transform: "scale(0.9)" } },
            onContextMenu(event, badge) {
                ContextMenuApi.openContextMenu(event, () => <BadgeContextMenu badge={badge} />);
            },
            onClick: () => VencordDonorModal()
        } satisfies ProfileBadge));
    },

    getEquicordDonorBadges(userId: string) {
        return EquicordDonorBadges[userId]?.map(badge => ({
            image: badge.badge,
            description: badge.tooltip,
            position: BadgePosition.START,
            props: { style: { borderRadius: "50%", transform: "scale(0.9)" } },
            onContextMenu(event, badge) {
                ContextMenuApi.openContextMenu(event, () => <BadgeContextMenu badge={badge} />);
            },
            onClick: () => EquicordDonorModal()
        } satisfies ProfileBadge));
    },

    getPrivcordDonorBadges(userId: string) {
        return PrivcordDonorBadges[userId]?.map(badge => ({
            image: badge.badge,
            description: badge.tooltip,
            position: BadgePosition.START,
            props: { style: { borderRadius: "50%", transform: "scale(0.9)" } },
            onContextMenu(event, badge) {
                ContextMenuApi.openContextMenu(event, () => <BadgeContextMenu badge={badge} />);
            },
            onClick: () => PrivcordDonorModal()
        } satisfies ProfileBadge));
    }
});<|MERGE_RESOLUTION|>--- conflicted
+++ resolved
@@ -16,8 +16,6 @@
 import definePlugin from "@utils/types";
 import { User } from "@vencord/discord-types";
 import { ContextMenuApi, Menu, Toasts, UserStore } from "@webpack/common";
-
-<<<<<<< HEAD
 import { EquicordDonorModal, PrivcordDonorModal,VencordDonorModal } from "./modals";
 
 const CONTRIBUTOR_BADGE = "https://cdn.discordapp.com/emojis/1092089799109775453.png?size=64";
@@ -25,16 +23,6 @@
 const PRIVCORD_CONTRIBUTOR_BADGE = "https://cdn.discordapp.com/emojis/1349141323705352222.webp?size=64";
 const EQUICORD_DONOR_BADGE = "https://images.equicord.org/api/v1/files/raw/0199e71a-5555-7000-aafb-a07a355d9b28";
 const PRIVCORD_DONOR_BADGE = "https://cdn.discordapp.com/emojis/1422406660281995264.webp?size=64";
-=======
-import Plugins, { PluginMeta } from "~plugins";
-
-import { EquicordDonorModal, VencordDonorModal } from "./modals";
-
-const CONTRIBUTOR_BADGE = "https://cdn.discordapp.com/emojis/1092089799109775453.png?size=64";
-const EQUICORD_CONTRIBUTOR_BADGE = "https://equicord.org/assets/favicon.png";
-const USERPLUGIN_CONTRIBUTOR_BADGE = "https://equicord.org/assets/icons/misc/userplugin.png";
-
->>>>>>> aa13cfdc
 const ContributorBadge: ProfileBadge = {
     description: "Vencord Contributor",
     image: CONTRIBUTOR_BADGE,
@@ -213,12 +201,7 @@
             });
         }
     },
-
-<<<<<<< HEAD
     userProfileBadges: [ContributorBadge, EquicordContributorBadge, PrivcordContributorBadge, EquicordDonorBadge, PrivcordDonorBadge],
-=======
-    userProfileBadges: [ContributorBadge, EquicordContributorBadge, UserPluginContributorBadge],
->>>>>>> aa13cfdc
 
     async start() {
         await loadAllBadges();
