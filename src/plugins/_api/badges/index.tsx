/*
 * Vencord, a Discord client mod
 * Copyright (c) 2025 Vendicated and contributors
 * SPDX-License-Identifier: GPL-3.0-or-later
 */

import "./fixDiscordBadgePadding.css";

import { _getBadges, BadgePosition, BadgeUserArgs, ProfileBadge } from "@api/Badges";
import ErrorBoundary from "@components/ErrorBoundary";
import { openContributorModal } from "@components/settings/tabs";
import { isEquicordDonor, isKernixcordDonor } from "@components/settings/tabs/vencord";
import { Devs } from "@utils/constants";
import { Logger } from "@utils/Logger";
import { copyWithToast, shouldShowContributorBadge, shouldShowEquicordContributorBadge, shouldShowKernixcordContributorBadge } from "@utils/misc";
import definePlugin from "@utils/types";
import { User } from "@vencord/discord-types";
import { ContextMenuApi, Menu, Toasts, UserStore } from "@webpack/common";
import { EquicordDonorModal, KernixcordDonorModal, VencordDonorModal } from "./modals";

const CONTRIBUTOR_BADGE = "https://cdn.discordapp.com/emojis/1092089799109775453.png?size=64";
const EQUICORD_CONTRIBUTOR_BADGE = "https://equicord.org/assets/favicon.png";
const KERNIXCORD_CONTRIBUTOR_BADGE = "https://cdn.discordapp.com/emojis/1349141323705352222.webp?size=64";
const EQUICORD_DONOR_BADGE = "https://images.equicord.org/api/v1/files/raw/0199e71a-5555-7000-aafb-a07a355d9b28";
const KERNIXCORD_DONOR_BADGE = "https://cdn.discordapp.com/emojis/1422406660281995264.webp?size=64";
const ContributorBadge: ProfileBadge = {
    description: "Vencord Contributor",
    iconSrc: CONTRIBUTOR_BADGE,
    position: BadgePosition.START,
    shouldShow: ({ userId }) => shouldShowContributorBadge(userId),
    onClick: (_, { userId }) => openContributorModal(UserStore.getUser(userId))
};

const EquicordContributorBadge: ProfileBadge = {
    description: "Equicord Contributor",
    iconSrc: EQUICORD_CONTRIBUTOR_BADGE,
    position: BadgePosition.START,
    shouldShow: ({ userId }) => shouldShowEquicordContributorBadge(userId),
    onClick: (_, { userId }) => openContributorModal(UserStore.getUser(userId)),
    props: {
        style: {
            borderRadius: "50%",
            transform: "scale(0.9)"
        }
    },
};

<<<<<<< HEAD
const KernixcordContributorBadge: ProfileBadge = {
    description: "Kernixcord Contributor",
    image: KERNIXCORD_CONTRIBUTOR_BADGE,
    position: BadgePosition.START,
    shouldShow: ({ userId }) => shouldShowKernixcordContributorBadge(userId),
    onClick: (_, { userId }) => openContributorModal(UserStore.getUser(userId))
};

const EquicordDonorBadge: ProfileBadge = {
    description: "Equicord Donor",
    image: EQUICORD_DONOR_BADGE,
    position: BadgePosition.START,
    shouldShow: ({ userId }) => {
        const donorBadges = EquicordDonorBadges[userId]?.map(badge => badge.badge);
        const hasDonorBadge = donorBadges?.includes(EQUICORD_DONOR_BADGE);
        return isEquicordDonor(userId) && !hasDonorBadge;
=======
const UserPluginContributorBadge: ProfileBadge = {
    description: "User Plugin Contributor",
    iconSrc: USERPLUGIN_CONTRIBUTOR_BADGE,
    position: BadgePosition.START,
    shouldShow: ({ userId }) => {
        const allPlugins = Object.values(Plugins);
        return allPlugins.some(p => {
            const pluginMeta = PluginMeta[p.name];
            return pluginMeta?.userPlugin && p.authors.some(a => a.id.toString() === userId) && IS_DEV;
        });
    },
    onClick: (_, { userId }) => openContributorModal(UserStore.getUser(userId)),
    props: {
        style: {
            borderRadius: "50%",
            transform: "scale(0.9)"
        }
>>>>>>> 5ebcba77
    },
    onClick: () => EquicordDonorModal()
};

const KernixcordDonorBadge: ProfileBadge = {
    description: "Kernixcord Donor",
    image: KERNIXCORD_DONOR_BADGE,
    position: BadgePosition.START,
    shouldShow: ({ userId }) => {
        const donorBadges = KernixcordDonorBadges[userId]?.map(badge => badge.badge);
        const hasDonorBadge = donorBadges?.includes(KERNIXCORD_DONOR_BADGE);
        return isKernixcordDonor(userId) && !hasDonorBadge;
    },
    onClick: () => KernixcordDonorModal()
};
let DonorBadges = {} as Record<string, Array<Record<"tooltip" | "badge", string>>>;
let EquicordDonorBadges = {} as Record<string, Array<Record<"tooltip" | "badge", string>>>;
let KernixcordDonorBadges = {} as Record<string, Array<Record<"tooltip" | "badge", string>>>;

async function loadBadges(url: string, noCache = false) {
    const init = {} as RequestInit;
    if (noCache) init.cache = "no-cache";
    try {
        const response = await fetch(url, init);
        if (!response.ok) throw new Error(`Failed to fetch badges: ${response.status} ${response.statusText} (${url})`);
        const json = await response.json();
        if (!json || typeof json !== "object") {
            throw new Error(`Badges JSON is invalid (${url})`);
        }
        return json;
    } catch (err) {
        new Logger("BadgeAPI#loadBadges").error(err);
        return {};
    }
}

async function loadAllBadges(noCache = false) {
    const vencordBadges = await loadBadges("https://badges.vencord.dev/badges.json", noCache);
    const equicordBadges = await loadBadges("https://equicord.org/badges.json", noCache);
    const kernixcordBadges = await loadBadges("https://raw.githubusercontent.com/kanvekin/Donors/main/badges.json", noCache);

    DonorBadges = vencordBadges || {};
    EquicordDonorBadges = equicordBadges || {};
    KernixcordDonorBadges = kernixcordBadges || {};
}

let intervalId: any;

function BadgeContextMenu({ badge }: { badge: ProfileBadge & BadgeUserArgs; }) {
    return (
        <Menu.Menu navId="vc-badge-context" onClose={ContextMenuApi.closeContextMenu} aria-label="Badge Options">
            {badge.description && (
                <Menu.MenuItem id="vc-badge-copy-name" label="Copy Badge Name" action={() => copyWithToast(badge.description!)} />
            )}
<<<<<<< HEAD
            {badge.image && (
                <Menu.MenuItem id="vc-badge-copy-link" label="Copy Badge Image Link" action={() => copyWithToast(badge.image!)} />
=======
            {badge.iconSrc && (
                <Menu.MenuItem
                    id="vc-badge-copy-link"
                    label="Copy Badge Image Link"
                    action={() => copyWithToast(badge.iconSrc!)}
                />
>>>>>>> 5ebcba77
            )}
        </Menu.Menu>
    );
}

export default definePlugin({
    name: "BadgeAPI",
    description: "API to add badges to users",
    authors: [Devs.Megu, Devs.Ven, Devs.TheSun, Devs.feelslove],
    required: true,
    patches: [
        {
            find: ".MODAL]:26",
            replacement: {
                match: /(?=;return 0===(\i)\.length\?)(?<=(\i)\.useMemo.+?)/,
                replace: ";$1=$2.useMemo(()=>[...$self.getBadges(arguments[0].displayProfile),...$1],[$1])"
            }
        },
        {
            find: "#{intl::PROFILE_USER_BADGES}",
            replacement: [
                {
                    match: /alt:" ","aria-hidden":!0,src:.{0,50}(\i).iconSrc/,
                    replace: "...$1.props,$&"
                },
                {
                    match: /(?<="aria-label":(\i)\.description,.{0,200})children:/,
                    replace: "children:$1.component?$self.renderBadgeComponent({...$1}) :"
                },
                {
                    match: /href:(\i)\.link/,
                    replace: "...$self.getBadgeMouseEventHandlers($1),$&"
                }
            ]
        },
        {
            find: "profileCardUsernameRow,children:",
            replacement: {
                match: /badges:(\i)(?<=displayProfile:(\i).+?)/,
                replace: "badges:[...$self.getBadges($2),...$1]"
            }
        }
    ],

    get DonorBadges() {
        return DonorBadges;
    },
    get EquicordDonorBadges() {
        return EquicordDonorBadges;
    },
    get KernixcordDonorBadges() {
        return KernixcordDonorBadges;
    },

    toolboxActions: {
        async "Refetch Badges"() {
            await loadAllBadges(true);
            Toasts.show({
                id: Toasts.genId(),
                message: "Successfully refetched badges!",
                type: Toasts.Type.SUCCESS
            });
        }
    },
    userProfileBadges: [ContributorBadge, EquicordContributorBadge, KernixcordContributorBadge, EquicordDonorBadge, KernixcordDonorBadge],

    async start() {
        await loadAllBadges();
        clearInterval(intervalId);
        intervalId = setInterval(loadAllBadges, 1000 * 60 * 30);
    },

    async stop() {
        clearInterval(intervalId);
    },

    getBadges(props: { userId: string; user?: User; guildId: string; }) {
        if (!props) return [];

        try {
            props.userId ??= props.user?.id!;
            return _getBadges(props);
        } catch (e) {
            new Logger("BadgeAPI#hasBadges").error(e);
            return [];
        }
    },

    renderBadgeComponent: ErrorBoundary.wrap((badge: ProfileBadge & BadgeUserArgs) => {
        const Component = badge.component!;
        return <Component {...badge} />;
    }, { noop: true }),

    getBadgeMouseEventHandlers(badge: ProfileBadge & BadgeUserArgs) {
        const handlers = {} as Record<string, (e: React.MouseEvent) => void>;
        if (!badge) return handlers;

        const { onClick, onContextMenu } = badge;
        if (onClick) handlers.onClick = e => onClick(e, badge);
        if (onContextMenu) handlers.onContextMenu = e => onContextMenu(e, badge);
        return handlers;
    },

    getDonorBadges(userId: string) {
        return DonorBadges[userId]?.map(badge => ({
            iconSrc: badge.badge,
            description: badge.tooltip,
            position: BadgePosition.START,
            props: { style: { borderRadius: "50%", transform: "scale(0.9)" } },
            onContextMenu(event, badge) {
                ContextMenuApi.openContextMenu(event, () => <BadgeContextMenu badge={badge} />);
            },
            onClick: () => VencordDonorModal()
        } satisfies ProfileBadge));
    },

    getEquicordDonorBadges(userId: string) {
        return EquicordDonorBadges[userId]?.map(badge => ({
            iconSrc: badge.badge,
            description: badge.tooltip,
            position: BadgePosition.START,
            props: { style: { borderRadius: "50%", transform: "scale(0.9)" } },
            onContextMenu(event, badge) {
                ContextMenuApi.openContextMenu(event, () => <BadgeContextMenu badge={badge} />);
            },
            onClick: () => EquicordDonorModal()
        } satisfies ProfileBadge));
    },

    getKernixcordDonorBadges(userId: string) {
        return KernixcordDonorBadges[userId]?.map(badge => ({
            image: badge.badge,
            description: badge.tooltip,
            position: BadgePosition.START,
            props: { style: { borderRadius: "50%", transform: "scale(0.9)" } },
            onContextMenu(event, badge) {
                ContextMenuApi.openContextMenu(event, () => <BadgeContextMenu badge={badge} />);
            },
            onClick: () => KernixcordDonorModal()
        } satisfies ProfileBadge));
    }
});<|MERGE_RESOLUTION|>--- conflicted
+++ resolved
@@ -45,7 +45,6 @@
     },
 };
 
-<<<<<<< HEAD
 const KernixcordContributorBadge: ProfileBadge = {
     description: "Kernixcord Contributor",
     image: KERNIXCORD_CONTRIBUTOR_BADGE,
@@ -62,25 +61,6 @@
         const donorBadges = EquicordDonorBadges[userId]?.map(badge => badge.badge);
         const hasDonorBadge = donorBadges?.includes(EQUICORD_DONOR_BADGE);
         return isEquicordDonor(userId) && !hasDonorBadge;
-=======
-const UserPluginContributorBadge: ProfileBadge = {
-    description: "User Plugin Contributor",
-    iconSrc: USERPLUGIN_CONTRIBUTOR_BADGE,
-    position: BadgePosition.START,
-    shouldShow: ({ userId }) => {
-        const allPlugins = Object.values(Plugins);
-        return allPlugins.some(p => {
-            const pluginMeta = PluginMeta[p.name];
-            return pluginMeta?.userPlugin && p.authors.some(a => a.id.toString() === userId) && IS_DEV;
-        });
-    },
-    onClick: (_, { userId }) => openContributorModal(UserStore.getUser(userId)),
-    props: {
-        style: {
-            borderRadius: "50%",
-            transform: "scale(0.9)"
-        }
->>>>>>> 5ebcba77
     },
     onClick: () => EquicordDonorModal()
 };
@@ -135,17 +115,8 @@
             {badge.description && (
                 <Menu.MenuItem id="vc-badge-copy-name" label="Copy Badge Name" action={() => copyWithToast(badge.description!)} />
             )}
-<<<<<<< HEAD
             {badge.image && (
                 <Menu.MenuItem id="vc-badge-copy-link" label="Copy Badge Image Link" action={() => copyWithToast(badge.image!)} />
-=======
-            {badge.iconSrc && (
-                <Menu.MenuItem
-                    id="vc-badge-copy-link"
-                    label="Copy Badge Image Link"
-                    action={() => copyWithToast(badge.iconSrc!)}
-                />
->>>>>>> 5ebcba77
             )}
         </Menu.Menu>
     );
