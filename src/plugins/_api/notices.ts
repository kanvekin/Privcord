--- conflicted
+++ resolved
@@ -33,13 +33,8 @@
                     replace: "if(Vencord.Api.Notices.currentNotice)return false;$&"
                 },
                 {
-<<<<<<< HEAD
-                    match: /(?<=function (\i)\(\i\){)return null!=(\i)(?=.+?NOTICE_DISMISS:\1)/,
-                    replace: (m, _, notice) => `if(${notice}?.id=="EquicordNotice")return(${notice}=null,Vencord.Api.Notices.nextNotice(),true);${m}`
-=======
                     match: /(?<=,NOTICE_DISMISS:function\(\i\){)return null!=(\i)/,
-                    replace: (m, notice) => `if(${notice}?.id=="VencordNotice")return(${notice}=null,Vencord.Api.Notices.nextNotice(),true);${m}`
->>>>>>> 330c3cea
+                    replace: (m, notice) => `if(${notice}?.id=="EquicordNotice")return(${notice}=null,Vencord.Api.Notices.nextNotice(),true);${m}`
                 }
             ]
         }
