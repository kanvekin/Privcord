--- conflicted
+++ resolved
@@ -25,15 +25,9 @@
 import { Margins } from "@utils/margins";
 import { ModalContent, ModalHeader, ModalRoot, openModalLazy } from "@utils/modal";
 import definePlugin from "@utils/types";
-<<<<<<< HEAD
-import { Guild } from "@vencord/discord-types";
-import { findByCodeLazy } from "@webpack";
-import { Constants, EmojiStore, FluxDispatcher, Forms, GuildStore, IconUtils, Menu, PermissionsBits, PermissionStore, React, RestAPI, StickerStore, Toasts, Tooltip, UserStore } from "@webpack/common";
-=======
 import { Guild, GuildSticker } from "@vencord/discord-types";
 import { findByCodeLazy } from "@webpack";
 import { Constants, EmojiStore, FluxDispatcher, Forms, GuildStore, IconUtils, Menu, PermissionsBits, PermissionStore, React, RestAPI, StickersStore, Toasts, Tooltip, UserStore } from "@webpack/common";
->>>>>>> 0c89314d
 import { Promisable } from "type-fest";
 
 const uploadEmoji = findByCodeLazy(".GUILD_EMOJIS(", "EMOJI_UPLOAD_START");
@@ -63,7 +57,7 @@
 }
 
 async function fetchSticker(id: string) {
-    const cached = StickerStore.getStickerById(id);
+    const cached = StickersStore.getStickerById(id);
     if (cached) return cached;
 
     const { body } = await RestAPI.get({
