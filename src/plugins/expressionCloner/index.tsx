--- conflicted
+++ resolved
@@ -25,15 +25,9 @@
 import { Margins } from "@utils/margins";
 import { ModalContent, ModalHeader, ModalRoot, openModalLazy } from "@utils/modal";
 import definePlugin from "@utils/types";
-<<<<<<< HEAD
+import { Guild } from "@vencord/discord-types";
 import { findByCodeLazy } from "@webpack";
 import { Constants, EmojiStore, FluxDispatcher, Forms, GuildStore, IconUtils, Menu, PermissionsBits, PermissionStore, React, RestAPI, StickerStore, Toasts, Tooltip, UserStore } from "@webpack/common";
-import { Guild } from "discord-types/general";
-=======
-import { Guild } from "@vencord/discord-types";
-import { findByCodeLazy, findStoreLazy } from "@webpack";
-import { Constants, EmojiStore, FluxDispatcher, Forms, GuildStore, IconUtils, Menu, PermissionsBits, PermissionStore, React, RestAPI, Toasts, Tooltip, UserStore } from "@webpack/common";
->>>>>>> 19f4d7cd
 import { Promisable } from "type-fest";
 
 const uploadEmoji = findByCodeLazy(".GUILD_EMOJIS(", "EMOJI_UPLOAD_START");
