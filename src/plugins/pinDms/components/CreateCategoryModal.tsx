/*
 * Vencord, a Discord client mod
 * Copyright (c) 2024 Vendicated and contributors
 * SPDX-License-Identifier: GPL-3.0-or-later
 */

import { classNameFactory } from "@api/Styles";
import { ModalContent, ModalFooter, ModalHeader, ModalProps, ModalRoot, openModalLazy } from "@utils/modal";
import { extractAndLoadChunksLazy, findComponentByCodeLazy, findExportedComponentLazy } from "@webpack";
import { Button, Forms, Text, TextInput, Toasts, useMemo, useState } from "@webpack/common";

import { DEFAULT_COLOR, SWATCHES } from "../constants";
import { categoryLen, createCategory, getCategory } from "../data";

interface ColorPickerProps {
    color: number | null;
    showEyeDropper?: boolean;
    suggestedColors?: string[];
    onChange(value: number | null): void;
}

interface ColorPickerWithSwatchesProps {
    defaultColor: number;
    colors: number[];
    value: number;
    disabled?: boolean;
    onChange(value: number | null): void;
    renderDefaultButton?: () => React.ReactNode;
    renderCustomButton?: () => React.ReactNode;
}

const ColorPicker = findComponentByCodeLazy<ColorPickerProps>("#{intl::USER_SETTINGS_PROFILE_COLOR_SELECT_COLOR}", ".BACKGROUND_PRIMARY)");
const ColorPickerWithSwatches = findExportedComponentLazy<ColorPickerWithSwatchesProps>("ColorPicker", "CustomColorPicker");

export const requireSettingsMenu = extractAndLoadChunksLazy(['name:"UserSettings"'], /createPromise:.{0,20}(\i\.\i\("?.+?"?\).*?).then\(\i\.bind\(\i,"?(.+?)"?\)\).{0,50}"UserSettings"/);

const cl = classNameFactory("vc-pindms-modal-");

interface Props {
    categoryId: string | null;
    initialChannelId: string | null;
    modalProps: ModalProps;
}

function useCategory(categoryId: string | null, initalChannelId: string | null) {
    const category = useMemo(() => {
        if (categoryId) {
            return getCategory(categoryId);
        } else if (initalChannelId) {
            return {
                id: Toasts.genId(),
                name: `Pin Category ${categoryLen() + 1}`,
                color: DEFAULT_COLOR,
                collapsed: false,
                channels: [initalChannelId]
            };
        }
    }, [categoryId, initalChannelId]);

    return category;
}

export function NewCategoryModal({ categoryId, modalProps, initialChannelId }: Props) {
    const category = useCategory(categoryId, initialChannelId);
    if (!category) return null;

    const [name, setName] = useState(category.name);
    const [color, setColor] = useState(category.color);

    const onSave = (e: React.FormEvent<HTMLFormElement> | React.MouseEvent<HTMLButtonElement, MouseEvent>) => {
        e.preventDefault();

        category.name = name;
        category.color = color;

        if (!categoryId) {
            createCategory(category);
        }

        modalProps.onClose();
    };

    return (
        <ModalRoot {...modalProps}>
            <ModalHeader>
                <Text variant="heading-lg/semibold" style={{ flexGrow: 1 }}>{categoryId ? "Edit" : "New"} Category</Text>
            </ModalHeader>

            {/* form is here so when you press enter while in the text input it submits */}
            <form onSubmit={onSave}>
                <ModalContent className={cl("content")}>
                    <Forms.FormSection>
                        <Forms.FormTitle>Name</Forms.FormTitle>
                        <TextInput
                            value={name}
                            onChange={e => setName(e)}
                        />
                    </Forms.FormSection>
                    <Forms.FormDivider />
                    <Forms.FormSection>
                        <Forms.FormTitle>Color</Forms.FormTitle>
                        <ColorPickerWithSwatches
                            key={category.id}
                            defaultColor={DEFAULT_COLOR}
                            colors={SWATCHES}
                            onChange={c => setColor(c!)}
                            value={color}
                            renderDefaultButton={() => null}
                            renderCustomButton={() => (
                                <ColorPicker
                                    color={color}
                                    onChange={c => setColor(c!)}
                                    key={category.id}
                                    showEyeDropper={false}
                                />
                            )}
                        />
                    </Forms.FormSection>
                </ModalContent>
                <ModalFooter>
                    <Button type="submit" onClick={onSave} disabled={!name}>{categoryId ? "Save" : "Create"}</Button>
                </ModalFooter>
            </form>
        </ModalRoot>
    );
}

export const openCategoryModal = (categoryId: string | null, channelId: string | null) =>
    openModalLazy(async () => {
        await requireSettingsMenu();
<<<<<<< HEAD
        return modalProps => <NewCategoryModal categoryId={categoryId} modalProps={modalProps} initalChannelId={channelId} />;
    });
=======
        return modalProps => <NewCategoryModal categoryId={categoryId} modalProps={modalProps} initialChannelId={channelId} />;
    });
>>>>>>> 5c8ba6e5
<|MERGE_RESOLUTION|>--- conflicted
+++ resolved
@@ -128,10 +128,5 @@
 export const openCategoryModal = (categoryId: string | null, channelId: string | null) =>
     openModalLazy(async () => {
         await requireSettingsMenu();
-<<<<<<< HEAD
-        return modalProps => <NewCategoryModal categoryId={categoryId} modalProps={modalProps} initalChannelId={channelId} />;
-    });
-=======
         return modalProps => <NewCategoryModal categoryId={categoryId} modalProps={modalProps} initialChannelId={channelId} />;
-    });
->>>>>>> 5c8ba6e5
+    });