/*
 * Vencord, a modification for Discord's desktop app
 * Copyright (c) 2022 Vendicated and contributors
 *
 * This program is free software: you can redistribute it and/or modify
 * it under the terms of the GNU General Public License as published by
 * the Free Software Foundation, either version 3 of the License, or
 * (at your option) any later version.
 *
 * This program is distributed in the hope that it will be useful,
 * but WITHOUT ANY WARRANTY; without even the implied warranty of
 * MERCHANTABILITY or FITNESS FOR A PARTICULAR PURPOSE.  See the
 * GNU General Public License for more details.
 *
 * You should have received a copy of the GNU General Public License
 * along with this program.  If not, see <https://www.gnu.org/licenses/>.
*/

import { addPreEditListener, addPreSendListener, removePreEditListener, removePreSendListener } from "@api/MessageEvents";
import { definePluginSettings } from "@api/Settings";
import { Devs } from "@utils/constants";
import { ApngBlendOp, ApngDisposeOp, importApngJs } from "@utils/dependencies";
import { getCurrentGuild } from "@utils/discord";
import { Logger } from "@utils/Logger";
import definePlugin, { OptionType } from "@utils/types";
import { findByPropsLazy, findStoreLazy, proxyLazyWebpack } from "@webpack";
import { Alerts, ChannelStore, EmojiStore, FluxDispatcher, Forms, IconUtils, lodash, Parser, PermissionsBits, PermissionStore, UploadHandler, UserSettingsActionCreators, UserStore } from "@webpack/common";
import type { CustomEmoji } from "@webpack/types";
import type { Message } from "discord-types/general";
import { applyPalette, GIFEncoder, quantize } from "gifenc";
import type { ReactElement, ReactNode } from "react";

const DRAFT_TYPE = 0;
const StickerStore = findStoreLazy("StickersStore") as {
    getPremiumPacks(): StickerPack[];
    getAllGuildStickers(): Map<string, Sticker[]>;
    getStickerById(id: string): Sticker | undefined;
};

const UserSettingsProtoStore = findStoreLazy("UserSettingsProtoStore");
const ProtoUtils = findByPropsLazy("BINARY_READ_OPTIONS");

function searchProtoClassField(localName: string, protoClass: any) {
    const field = protoClass?.fields?.find((field: any) => field.localName === localName);
    if (!field) return;

    const fieldGetter = Object.values(field).find(value => typeof value === "function") as any;
    return fieldGetter?.();
}

const PreloadedUserSettingsActionCreators = proxyLazyWebpack(() => UserSettingsActionCreators.PreloadedUserSettingsActionCreators);
const AppearanceSettingsActionCreators = proxyLazyWebpack(() => searchProtoClassField("appearance", PreloadedUserSettingsActionCreators.ProtoClass));
const ClientThemeSettingsActionsCreators = proxyLazyWebpack(() => searchProtoClassField("clientThemeSettings", AppearanceSettingsActionCreators));


const enum EmojiIntentions {
    REACTION = 0,
    STATUS = 1,
    COMMUNITY_CONTENT = 2,
    CHAT = 3,
    GUILD_STICKER_RELATED_EMOJI = 4,
    GUILD_ROLE_BENEFIT_EMOJI = 5,
    COMMUNITY_CONTENT_ONLY = 6,
    SOUNDBOARD = 7
}

const enum StickerType {
    PNG = 1,
    APNG = 2,
    LOTTIE = 3,
    // don't think you can even have gif stickers but the docs have it
    GIF = 4
}

interface BaseSticker {
    available: boolean;
    description: string;
    format_type: number;
    id: string;
    name: string;
    tags: string;
    type: number;
}
interface GuildSticker extends BaseSticker {
    guild_id: string;
}
interface DiscordSticker extends BaseSticker {
    pack_id: string;
}
type Sticker = GuildSticker | DiscordSticker;

interface StickerPack {
    id: string;
    name: string;
    sku_id: string;
    description: string;
    cover_sticker_id: string;
    banner_asset_id: string;
    stickers: Sticker[];
}

const enum FakeNoticeType {
    Sticker,
    Emoji
}

const fakeNitroEmojiRegex = /\/emojis\/(\d+?)\.(png|webp|gif)/;
const fakeNitroStickerRegex = /\/stickers\/(\d+?)\./;
const fakeNitroGifStickerRegex = /\/attachments\/\d+?\/\d+?\/(\d+?)\.gif/;
const hyperLinkRegex = /\[.+?\]\((https?:\/\/.+?)\)/;

const settings = definePluginSettings({
    enableEmojiBypass: {
        description: "Allow sending fake emojis",
        type: OptionType.BOOLEAN,
        default: true,
        restartNeeded: true
    },
    emojiSize: {
        description: "Size of the emojis when sending",
        type: OptionType.SLIDER,
        default: 48,
        markers: [32, 48, 64, 128, 160, 256, 512]
    },
    transformEmojis: {
        description: "Whether to transform fake emojis into real ones",
        type: OptionType.BOOLEAN,
        default: true,
        restartNeeded: true
    },
    enableStickerBypass: {
        description: "Allow sending fake stickers",
        type: OptionType.BOOLEAN,
        default: true,
        restartNeeded: true
    },
    stickerSize: {
        description: "Size of the stickers when sending",
        type: OptionType.SLIDER,
        default: 160,
        markers: [32, 64, 128, 160, 256, 512]
    },
    transformStickers: {
        description: "Whether to transform fake stickers into real ones",
        type: OptionType.BOOLEAN,
        default: true,
        restartNeeded: true
    },
    transformCompoundSentence: {
        description: "Whether to transform fake stickers and emojis in compound sentences (sentences with more content than just the fake emoji or sticker link)",
        type: OptionType.BOOLEAN,
        default: false
    },
    enableStreamQualityBypass: {
        description: "Allow streaming in nitro quality",
        type: OptionType.BOOLEAN,
        default: true,
        restartNeeded: true
    },
    useHyperLinks: {
        description: "Whether to use hyperlinks when sending fake emojis and stickers",
        type: OptionType.BOOLEAN,
        default: true
    },
    hyperLinkText: {
        description: "What text the hyperlink should use. {{NAME}} will be replaced with the emoji/sticker name.",
        type: OptionType.STRING,
        default: "{{NAME}}"
    }
}).withPrivateSettings<{
    disableEmbedPermissionCheck: boolean;
}>();

function hasPermission(channelId: string, permission: bigint) {
    const channel = ChannelStore.getChannel(channelId);

    if (!channel || channel.isPrivate()) return true;

    return PermissionStore.can(permission, channel);
}

const hasExternalEmojiPerms = (channelId: string) => hasPermission(channelId, PermissionsBits.USE_EXTERNAL_EMOJIS);
const hasExternalStickerPerms = (channelId: string) => hasPermission(channelId, PermissionsBits.USE_EXTERNAL_STICKERS);
const hasEmbedPerms = (channelId: string) => hasPermission(channelId, PermissionsBits.EMBED_LINKS);
const hasAttachmentPerms = (channelId: string) => hasPermission(channelId, PermissionsBits.ATTACH_FILES);

export default definePlugin({
    name: "FakeNitro",
    authors: [Devs.Arjix, Devs.D3SOX, Devs.Ven, Devs.fawn, Devs.captain, Devs.Nuckyz, Devs.AutumnVN],
    description: "Allows you to stream in nitro quality, send fake emojis/stickers and use client themes.",
    dependencies: ["MessageEventsAPI"],

    settings,

    patches: [
        {
            find: ".PREMIUM_LOCKED;",
            predicate: () => settings.store.enableEmojiBypass,
            replacement: [
                {
                    // Create a variable for the intention of listing the emoji
                    match: /(?<=,intention:(\i).+?;)/,
                    replace: (_, intention) => `let fakeNitroIntention=${intention};`
                },
                {
                    // Send the intention of listing the emoji to the nitro permission check functions
                    match: /\.(?:canUseEmojisEverywhere|canUseAnimatedEmojis)\(\i(?=\))/g,
                    replace: '$&,typeof fakeNitroIntention!=="undefined"?fakeNitroIntention:void 0'
                },
                {
                    // Disallow the emoji if the intention doesn't allow it
                    match: /(&&!\i&&)!(\i)(?=\)return \i\.\i\.DISALLOW_EXTERNAL;)/,
                    replace: (_, rest, canUseExternal) => `${rest}(!${canUseExternal}&&(typeof fakeNitroIntention==="undefined"||![${EmojiIntentions.CHAT},${EmojiIntentions.GUILD_STICKER_RELATED_EMOJI}].includes(fakeNitroIntention)))`
                },
                {
                    // Make the emoji always available if the intention allows it
                    match: /if\(!\i\.available/,
                    replace: m => `${m}&&(typeof fakeNitroIntention==="undefined"||![${EmojiIntentions.CHAT},${EmojiIntentions.GUILD_STICKER_RELATED_EMOJI}].includes(fakeNitroIntention))`
                }
            ]
        },
        // Allow emojis and animated emojis to be sent everywhere
        {
            find: "canUseAnimatedEmojis:function",
            predicate: () => settings.store.enableEmojiBypass,
            replacement: {
                match: /((?:canUseEmojisEverywhere|canUseAnimatedEmojis):function\(\i)\){(.+?\))(?=})/g,
                replace: (_, rest, premiumCheck) => `${rest},fakeNitroIntention){${premiumCheck}||fakeNitroIntention==null||[${EmojiIntentions.CHAT},${EmojiIntentions.GUILD_STICKER_RELATED_EMOJI}].includes(fakeNitroIntention)`
            }
        },
        // Allow stickers to be sent everywhere
        {
            find: "canUseCustomStickersEverywhere:function",
            predicate: () => settings.store.enableStickerBypass,
            replacement: {
                match: /canUseCustomStickersEverywhere:function\(\i\){/,
                replace: "$&return true;"
            },
        },
        // Make stickers always available
        {
            find: "\"SENDABLE\"",
            predicate: () => settings.store.enableStickerBypass,
            replacement: {
                match: /(\w+)\.available\?/,
                replace: "true?"
            }
        },
        // Allow streaming with high quality
        {
            find: "canUseHighVideoUploadQuality:function",
            predicate: () => settings.store.enableStreamQualityBypass,
            replacement: [
                "canUseHighVideoUploadQuality",
                "canStreamQuality",
            ].map(func => {
                return {
                    match: new RegExp(`${func}:function\\(\\i(?:,\\i)?\\){`, "g"),
                    replace: "$&return true;"
                };
            })
        },
        // Remove boost requirements to stream with high quality
        {
            find: "STREAM_FPS_OPTION.format",
            predicate: () => settings.store.enableStreamQualityBypass,
            replacement: {
                match: /guildPremiumTier:\i\.\i\.TIER_\d,?/g,
                replace: ""
            }
        },
        // Allow client themes to be changeable
        {
            find: "canUseClientThemes:function",
            replacement: {
                match: /canUseClientThemes:function\(\i\){/,
                replace: "$&return true;"
            }
        },
        {
            find: '"UserSettingsProtoStore"',
            replacement: [
                {
                    // Overwrite incoming connection settings proto with our local settings
                    match: /CONNECTION_OPEN:function\((\i)\){/,
                    replace: (m, props) => `${m}$self.handleProtoChange(${props}.userSettingsProto,${props}.user);`
                },
                {
                    // Overwrite non local proto changes with our local settings
                    match: /let{settings:/,
                    replace: "arguments[0].local||$self.handleProtoChange(arguments[0].settings.proto);$&"
                }
            ]
        },
        // Call our function to handle changing the gradient theme when selecting a new one
        {
            find: ",updateTheme(",
            replacement: {
                match: /(function \i\(\i\){let{backgroundGradientPresetId:(\i).+?)(\i\.\i\.updateAsync.+?theme=(.+?),.+?},\i\))/,
                replace: (_, rest, backgroundGradientPresetId, originalCall, theme) => `${rest}$self.handleGradientThemeSelect(${backgroundGradientPresetId},${theme},()=>${originalCall});`
            }
        },
        {
            find: '["strong","em","u","text","inlineCode","s","spoiler"]',
            replacement: [
                {
                    // Call our function to decide whether the emoji link should be kept or not
                    predicate: () => settings.store.transformEmojis,
                    match: /1!==(\i)\.length\|\|1!==\i\.length/,
                    replace: (m, content) => `${m}||$self.shouldKeepEmojiLink(${content}[0])`
                },
                {
                    // Patch the rendered message content to add fake nitro emojis or remove sticker links
                    predicate: () => settings.store.transformEmojis || settings.store.transformStickers,
                    match: /(?=return{hasSpoilerEmbeds:\i,content:(\i)})/,
                    replace: (_, content) => `${content}=$self.patchFakeNitroEmojisOrRemoveStickersLinks(${content},arguments[2]?.formatInline);`
                }
            ]
        },
        {
            find: "renderEmbeds(",
            replacement: [
                {
                    // Call our function to decide whether the embed should be ignored or not
                    predicate: () => settings.store.transformEmojis || settings.store.transformStickers,
                    match: /(renderEmbeds\((\i)\){)(.+?embeds\.map\((\i)=>{)/,
                    replace: (_, rest1, message, rest2, embed) => `${rest1}const fakeNitroMessage=${message};${rest2}if($self.shouldIgnoreEmbed(${embed},fakeNitroMessage))return null;`
                },
                {
                    // Patch the stickers array to add fake nitro stickers
                    predicate: () => settings.store.transformStickers,
                    match: /(?<=renderStickersAccessories\((\i)\){let (\i)=\(0,\i\.\i\)\(\i\).+?;)/,
                    replace: (_, message, stickers) => `${stickers}=$self.patchFakeNitroStickers(${stickers},${message});`
                },
                {
                    // Filter attachments to remove fake nitro stickers or emojis
                    predicate: () => settings.store.transformStickers,
                    match: /renderAttachments\(\i\){let{attachments:(\i).+?;/,
                    replace: (m, attachments) => `${m}${attachments}=$self.filterAttachments(${attachments});`
                }
            ]
        },
        {
            find: ".Messages.STICKER_POPOUT_UNJOINED_PRIVATE_GUILD_DESCRIPTION.format",
            predicate: () => settings.store.transformStickers,
            replacement: [
                {
                    // Export the renderable sticker to be used in the fake nitro sticker notice
                    match: /let{renderableSticker:(\i).{0,250}isGuildSticker.+?channel:\i,/,
                    replace: (m, renderableSticker) => `${m}fakeNitroRenderableSticker:${renderableSticker},`
                },
                {
                    // Add the fake nitro sticker notice
                    match: /(let \i,{sticker:\i,channel:\i,closePopout:\i.+?}=(\i).+?;)(.+?description:)(\i)(?=,sticker:\i)/,
                    replace: (_, rest, props, rest2, reactNode) => `${rest}let{fakeNitroRenderableSticker}=${props};${rest2}$self.addFakeNotice(${FakeNoticeType.Sticker},${reactNode},!!fakeNitroRenderableSticker?.fake)`
                }
            ]
        },
        {
            find: ".EMOJI_UPSELL_POPOUT_MORE_EMOJIS_OPENED,",
            predicate: () => settings.store.transformEmojis,
            replacement: {
                // Export the emoji node to be used in the fake nitro emoji notice
                match: /isDiscoverable:\i,shouldHideRoleSubscriptionCTA:\i,(?<={node:(\i),.+?)/,
                replace: (m, node) => `${m}fakeNitroNode:${node},`
            }
        },
        {
            find: ".Messages.EMOJI_POPOUT_UNJOINED_DISCOVERABLE_GUILD_DESCRIPTION",
            predicate: () => settings.store.transformEmojis,
            replacement: {
                // Add the fake nitro emoji notice
                match: /(?<=emojiDescription:)(\i)(?<=\1=\i\((\i)\).+?)/,
                replace: (_, reactNode, props) => `$self.addFakeNotice(${FakeNoticeType.Emoji},${reactNode},!!${props}?.fakeNitroNode?.fake)`
            }
        },
        // Allow using custom app icons
        {
            find: "canUsePremiumAppIcons:function",
            replacement: {
                match: /canUsePremiumAppIcons:function\(\i\){/,
                replace: "$&return true;"
            }
        },
        // Separate patch for allowing using custom app icons
        {
            find: ".FreemiumAppIconIds.DEFAULT&&(",
            replacement: {
                match: /\i\.\i\.isPremium\(\i\.\i\.getCurrentUser\(\)\)/,
                replace: "true"
            }
        },
        // Make all Soundboard sounds available
        {
            find: 'type:"GUILD_SOUNDBOARD_SOUND_CREATE"',
            replacement: {
                match: /(?<=type:"(?:SOUNDBOARD_SOUNDS_RECEIVED|GUILD_SOUNDBOARD_SOUND_CREATE|GUILD_SOUNDBOARD_SOUND_UPDATE|GUILD_SOUNDBOARD_SOUNDS_UPDATE)".+?available:)\i\.available/g,
                replace: "true"
            }
        }
    ],

    get guildId() {
        return getCurrentGuild()?.id;
    },

    get canUseEmotes() {
        // @ts-ignore
        return (UserStore?.getCurrentUser()?._realPremiumType ?? UserStore?.getCurrentUser().premiumType ?? 0) > 0;
    },

    get canUseStickers() {
        // @ts-ignore
        return (UserStore?.getCurrentUser()?._realPremiumType ?? UserStore.getCurrentUser().premiumType ?? 0) > 1;
    },

    handleProtoChange(proto: any, user: any) {
<<<<<<< HEAD
        if (proto == null || typeof proto === "string" || !UserSettingsProtoStore || !PreloadedUserSettingsActionCreators || !AppearanceSettingsActionCreators || !ClientThemeSettingsActionsCreators) return;
        // @ts-ignore
        const premiumType: number = user?._realPremiumType ?? user?.premium_type ?? UserStore?.getCurrentUser()?.premiumType ?? 0;
=======
        try {
            if (proto == null || typeof proto === "string") return;

            const premiumType: number = user?.premium_type ?? UserStore?.getCurrentUser()?.premiumType ?? 0;
>>>>>>> 49e78793

            if (premiumType !== 2) {
                proto.appearance ??= AppearanceSettingsActionCreators.create();

                if (UserSettingsProtoStore.settings.appearance?.theme != null) {
                    const appearanceSettingsDummy = AppearanceSettingsActionCreators.create({
                        theme: UserSettingsProtoStore.settings.appearance.theme
                    });

                    proto.appearance.theme = appearanceSettingsDummy.theme;
                }

                if (UserSettingsProtoStore.settings.appearance?.clientThemeSettings?.backgroundGradientPresetId?.value != null) {
                    const clientThemeSettingsDummy = ClientThemeSettingsActionsCreators.create({
                        backgroundGradientPresetId: {
                            value: UserSettingsProtoStore.settings.appearance.clientThemeSettings.backgroundGradientPresetId.value
                        }
                    });

                    proto.appearance.clientThemeSettings ??= clientThemeSettingsDummy;
                    proto.appearance.clientThemeSettings.backgroundGradientPresetId = clientThemeSettingsDummy.backgroundGradientPresetId;
                }
            }
        } catch (err) {
            new Logger("FakeNitro").error(err);
        }
    },

    handleGradientThemeSelect(backgroundGradientPresetId: number | undefined, theme: number, original: () => void) {
        // @ts-ignore
        const premiumType = UserStore?.getCurrentUser()?._realPremiumType ?? UserStore?.getCurrentUser()?.premiumType ?? 0;
        if (premiumType === 2 || backgroundGradientPresetId == null) return original();

        if (!PreloadedUserSettingsActionCreators || !AppearanceSettingsActionCreators || !ClientThemeSettingsActionsCreators || !ProtoUtils) return;

        const currentAppearanceSettings = PreloadedUserSettingsActionCreators.getCurrentValue().appearance;

        const newAppearanceProto = currentAppearanceSettings != null
            ? AppearanceSettingsActionCreators.fromBinary(AppearanceSettingsActionCreators.toBinary(currentAppearanceSettings), ProtoUtils.BINARY_READ_OPTIONS)
            : AppearanceSettingsActionCreators.create();

        newAppearanceProto.theme = theme;

        const clientThemeSettingsDummy = ClientThemeSettingsActionsCreators.create({
            backgroundGradientPresetId: {
                value: backgroundGradientPresetId
            }
        });

        newAppearanceProto.clientThemeSettings ??= clientThemeSettingsDummy;
        newAppearanceProto.clientThemeSettings.backgroundGradientPresetId = clientThemeSettingsDummy.backgroundGradientPresetId;

        const proto = PreloadedUserSettingsActionCreators.ProtoClass.create();
        proto.appearance = newAppearanceProto;

        FluxDispatcher.dispatch({
            type: "USER_SETTINGS_PROTO_UPDATE",
            local: true,
            partial: true,
            settings: {
                type: 1,
                proto
            }
        });
    },

    trimContent(content: Array<any>) {
        const firstContent = content[0];
        if (typeof firstContent === "string") {
            content[0] = firstContent.trimStart();
            content[0] || content.shift();
        } else if (typeof firstContent?.props?.children === "string") {
            firstContent.props.children = firstContent.props.children.trimStart();
            firstContent.props.children || content.shift();
        }

        const lastIndex = content.length - 1;
        const lastContent = content[lastIndex];
        if (typeof lastContent === "string") {
            content[lastIndex] = lastContent.trimEnd();
            content[lastIndex] || content.pop();
        } else if (typeof lastContent?.props?.children === "string") {
            lastContent.props.children = lastContent.props.children.trimEnd();
            lastContent.props.children || content.pop();
        }
    },

    clearEmptyArrayItems(array: Array<any>) {
        return array.filter(item => item != null);
    },

    ensureChildrenIsArray(child: ReactElement) {
        if (!Array.isArray(child.props.children)) child.props.children = [child.props.children];
    },

    patchFakeNitroEmojisOrRemoveStickersLinks(content: Array<any>, inline: boolean) {
        // If content has more than one child or it's a single ReactElement like a header, list or span
        if ((content.length > 1 || typeof content[0]?.type === "string") && !settings.store.transformCompoundSentence) return content;

        let nextIndex = content.length;

        const transformLinkChild = (child: ReactElement) => {
            if (settings.store.transformEmojis) {
                const fakeNitroMatch = child.props.href.match(fakeNitroEmojiRegex);
                if (fakeNitroMatch) {
                    let url: URL | null = null;
                    try {
                        url = new URL(child.props.href);
                    } catch { }

                    const emojiName = EmojiStore.getCustomEmojiById(fakeNitroMatch[1])?.name ?? url?.searchParams.get("name") ?? "FakeNitroEmoji";

                    return Parser.defaultRules.customEmoji.react({
                        jumboable: !inline && content.length === 1 && typeof content[0].type !== "string",
                        animated: fakeNitroMatch[2] === "gif",
                        emojiId: fakeNitroMatch[1],
                        name: emojiName,
                        fake: true
                    }, void 0, { key: String(nextIndex++) });
                }
            }

            if (settings.store.transformStickers) {
                if (fakeNitroStickerRegex.test(child.props.href)) return null;

                const gifMatch = child.props.href.match(fakeNitroGifStickerRegex);
                if (gifMatch) {
                    // There is no way to differentiate a regular gif attachment from a fake nitro animated sticker, so we check if the StickerStore contains the id of the fake sticker
                    if (StickerStore.getStickerById(gifMatch[1])) return null;
                }
            }

            return child;
        };

        const transformChild = (child: ReactElement) => {
            if (child?.props?.trusted != null) return transformLinkChild(child);
            if (child?.props?.children != null) {
                if (!Array.isArray(child.props.children)) {
                    child.props.children = modifyChild(child.props.children);
                    return child;
                }

                child.props.children = modifyChildren(child.props.children);
                if (child.props.children.length === 0) return null;
                return child;
            }

            return child;
        };

        const modifyChild = (child: ReactElement) => {
            const newChild = transformChild(child);

            if (newChild?.type === "ul" || newChild?.type === "ol") {
                this.ensureChildrenIsArray(newChild);
                if (newChild.props.children.length === 0) return null;

                let listHasAnItem = false;
                for (const [index, child] of newChild.props.children.entries()) {
                    if (child == null) {
                        delete newChild.props.children[index];
                        continue;
                    }

                    this.ensureChildrenIsArray(child);
                    if (child.props.children.length > 0) listHasAnItem = true;
                    else delete newChild.props.children[index];
                }

                if (!listHasAnItem) return null;

                newChild.props.children = this.clearEmptyArrayItems(newChild.props.children);
            }

            return newChild;
        };

        const modifyChildren = (children: Array<ReactElement>) => {
            for (const [index, child] of children.entries()) children[index] = modifyChild(child);

            children = this.clearEmptyArrayItems(children);

            return children;
        };

        try {
            const newContent = modifyChildren(lodash.cloneDeep(content));
            this.trimContent(newContent);

            return newContent;
        } catch (err) {
            new Logger("FakeNitro").error(err);
            return content;
        }
    },

    patchFakeNitroStickers(stickers: Array<any>, message: Message) {
        const itemsToMaybePush: Array<string> = [];

        const contentItems = message.content.split(/\s/);
        if (settings.store.transformCompoundSentence) itemsToMaybePush.push(...contentItems);
        else if (contentItems.length === 1) itemsToMaybePush.push(contentItems[0]);

        itemsToMaybePush.push(...message.attachments.filter(attachment => attachment.content_type === "image/gif").map(attachment => attachment.url));

        for (const item of itemsToMaybePush) {
            if (!settings.store.transformCompoundSentence && !item.startsWith("http") && !hyperLinkRegex.test(item)) continue;

            const imgMatch = item.match(fakeNitroStickerRegex);
            if (imgMatch) {
                let url: URL | null = null;
                try {
                    url = new URL(item);
                } catch { }

                const stickerName = StickerStore.getStickerById(imgMatch[1])?.name ?? url?.searchParams.get("name") ?? "FakeNitroSticker";
                stickers.push({
                    format_type: 1,
                    id: imgMatch[1],
                    name: stickerName,
                    fake: true
                });

                continue;
            }

            const gifMatch = item.match(fakeNitroGifStickerRegex);
            if (gifMatch) {
                if (!StickerStore.getStickerById(gifMatch[1])) continue;

                const stickerName = StickerStore.getStickerById(gifMatch[1])?.name ?? "FakeNitroSticker";
                stickers.push({
                    format_type: 2,
                    id: gifMatch[1],
                    name: stickerName,
                    fake: true
                });
            }
        }

        return stickers;
    },

    shouldIgnoreEmbed(embed: Message["embeds"][number], message: Message) {
        const contentItems = message.content.split(/\s/);
        if (contentItems.length > 1 && !settings.store.transformCompoundSentence) return false;

        switch (embed.type) {
            case "image": {
                if (
                    !settings.store.transformCompoundSentence
                    && !contentItems.some(item => item === embed.url! || item.match(hyperLinkRegex)?.[1] === embed.url!)
                ) return false;

                if (settings.store.transformEmojis) {
                    if (fakeNitroEmojiRegex.test(embed.url!)) return true;
                }

                if (settings.store.transformStickers) {
                    if (fakeNitroStickerRegex.test(embed.url!)) return true;

                    const gifMatch = embed.url!.match(fakeNitroGifStickerRegex);
                    if (gifMatch) {
                        // There is no way to differentiate a regular gif attachment from a fake nitro animated sticker, so we check if the StickerStore contains the id of the fake sticker
                        if (StickerStore.getStickerById(gifMatch[1])) return true;
                    }
                }

                break;
            }
        }

        return false;
    },

    filterAttachments(attachments: Message["attachments"]) {
        return attachments.filter(attachment => {
            if (attachment.content_type !== "image/gif") return true;

            const match = attachment.url.match(fakeNitroGifStickerRegex);
            if (match) {
                // There is no way to differentiate a regular gif attachment from a fake nitro animated sticker, so we check if the StickerStore contains the id of the fake sticker
                if (StickerStore.getStickerById(match[1])) return false;
            }

            return true;
        });
    },

    shouldKeepEmojiLink(link: any) {
        return link.target && fakeNitroEmojiRegex.test(link.target);
    },

    addFakeNotice(type: FakeNoticeType, node: Array<ReactNode>, fake: boolean) {
        if (!fake) return node;

        node = Array.isArray(node) ? node : [node];

        switch (type) {
            case FakeNoticeType.Sticker: {
                node.push(" This is a FakeNitro sticker and renders like a real sticker only for you. Appears as a link to non-plugin users.");

                return node;
            }
            case FakeNoticeType.Emoji: {
                node.push(" This is a FakeNitro emoji and renders like a real emoji only for you. Appears as a link to non-plugin users.");

                return node;
            }
        }
    },

    getStickerLink(stickerId: string) {
        return `https://media.discordapp.net/stickers/${stickerId}.png?size=${settings.store.stickerSize}`;
    },

    async sendAnimatedSticker(stickerLink: string, stickerId: string, channelId: string) {
        const { parseURL } = importApngJs();

        const { frames, width, height } = await parseURL(stickerLink);

        const gif = GIFEncoder();
        const resolution = settings.store.stickerSize;

        const canvas = document.createElement("canvas");
        canvas.width = resolution;
        canvas.height = resolution;

        const ctx = canvas.getContext("2d", {
            willReadFrequently: true
        })!;

        const scale = resolution / Math.max(width, height);
        ctx.scale(scale, scale);

        let previousFrameData: ImageData;

        for (const frame of frames) {
            const { left, top, width, height, img, delay, blendOp, disposeOp } = frame;

            previousFrameData = ctx.getImageData(left, top, width, height);

            if (blendOp === ApngBlendOp.SOURCE) {
                ctx.clearRect(left, top, width, height);
            }

            ctx.drawImage(img, left, top, width, height);

            const { data } = ctx.getImageData(0, 0, resolution, resolution);

            const palette = quantize(data, 256);
            const index = applyPalette(data, palette);

            gif.writeFrame(index, resolution, resolution, {
                transparent: true,
                palette,
                delay
            });

            if (disposeOp === ApngDisposeOp.BACKGROUND) {
                ctx.clearRect(left, top, width, height);
            } else if (disposeOp === ApngDisposeOp.PREVIOUS) {
                ctx.putImageData(previousFrameData, left, top);
            }
        }

        gif.finish();

        const file = new File([gif.bytesView()], `${stickerId}.gif`, { type: "image/gif" });
        UploadHandler.promptToUpload([file], ChannelStore.getChannel(channelId), DRAFT_TYPE);
    },

    canUseEmote(e: CustomEmoji, channelId: string) {
        if (e.require_colons === false) return true;
        if (e.available === false) return false;

        if (this.canUseEmotes)
            return e.guildId === this.guildId || hasExternalEmojiPerms(channelId);
        else
            return !e.animated && e.guildId === this.guildId;
    },

    start() {
        const s = settings.store;

        if (!s.enableEmojiBypass && !s.enableStickerBypass) {
            return;
        }

        function getWordBoundary(origStr: string, offset: number) {
            return (!origStr[offset] || /\s/.test(origStr[offset])) ? "" : " ";
        }

        function cannotEmbedNotice() {
            return new Promise<boolean>(resolve => {
                Alerts.show({
                    title: "Hold on!",
                    body: <div>
                        <Forms.FormText>
                            You are trying to send/edit a message that contains a FakeNitro emoji or sticker,
                            however you do not have permissions to embed links in the current channel.
                            Are you sure you want to send this message? Your FakeNitro items will appear as a link only.
                        </Forms.FormText>
                        <Forms.FormText type={Forms.FormText.Types.DESCRIPTION}>
                            You can disable this notice in the plugin settings.
                        </Forms.FormText>
                    </div>,
                    confirmText: "Send Anyway",
                    cancelText: "Cancel",
                    secondaryConfirmText: "Do not show again",
                    onConfirm: () => resolve(true),
                    onCloseCallback: () => setImmediate(() => resolve(false)),
                    onConfirmSecondary() {
                        settings.store.disableEmbedPermissionCheck = true;
                        resolve(true);
                    }
                });
            });
        }

        this.preSend = addPreSendListener(async (channelId, messageObj, extra) => {
            const { guildId } = this;

            let hasBypass = false;

            stickerBypass: {
                if (!s.enableStickerBypass)
                    break stickerBypass;

                const sticker = StickerStore.getStickerById(extra.stickers?.[0]!);
                if (!sticker)
                    break stickerBypass;

                // Discord Stickers are now free yayyy!! :D
                if ("pack_id" in sticker)
                    break stickerBypass;

                const canUseStickers = this.canUseStickers && hasExternalStickerPerms(channelId);
                if (sticker.available !== false && (canUseStickers || sticker.guild_id === guildId))
                    break stickerBypass;

                // [12/12/2023]
                // Work around an annoying bug where getStickerLink will return StickerType.GIF,
                // but will give us a normal non animated png for no reason
                // TODO: Remove this workaround when it's not needed anymore
                let link = this.getStickerLink(sticker.id);
                if (sticker.format_type === StickerType.GIF && link.includes(".png")) {
                    link = link.replace(".png", ".gif");
                }

                if (sticker.format_type === StickerType.APNG) {
                    if (!hasAttachmentPerms(channelId)) {
                        Alerts.show({
                            title: "Hold on!",
                            body: <div>
                                <Forms.FormText>
                                    You cannot send this message because it contains an animated FakeNitro sticker,
                                    and you do not have permissions to attach files in the current channel. Please remove the sticker to proceed.
                                </Forms.FormText>
                            </div>
                        });
                    } else {
                        this.sendAnimatedSticker(link, sticker.id, channelId);
                    }

                    return { cancel: true };
                } else {
                    hasBypass = true;

                    const url = new URL(link);
                    url.searchParams.set("name", sticker.name);

                    const linkText = s.hyperLinkText.replaceAll("{{NAME}}", sticker.name);

                    messageObj.content += `${getWordBoundary(messageObj.content, messageObj.content.length - 1)}${s.useHyperLinks ? `[${linkText}](${url})` : url}`;
                    extra.stickers!.length = 0;
                }
            }

            if (s.enableEmojiBypass) {

                for (const emoji of messageObj.validNonShortcutEmojis) {
                    if (this.canUseEmote(emoji, channelId)) continue;

                    hasBypass = true;

                    const emojiString = `<${emoji.animated ? "a" : ""}:${emoji.originalName || emoji.name}:${emoji.id}>`;

                    const url = new URL(IconUtils.getEmojiURL({ id: emoji.id, animated: emoji.animated, size: s.emojiSize }));
                    url.searchParams.set("size", s.emojiSize.toString());
                    url.searchParams.set("name", emoji.name);

                    const linkText = s.hyperLinkText.replaceAll("{{NAME}}", emoji.name);

                    messageObj.content = messageObj.content.replace(emojiString, (match, offset, origStr) => {
                        return `${getWordBoundary(origStr, offset - 1)}${s.useHyperLinks ? `[${linkText}](${url})` : url}${getWordBoundary(origStr, offset + match.length)}`;
                    });
                }
            }

            if (hasBypass && !s.disableEmbedPermissionCheck && !hasEmbedPerms(channelId)) {
                if (!await cannotEmbedNotice()) {
                    return { cancel: true };
                }
            }

            return { cancel: false };
        });

        this.preEdit = addPreEditListener(async (channelId, __, messageObj) => {
            if (!s.enableEmojiBypass) return;

            let hasBypass = false;

            messageObj.content = messageObj.content.replace(/(?<!\\)<a?:(?:\w+):(\d+)>/ig, (emojiStr, emojiId, offset, origStr) => {
                const emoji = EmojiStore.getCustomEmojiById(emojiId);
                if (emoji == null) return emojiStr;
                if (this.canUseEmote(emoji, channelId)) return emojiStr;

                hasBypass = true;

                const url = new URL(IconUtils.getEmojiURL({ id: emoji.id, animated: emoji.animated, size: s.emojiSize }));
                url.searchParams.set("size", s.emojiSize.toString());
                url.searchParams.set("name", emoji.name);

                const linkText = s.hyperLinkText.replaceAll("{{NAME}}", emoji.name);

                return `${getWordBoundary(origStr, offset - 1)}${s.useHyperLinks ? `[${linkText}](${url})` : url}${getWordBoundary(origStr, offset + emojiStr.length)}`;
            });

            if (hasBypass && !s.disableEmbedPermissionCheck && !hasEmbedPerms(channelId)) {
                if (!await cannotEmbedNotice()) {
                    return { cancel: true };
                }
            }

            return { cancel: false };
        });
    },

    stop() {
        removePreSendListener(this.preSend);
        removePreEditListener(this.preEdit);
    }
});<|MERGE_RESOLUTION|>--- conflicted
+++ resolved
@@ -415,16 +415,10 @@
     },
 
     handleProtoChange(proto: any, user: any) {
-<<<<<<< HEAD
-        if (proto == null || typeof proto === "string" || !UserSettingsProtoStore || !PreloadedUserSettingsActionCreators || !AppearanceSettingsActionCreators || !ClientThemeSettingsActionsCreators) return;
-        // @ts-ignore
-        const premiumType: number = user?._realPremiumType ?? user?.premium_type ?? UserStore?.getCurrentUser()?.premiumType ?? 0;
-=======
         try {
             if (proto == null || typeof proto === "string") return;
 
             const premiumType: number = user?.premium_type ?? UserStore?.getCurrentUser()?.premiumType ?? 0;
->>>>>>> 49e78793
 
             if (premiumType !== 2) {
                 proto.appearance ??= AppearanceSettingsActionCreators.create();
