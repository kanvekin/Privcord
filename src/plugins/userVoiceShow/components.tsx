/*
 * Vencord, a Discord client mod
 * Copyright (c) 2024 Vendicated and contributors
 * SPDX-License-Identifier: GPL-3.0-or-later
 */

import { classNameFactory } from "@api/Styles";
import ErrorBoundary from "@components/ErrorBoundary";
import { classes } from "@utils/misc";
import { filters, findByCodeLazy, findByPropsLazy, findComponentByCodeLazy, findStoreLazy, mapMangledModuleLazy } from "@webpack";
import { ChannelRouter, ChannelStore, GuildStore, IconUtils, match, P, PermissionsBits, PermissionStore, React, showToast, Text, Toasts, Tooltip, useMemo, UserStore, useStateFromStores } from "@webpack/common";
import { Channel } from "discord-types/general";

const cl = classNameFactory("vc-uvs-");

const { selectVoiceChannel } = findByPropsLazy("selectVoiceChannel", "selectChannel");
const { useChannelName } = mapMangledModuleLazy(".Messages.GROUP_DM_ALONE", {
    useChannelName: filters.byCode("()=>null==")
});
const getDMChannelIcon = findByCodeLazy(".getChannelIconURL({");
const VoiceStateStore = findStoreLazy("VoiceStateStore");

const UserSummaryItem = findComponentByCodeLazy("defaultRenderUser", "showDefaultAvatarsForNullUsers");
const Avatar = findComponentByCodeLazy(".AVATAR_STATUS_TYPING_16;");
const GroupDMAvatars = findComponentByCodeLazy(".AvatarSizeSpecs[", "getAvatarURL");

const ActionButtonClasses = findByPropsLazy("actionButton", "highlight");

interface IconProps extends React.ComponentPropsWithoutRef<"div"> {
    size?: number;
}

function SpeakerIcon(props: IconProps) {
    props.size ??= 16;

    return (
        <div
            {...props}
            role={props.onClick != null ? "button" : undefined}
            className={classes(cl("speaker"), props.onClick != null ? cl("clickable") : undefined, props.className)}
        >
            <svg
                width={props.size}
                height={props.size}
                viewBox="0 0 24 24"
                fill="currentColor"
            >
                <path d="M12 3a1 1 0 0 0-1-1h-.06a1 1 0 0 0-.74.32L5.92 7H3a1 1 0 0 0-1 1v8a1 1 0 0 0 1 1h2.92l4.28 4.68a1 1 0 0 0 .74.32H11a1 1 0 0 0 1-1V3ZM15.1 20.75c-.58.14-1.1-.33-1.1-.92v-.03c0-.5.37-.92.85-1.05a7 7 0 0 0 0-13.5A1.11 1.11 0 0 1 14 4.2v-.03c0-.6.52-1.06 1.1-.92a9 9 0 0 1 0 17.5Z" />
                <path d="M15.16 16.51c-.57.28-1.16-.2-1.16-.83v-.14c0-.43.28-.8.63-1.02a3 3 0 0 0 0-5.04c-.35-.23-.63-.6-.63-1.02v-.14c0-.63.59-1.1 1.16-.83a5 5 0 0 1 0 9.02Z" />
            </svg>
        </div>
    );
}

function LockedSpeakerIcon(props: IconProps) {
    props.size ??= 16;

    return (
        <div
            {...props}
            role={props.onClick != null ? "button" : undefined}
            className={classes(cl("speaker"), props.onClick != null ? cl("clickable") : undefined, props.className)}
        >
            <svg
                width={props.size}
                height={props.size}
                viewBox="0 0 24 24"
                fill="currentColor"
            >
                <path fillRule="evenodd" clipRule="evenodd" d="M16 4h.5v-.5a2.5 2.5 0 0 1 5 0V4h.5a1 1 0 0 1 1 1v4a1 1 0 0 1-1 1h-6a1 1 0 0 1-1-1V5a1 1 0 0 1 1-1Zm4-.5V4h-2v-.5a1 1 0 1 1 2 0Z" />
                <path d="M11 2a1 1 0 0 1 1 1v18a1 1 0 0 1-1 1h-.06a1 1 0 0 1-.74-.32L5.92 17H3a1 1 0 0 1-1-1V8a1 1 0 0 1 1-1h2.92l4.28-4.68a1 1 0 0 1 .74-.32H11ZM20.5 12c-.28 0-.5.22-.52.5a7 7 0 0 1-5.13 6.25c-.48.13-.85.55-.85 1.05v.03c0 .6.52 1.06 1.1.92a9 9 0 0 0 6.89-8.25.48.48 0 0 0-.49-.5h-1ZM16.5 12c-.28 0-.5.23-.54.5a3 3 0 0 1-1.33 2.02c-.35.23-.63.6-.63 1.02v.14c0 .63.59 1.1 1.16.83a5 5 0 0 0 2.82-4.01c.02-.28-.2-.5-.48-.5h-1Z" />
            </svg>
        </div>
    );
}

interface VoiceChannelTooltipProps {
    channel: Channel;
    isLocked: boolean;
}

function VoiceChannelTooltip({ channel, isLocked }: VoiceChannelTooltipProps) {
    const voiceStates = useStateFromStores([VoiceStateStore], () => VoiceStateStore.getVoiceStatesForChannel(channel.id));

    const users = useMemo(
        () => Object.values<any>(voiceStates).map(voiceState => UserStore.getUser(voiceState.userId)).filter(user => user != null),
        [voiceStates]
    );

    const guild = channel.getGuildId() == null ? undefined : GuildStore.getGuild(channel.getGuildId());
    const guildIcon = guild?.icon == null ? undefined : IconUtils.getGuildIconURL({
        id: guild.id,
        icon: guild.icon,
        size: 30
    });

    const channelIcon = match(channel.type)
        .with(P.union(1, 3), () => {
            return channel.recipients.length >= 2 && channel.icon == null
                ? <GroupDMAvatars recipients={channel.recipients} size="SIZE_32" />
                : <Avatar src={getDMChannelIcon(channel)} size="SIZE_32" />;
        })
        .otherwise(() => null);
    const channelName = useChannelName(channel);

    return (
        <>
            {guild != null && (
                <div className={cl("name")}>
                    {guildIcon != null && <img className={cl("guild-icon")} src={guildIcon} alt="" />}
                    <Text variant="text-sm/bold">{guild.name}</Text>
                </div>
            )}
            <div className={cl("name")}>
                {channelIcon}
                <Text variant="text-sm/semibold">{channelName}</Text>
            </div>
            <div className={cl("vc-members")}>
                {isLocked ? <LockedSpeakerIcon size={18} /> : <SpeakerIcon size={18} />}
                <UserSummaryItem
                    users={users}
                    renderIcon={false}
                    max={13}
                    size={18}
                />
            </div>
        </>
    );
}

interface VoiceChannelIndicatorProps {
    userId: string;
<<<<<<< HEAD
    isActionButton?: boolean;
    isMessageIndicator?: boolean;
=======
    isMessageIndicator?: boolean;
    isProfile?: boolean;
    isActionButton?: boolean;
    shouldHighlight?: boolean;
>>>>>>> b0e2f310
}

const clickTimers = {} as Record<string, any>;

<<<<<<< HEAD
export const VoiceChannelIndicator = ErrorBoundary.wrap(({ userId, isActionButton, isMessageIndicator }: VoiceChannelIndicatorProps) => {
=======
export const VoiceChannelIndicator = ErrorBoundary.wrap(({ userId, isMessageIndicator, isProfile, isActionButton, shouldHighlight }: VoiceChannelIndicatorProps) => {
>>>>>>> b0e2f310
    const channelId = useStateFromStores([VoiceStateStore], () => VoiceStateStore.getVoiceStateForUser(userId)?.channelId as string | undefined);

    const channel = channelId == null ? undefined : ChannelStore.getChannel(channelId);
    if (channel == null) return null;

    const isDM = channel.isDM() || channel.isMultiUserDM();
    if (!isDM && !PermissionStore.can(PermissionsBits.VIEW_CHANNEL, channel) && !Vencord.Plugins.isPluginEnabled("ShowHiddenChannels")) return null;

    const isLocked = !isDM && (!PermissionStore.can(PermissionsBits.VIEW_CHANNEL, channel) || !PermissionStore.can(PermissionsBits.CONNECT, channel));

    function onClick(e: React.MouseEvent) {
        e.preventDefault();
        e.stopPropagation();

        if (channel == null || channelId == null) return;

        clearTimeout(clickTimers[channelId]);
        delete clickTimers[channelId];

        if (e.detail > 1) {
            if (!isDM && !PermissionStore.can(PermissionsBits.CONNECT, channel)) {
                showToast("You cannot join the user's Voice Channel", Toasts.Type.FAILURE);
                return;
            }

            selectVoiceChannel(channelId);
        } else {
            clickTimers[channelId] = setTimeout(() => {
                ChannelRouter.transitionToChannel(channelId);
                delete clickTimers[channelId];
            }, 250);
        }
    }

    return (
        <Tooltip
            text={<VoiceChannelTooltip channel={channel} isLocked={isLocked} />}
            tooltipClassName={cl("tooltip-container")}
            tooltipContentClassName={cl("tooltip-content")}
        >
            {props => {
                const iconProps: IconProps = {
                    ...props,
<<<<<<< HEAD
                    className: isActionButton ? cl("indicator-action-button") : cl("speaker-padding"),
=======
                    className: classes(isMessageIndicator && cl("message-indicator"), (!isProfile && !isActionButton) && cl("speaker-margin"), isActionButton && ActionButtonClasses.actionButton, shouldHighlight && ActionButtonClasses.highlight),
>>>>>>> b0e2f310
                    size: isActionButton ? 20 : undefined,
                    onClick
                };

                return <div className={isMessageIndicator ? cl("message-indicator") : undefined}>
                    {isLocked ?
                        <LockedSpeakerIcon {...iconProps} />
                        : <SpeakerIcon {...iconProps} />}
                </div>;
            }}
        </Tooltip>
    );
}, { noop: true });<|MERGE_RESOLUTION|>--- conflicted
+++ resolved
@@ -130,24 +130,15 @@
 
 interface VoiceChannelIndicatorProps {
     userId: string;
-<<<<<<< HEAD
-    isActionButton?: boolean;
-    isMessageIndicator?: boolean;
-=======
     isMessageIndicator?: boolean;
     isProfile?: boolean;
     isActionButton?: boolean;
     shouldHighlight?: boolean;
->>>>>>> b0e2f310
 }
 
 const clickTimers = {} as Record<string, any>;
 
-<<<<<<< HEAD
-export const VoiceChannelIndicator = ErrorBoundary.wrap(({ userId, isActionButton, isMessageIndicator }: VoiceChannelIndicatorProps) => {
-=======
 export const VoiceChannelIndicator = ErrorBoundary.wrap(({ userId, isMessageIndicator, isProfile, isActionButton, shouldHighlight }: VoiceChannelIndicatorProps) => {
->>>>>>> b0e2f310
     const channelId = useStateFromStores([VoiceStateStore], () => VoiceStateStore.getVoiceStateForUser(userId)?.channelId as string | undefined);
 
     const channel = channelId == null ? undefined : ChannelStore.getChannel(channelId);
@@ -191,11 +182,7 @@
             {props => {
                 const iconProps: IconProps = {
                     ...props,
-<<<<<<< HEAD
-                    className: isActionButton ? cl("indicator-action-button") : cl("speaker-padding"),
-=======
                     className: classes(isMessageIndicator && cl("message-indicator"), (!isProfile && !isActionButton) && cl("speaker-margin"), isActionButton && ActionButtonClasses.actionButton, shouldHighlight && ActionButtonClasses.highlight),
->>>>>>> b0e2f310
                     size: isActionButton ? 20 : undefined,
                     onClick
                 };
