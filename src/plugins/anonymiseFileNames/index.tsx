/*
 * Vencord, a modification for Discord's desktop app
 * Copyright (c) 2022 Vendicated and contributors
 *
 * This program is free software: you can redistribute it and/or modify
 * it under the terms of the GNU General Public License as published by
 * the Free Software Foundation, either version 3 of the License, or
 * (at your option) any later version.
 *
 * This program is distributed in the hope that it will be useful,
 * but WITHOUT ANY WARRANTY; without even the implied warranty of
 * MERCHANTABILITY or FITNESS FOR A PARTICULAR PURPOSE.  See the
 * GNU General Public License for more details.
 *
 * You should have received a copy of the GNU General Public License
 * along with this program.  If not, see <https://www.gnu.org/licenses/>.
*/

import { ApplicationCommandInputType, ApplicationCommandOptionType, findOption, sendBotMessage } from "@api/Commands";
import { Upload } from "@api/MessageEvents";
import { definePluginSettings, Settings } from "@api/Settings";
import ErrorBoundary from "@components/ErrorBoundary";
import { reverseExtensionMap } from "@equicordplugins/fixFileExtensions";
import { Devs } from "@utils/constants";
import definePlugin, { OptionType } from "@utils/types";
import { findByCodeLazy } from "@webpack";
import { useState } from "@webpack/common";

const ActionBarIcon = findByCodeLazy(".actionBarIcon)");

const enum Methods {
    Random,
    Consistent,
    Timestamp,
}

<<<<<<< HEAD
export const tarExtMatcher = /\.tar\.\w+$/;
=======
const ANONYMISE_UPLOAD_SYMBOL = Symbol("vcAnonymise");
const tarExtMatcher = /\.tar\.\w+$/;
>>>>>>> bbeaa461

const settings = definePluginSettings({
    anonymiseByDefault: {
        description: "Whether to anonymise file names by default",
        type: OptionType.BOOLEAN,
        default: true,
    },
    spoilerMessages: {
        description: "Spoiler messages",
        type: OptionType.BOOLEAN,
        default: false,
    },
    method: {
        description: "Anonymising method",
        type: OptionType.SELECT,
        options: [
            { label: "Random Characters", value: Methods.Random, default: true },
            { label: "Consistent", value: Methods.Consistent },
            { label: "Timestamp", value: Methods.Timestamp },
        ],
    },
    randomisedLength: {
        description: "Random characters length",
        type: OptionType.NUMBER,
        default: 7,
        disabled: () => settings.store.method !== Methods.Random,
    },
    consistent: {
        description: "Consistent filename",
        type: OptionType.STRING,
        default: "image",
        disabled: () => settings.store.method !== Methods.Consistent,
    },
});

export default definePlugin({
    name: "AnonymiseFileNames",
    authors: [Devs.fawn],
    description: "Anonymise uploaded file names",
    settings,

    patches: [
        {
            find: 'type:"UPLOAD_START"',
            replacement: {
                match: /await \i\.uploadFiles\((\i),/,
                replace: "$1.forEach($self.anonymise),$&"
            },
        },
        {
            find: 'addFilesTo:"message.attachments"',
            replacement: {
                match: /\i.uploadFiles\((\i),/,
                replace: "$1.forEach($self.anonymise),$&"
            }
        },
        {
            find: "#{intl::ATTACHMENT_UTILITIES_SPOILER}",
            replacement: {
                match: /(?<=children:\[)(?=.{10,80}tooltip:.{0,100}#{intl::ATTACHMENT_UTILITIES_SPOILER})/,
                replace: "arguments[0].canEdit!==false?$self.AnonymiseUploadButton(arguments[0]):null,"
            },
        },
    ],

    AnonymiseUploadButton: ErrorBoundary.wrap(({ upload }: { upload: Upload; }) => {
        const [anonymise, setAnonymise] = useState(upload[ANONYMISE_UPLOAD_SYMBOL] ?? settings.store.anonymiseByDefault);

        function onToggleAnonymise() {
            upload[ANONYMISE_UPLOAD_SYMBOL] = !anonymise;
            setAnonymise(!anonymise);
        }

        return (
            <ActionBarIcon
                tooltip={anonymise ? "Using anonymous file name" : "Using normal file name"}
                onClick={onToggleAnonymise}
            >
                {anonymise
                    ? <svg xmlns="http://www.w3.org/2000/svg" viewBox="0 0 24 24"><path fill="currentColor" d="M17.06 13C15.2 13 13.64 14.33 13.24 16.1C12.29 15.69 11.42 15.8 10.76 16.09C10.35 14.31 8.79 13 6.94 13C4.77 13 3 14.79 3 17C3 19.21 4.77 21 6.94 21C9 21 10.68 19.38 10.84 17.32C11.18 17.08 12.07 16.63 13.16 17.34C13.34 19.39 15 21 17.06 21C19.23 21 21 19.21 21 17C21 14.79 19.23 13 17.06 13M6.94 19.86C5.38 19.86 4.13 18.58 4.13 17S5.39 14.14 6.94 14.14C8.5 14.14 9.75 15.42 9.75 17S8.5 19.86 6.94 19.86M17.06 19.86C15.5 19.86 14.25 18.58 14.25 17S15.5 14.14 17.06 14.14C18.62 14.14 19.88 15.42 19.88 17S18.61 19.86 17.06 19.86M22 10.5H2V12H22V10.5M15.53 2.63C15.31 2.14 14.75 1.88 14.22 2.05L12 2.79L9.77 2.05L9.72 2.04C9.19 1.89 8.63 2.17 8.43 2.68L6 9H18L15.56 2.68L15.53 2.63Z" /></svg>
                    : <svg xmlns="http://www.w3.org/2000/svg" viewBox="0 0 24 24" style={{ transform: "scale(-1,1)" }}><path fill="currentColor" d="M22.11 21.46L2.39 1.73L1.11 3L6.31 8.2L6 9H7.11L8.61 10.5H2V12H10.11L13.5 15.37C13.38 15.61 13.3 15.85 13.24 16.1C12.29 15.69 11.41 15.8 10.76 16.09C10.35 14.31 8.79 13 6.94 13C4.77 13 3 14.79 3 17C3 19.21 4.77 21 6.94 21C9 21 10.68 19.38 10.84 17.32C11.18 17.08 12.07 16.63 13.16 17.34C13.34 19.39 15 21 17.06 21C17.66 21 18.22 20.86 18.72 20.61L20.84 22.73L22.11 21.46M6.94 19.86C5.38 19.86 4.13 18.58 4.13 17C4.13 15.42 5.39 14.14 6.94 14.14C8.5 14.14 9.75 15.42 9.75 17C9.75 18.58 8.5 19.86 6.94 19.86M17.06 19.86C15.5 19.86 14.25 18.58 14.25 17C14.25 16.74 14.29 16.5 14.36 16.25L17.84 19.73C17.59 19.81 17.34 19.86 17.06 19.86M22 12H15.2L13.7 10.5H22V12M17.06 13C19.23 13 21 14.79 21 17C21 17.25 20.97 17.5 20.93 17.73L19.84 16.64C19.68 15.34 18.66 14.32 17.38 14.17L16.29 13.09C16.54 13.03 16.8 13 17.06 13M12.2 9L7.72 4.5L8.43 2.68C8.63 2.17 9.19 1.89 9.72 2.04L9.77 2.05L12 2.79L14.22 2.05C14.75 1.88 15.32 2.14 15.54 2.63L15.56 2.68L18 9H12.2Z" /></svg>
                }
            </ActionBarIcon>
        );
    }, { noop: true }),

<<<<<<< HEAD
    anonymise(upload: AnonUpload) {
        const file = upload.filename;
        const tarMatch = tarExtMatcher.exec(file);
        const extIdx = tarMatch?.index ?? file.lastIndexOf(".");
        const fileName = extIdx !== -1 ? file.substring(0, extIdx) : "";
        let ext = extIdx !== -1 ? file.slice(extIdx) : "";
        const addSpoilerPrefix = (str: string) => settings.store.spoilerMessages ? "SPOILER_" + str : str;

        if (Settings.plugins.FixFileExtensions.enabled) {
            ext = reverseExtensionMap[ext] || ext;
        }

        if ((upload.anonymise ?? settings.store.anonymiseByDefault) === false) return addSpoilerPrefix(fileName + ext);

        switch (settings.store.method) {
            case Methods.Random:
                const chars = "ABCDEFGHIJKLMNOPQRSTUVWXYZabcdefghijklmnopqrstuvwxyz0123456789";
                const returnedName = Array.from(
                    { length: settings.store.randomisedLength },
                    () => chars[Math.floor(Math.random() * chars.length)]
                ).join("") + ext;
                return addSpoilerPrefix(returnedName);
            case Methods.Consistent:
                return addSpoilerPrefix(settings.store.consistent + ext);
            case Methods.Timestamp:
                return addSpoilerPrefix(Date.now().toString() + ext);
        }
    },

    commands: [{
        name: "Spoiler",
        description: "Toggle your spoiler",
        inputType: ApplicationCommandInputType.BUILT_IN,
        options: [
            {
                name: "value",
                description: "Toggle your Spoiler (default is toggle)",
                required: false,
                type: ApplicationCommandOptionType.BOOLEAN,
            },
        ],
        execute: async (args, ctx) => {
            settings.store.spoilerMessages = !!findOption(args, "value", !settings.store.spoilerMessages);
            sendBotMessage(ctx.channel.id, {
                content: settings.store.spoilerMessages ? "Spoiler enabled!" : "Spoiler disabled!",
            });
        },
    }],
=======
    anonymise(upload: Upload) {
        if ((upload[ANONYMISE_UPLOAD_SYMBOL] ?? settings.store.anonymiseByDefault) === false) {
            return;
        }

        const originalFileName = upload.filename;
        const tarMatch = tarExtMatcher.exec(originalFileName);
        const extIdx = tarMatch?.index ?? originalFileName.lastIndexOf(".");
        const ext = extIdx !== -1 ? originalFileName.slice(extIdx) : "";

        const newFilename = (() => {
            switch (settings.store.method) {
                case Methods.Random:
                    const chars = "ABCDEFGHIJKLMNOPQRSTUVWXYZabcdefghijklmnopqrstuvwxyz0123456789";
                    return Array.from(
                        { length: settings.store.randomisedLength },
                        () => chars[Math.floor(Math.random() * chars.length)]
                    ).join("") + ext;
                case Methods.Consistent:
                    return settings.store.consistent + ext;
                case Methods.Timestamp:
                    return Date.now() + ext;
            }
        })();

        upload.filename = newFilename;
    }
>>>>>>> bbeaa461
});<|MERGE_RESOLUTION|>--- conflicted
+++ resolved
@@ -34,12 +34,8 @@
     Timestamp,
 }
 
-<<<<<<< HEAD
+const ANONYMISE_UPLOAD_SYMBOL = Symbol("vcAnonymise");
 export const tarExtMatcher = /\.tar\.\w+$/;
-=======
-const ANONYMISE_UPLOAD_SYMBOL = Symbol("vcAnonymise");
-const tarExtMatcher = /\.tar\.\w+$/;
->>>>>>> bbeaa461
 
 const settings = definePluginSettings({
     anonymiseByDefault: {
@@ -126,34 +122,37 @@
         );
     }, { noop: true }),
 
-<<<<<<< HEAD
-    anonymise(upload: AnonUpload) {
-        const file = upload.filename;
-        const tarMatch = tarExtMatcher.exec(file);
-        const extIdx = tarMatch?.index ?? file.lastIndexOf(".");
-        const fileName = extIdx !== -1 ? file.substring(0, extIdx) : "";
-        let ext = extIdx !== -1 ? file.slice(extIdx) : "";
+    anonymise(upload: Upload) {
+
+        const originalFileName = upload.filename;
+        const tarMatch = tarExtMatcher.exec(originalFileName);
+        const extIdx = tarMatch?.index ?? originalFileName.lastIndexOf(".");
+        let ext = extIdx !== -1 ? originalFileName.slice(extIdx) : "";
         const addSpoilerPrefix = (str: string) => settings.store.spoilerMessages ? "SPOILER_" + str : str;
 
         if (Settings.plugins.FixFileExtensions.enabled) {
             ext = reverseExtensionMap[ext] || ext;
         }
 
-        if ((upload.anonymise ?? settings.store.anonymiseByDefault) === false) return addSpoilerPrefix(fileName + ext);
+        if ((upload[ANONYMISE_UPLOAD_SYMBOL] ?? settings.store.anonymiseByDefault) === false) return addSpoilerPrefix(originalFileName + ext);
 
-        switch (settings.store.method) {
-            case Methods.Random:
-                const chars = "ABCDEFGHIJKLMNOPQRSTUVWXYZabcdefghijklmnopqrstuvwxyz0123456789";
-                const returnedName = Array.from(
-                    { length: settings.store.randomisedLength },
-                    () => chars[Math.floor(Math.random() * chars.length)]
-                ).join("") + ext;
-                return addSpoilerPrefix(returnedName);
-            case Methods.Consistent:
-                return addSpoilerPrefix(settings.store.consistent + ext);
-            case Methods.Timestamp:
-                return addSpoilerPrefix(Date.now().toString() + ext);
-        }
+        const newFilename = (() => {
+            switch (settings.store.method) {
+                case Methods.Random:
+                    const chars = "ABCDEFGHIJKLMNOPQRSTUVWXYZabcdefghijklmnopqrstuvwxyz0123456789";
+                    const returnedName = Array.from(
+                        { length: settings.store.randomisedLength },
+                        () => chars[Math.floor(Math.random() * chars.length)]
+                    ).join("") + ext;
+                    return addSpoilerPrefix(returnedName);
+                case Methods.Consistent:
+                    return addSpoilerPrefix(settings.store.consistent + ext);
+                case Methods.Timestamp:
+                    return addSpoilerPrefix(Date.now().toString() + ext);
+            }
+        })();
+
+        upload.filename = newFilename;
     },
 
     commands: [{
@@ -175,33 +174,4 @@
             });
         },
     }],
-=======
-    anonymise(upload: Upload) {
-        if ((upload[ANONYMISE_UPLOAD_SYMBOL] ?? settings.store.anonymiseByDefault) === false) {
-            return;
-        }
-
-        const originalFileName = upload.filename;
-        const tarMatch = tarExtMatcher.exec(originalFileName);
-        const extIdx = tarMatch?.index ?? originalFileName.lastIndexOf(".");
-        const ext = extIdx !== -1 ? originalFileName.slice(extIdx) : "";
-
-        const newFilename = (() => {
-            switch (settings.store.method) {
-                case Methods.Random:
-                    const chars = "ABCDEFGHIJKLMNOPQRSTUVWXYZabcdefghijklmnopqrstuvwxyz0123456789";
-                    return Array.from(
-                        { length: settings.store.randomisedLength },
-                        () => chars[Math.floor(Math.random() * chars.length)]
-                    ).join("") + ext;
-                case Methods.Consistent:
-                    return settings.store.consistent + ext;
-                case Methods.Timestamp:
-                    return Date.now() + ext;
-            }
-        })();
-
-        upload.filename = newFilename;
-    }
->>>>>>> bbeaa461
 });