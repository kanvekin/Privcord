--- conflicted
+++ resolved
@@ -275,16 +275,10 @@
         <ScrollerThin fade className={cl("scroller")}>
             {sortedMembers.map(user => (
                 <FriendRow
-<<<<<<< HEAD
+                    key={user.id}
                     user={user}
                     status={PresenceStore.getStatus(user.id) || "offline"}
                     onSelect={() => openUserProfile(user.id)}
-=======
-                    key={id}
-                    user={UserStore.getUser(id)}
-                    status={PresenceStore.getStatus(id) || "offline"}
-                    onSelect={() => openUserProfile(id)}
->>>>>>> 7be3a40b
                     onContextMenu={() => { }}
                 />
             ))}
