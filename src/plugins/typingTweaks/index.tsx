/*
 * Vencord, a modification for Discord's desktop app
 * Copyright (c) 2023 Vendicated and contributors
 *
 * This program is free software: you can redistribute it and/or modify
 * it under the terms of the GNU General Public License as published by
 * the Free Software Foundation, either version 3 of the License, or
 * (at your option) any later version.
 *
 * This program is distributed in the hope that it will be useful,
 * but WITHOUT ANY WARRANTY; without even the implied warranty of
 * MERCHANTABILITY or FITNESS FOR A PARTICULAR PURPOSE.  See the
 * GNU General Public License for more details.
 *
 * You should have received a copy of the GNU General Public License
 * along with this program.  If not, see <https://www.gnu.org/licenses/>.
*/

import { definePluginSettings, Settings } from "@api/Settings";
import ErrorBoundary from "@components/ErrorBoundary";
import { getCustomColorString } from "@equicordplugins/customUserColors";
import { Devs } from "@utils/constants";
import { openUserProfile } from "@utils/discord";
import definePlugin, { OptionType } from "@utils/types";
import { Avatar, GuildMemberStore, React, RelationshipStore } from "@webpack/common";
import { User } from "discord-types/general";
import { PropsWithChildren } from "react";

<<<<<<< HEAD
import managedStyle from "./styles.css?managed";
=======
import managedStyle from "./style.css?managed";
>>>>>>> d7534780

const settings = definePluginSettings({
    showAvatars: {
        type: OptionType.BOOLEAN,
        default: true,
        description: "Show avatars in the typing indicator"
    },
    showRoleColors: {
        type: OptionType.BOOLEAN,
        default: true,
        description: "Show role colors in the typing indicator"
    },
    alternativeFormatting: {
        type: OptionType.BOOLEAN,
        default: true,
        description: "Show a more useful message when several users are typing"
    }
});

export function buildSeveralUsers({ a, b, count }: { a: string, b: string, count: number; }) {
    return [
        <strong key="0">{a}</strong>,
        ", ",
        <strong key="1">{b}</strong>,
        `, and ${count} others are typing...`
    ];
}

interface Props {
    user: User;
    guildId: string;
}

function typingUserColor(guildId: string, userId: string) {
    if (!settings.store.showRoleColors) return;
    const customColor = Settings.plugins.CustomUserColors.enabled ? getCustomColorString(userId, true) : null;
    return customColor ?? GuildMemberStore.getMember(guildId, userId)?.colorString;
}

const TypingUser = ErrorBoundary.wrap(function ({ user, guildId }: Props) {
    return (
        <strong
            className="vc-typing-user"
            role="button"
            onClick={() => {
                openUserProfile(user.id);
            }}
            style={{
<<<<<<< HEAD
                color: typingUserColor(guildId, user.id),
=======
                color: settings.store.showRoleColors ? GuildMemberStore.getMember(guildId, user.id)?.colorString : undefined,
>>>>>>> d7534780
            }}
        >
            {settings.store.showAvatars && (
                <Avatar
                    size="SIZE_16"
                    src={user.getAvatarURL(guildId, 128)} />
            )}
            {GuildMemberStore.getNick(guildId!, user.id)
                || (!guildId && RelationshipStore.getNickname(user.id))
                || (user as any).globalName
                || user.username
            }
        </strong>
    );
}, { noop: true });

export default definePlugin({
    name: "TypingTweaks",
    description: "Show avatars and role colours in the typing indicator",
    authors: [Devs.zt],
    settings,
<<<<<<< HEAD
    managedStyle,
=======

    managedStyle,

>>>>>>> d7534780
    patches: [
        {
            find: "#{intl::THREE_USERS_TYPING}",
            replacement: [
                {
                    // Style the indicator and add function call to modify the children before rendering
                    match: /(?<=children:\[(\i)\.length>0.{0,200}?"aria-atomic":!0,children:)\i(?<=guildId:(\i).+?)/,
                    replace: "$self.renderTypingUsers({ users: $1, guildId: $2, children: $& })"
                },
                {
                    // Changes the indicator to keep the user object when creating the list of typing users
                    match: /\.map\((\i)=>\i\.\i\.getName\(\i,\i\.id,\1\)\)/,
                    replace: ""
                },
                {
                    // Adds the alternative formatting for several users typing
                    match: /(,{a:(\i),b:(\i),c:\i}\):\i\.length>3&&\(\i=)\i\.\i\.string\(\i\.\i#{intl::SEVERAL_USERS_TYPING}\)(?<=(\i)\.length.+?)/,
                    replace: (_, rest, a, b, users) => `${rest}$self.buildSeveralUsers({ a: ${a}, b: ${b}, count: ${users}.length - 2 })`,
                    predicate: () => settings.store.alternativeFormatting
                }
            ]
        }
    ],

    buildSeveralUsers,

    renderTypingUsers: ErrorBoundary.wrap(({ guildId, users, children }: PropsWithChildren<{ guildId: string, users: User[]; }>) => {
        try {
            if (!Array.isArray(children)) {
                return children;
            }

            let element = 0;

            return children.map(c => {
                if (c.type !== "strong" && !(typeof c !== "string" && !React.isValidElement(c)))
                    return c;

                const user = users[element++];
                return <TypingUser key={user.id} guildId={guildId} user={user} />;
            });
        } catch (e) {
            console.error(e);
        }

        return children;
    }, { noop: true })
});<|MERGE_RESOLUTION|>--- conflicted
+++ resolved
@@ -26,11 +26,7 @@
 import { User } from "discord-types/general";
 import { PropsWithChildren } from "react";
 
-<<<<<<< HEAD
-import managedStyle from "./styles.css?managed";
-=======
 import managedStyle from "./style.css?managed";
->>>>>>> d7534780
 
 const settings = definePluginSettings({
     showAvatars: {
@@ -79,11 +75,7 @@
                 openUserProfile(user.id);
             }}
             style={{
-<<<<<<< HEAD
-                color: typingUserColor(guildId, user.id),
-=======
                 color: settings.store.showRoleColors ? GuildMemberStore.getMember(guildId, user.id)?.colorString : undefined,
->>>>>>> d7534780
             }}
         >
             {settings.store.showAvatars && (
@@ -105,13 +97,9 @@
     description: "Show avatars and role colours in the typing indicator",
     authors: [Devs.zt],
     settings,
-<<<<<<< HEAD
-    managedStyle,
-=======
 
     managedStyle,
 
->>>>>>> d7534780
     patches: [
         {
             find: "#{intl::THREE_USERS_TYPING}",
