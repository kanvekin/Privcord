.vc-st-modal-content input {
    background-color: var(--input-background);
    color: var(--text-normal);
    width: 95%;
    padding: 8px 8px 8px 12px;
    margin: 1em 0;
    outline: none;
    border: 1px solid var(--input-background);
    border-radius: 4px;
    font-weight: 500;
    font-style: inherit;
    font-size: 100%;
}

.vc-st-format-label,
.vc-st-format-label span {
    background-color: transparent;
}

.vc-st-modal-content [class|="select"] {
    margin-bottom: 1em;
}

.vc-st-modal-content [class|="select"] span {
    background-color: var(--input-background);
}

.vc-st-modal-header {
<<<<<<< HEAD
    place-content: space-between center;
=======
    place-content: center space-between;
>>>>>>> e99eec50
}

.vc-st-modal-header h1 {
    margin: 0;
}

.vc-st-modal-header button {
    padding: 0;
}

.vc-st-preview-text {
    margin-bottom: 1em;
}

.vc-st-button svg {
    transform: scale(1.1) translateY(1px);
}<|MERGE_RESOLUTION|>--- conflicted
+++ resolved
@@ -26,11 +26,7 @@
 }
 
 .vc-st-modal-header {
-<<<<<<< HEAD
-    place-content: space-between center;
-=======
     place-content: center space-between;
->>>>>>> e99eec50
 }
 
 .vc-st-modal-header h1 {
