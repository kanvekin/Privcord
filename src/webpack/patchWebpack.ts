--- conflicted
+++ resolved
@@ -9,11 +9,8 @@
 import { Logger } from "@utils/Logger";
 import { interpolateIfDefined } from "@utils/misc";
 import { Patch, PatchReplacement } from "@utils/types";
-<<<<<<< HEAD
+import { WebpackRequire } from "@vencord/discord-types/webpack";
 import { reporterData } from "debug/reporterData";
-=======
-import { WebpackRequire } from "@vencord/discord-types/webpack";
->>>>>>> 19f4d7cd
 
 import { traceFunctionWithResults } from "../debug/Tracer";
 import { AnyModuleFactory, AnyWebpackRequire, MaybePatchedModuleFactory, PatchedModuleFactory } from "./types";
