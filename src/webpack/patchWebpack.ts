--- conflicted
+++ resolved
@@ -9,35 +9,6 @@
 import { Logger } from "@utils/Logger";
 import { interpolateIfDefined } from "@utils/misc";
 import { canonicalizeReplacement } from "@utils/patches";
-<<<<<<< HEAD
-import { PatchReplacement } from "@utils/types";
-import { reporterData } from "debug/reporterData";
-
-import { traceFunctionWithResults } from "../debug/Tracer";
-import { patches } from "../plugins";
-import { _initWebpack, _shouldIgnoreModule, AnyModuleFactory, AnyWebpackRequire, factoryListeners, findModuleId, MaybeWrappedModuleFactory, ModuleExports, moduleListeners, waitForSubscriptions, WebpackRequire, WrappedModuleFactory, wreq } from ".";
-
-export const SYM_ORIGINAL_FACTORY = Symbol("WebpackPatcher.originalFactory");
-export const SYM_PATCHED_SOURCE = Symbol("WebpackPatcher.patchedSource");
-export const SYM_PATCHED_BY = Symbol("WebpackPatcher.patchedBy");
-/** A set with all the Webpack instances */
-export const allWebpackInstances = new Set<AnyWebpackRequire>();
-export const patchTimings = [] as Array<[plugin: string, moduleId: PropertyKey, match: string | RegExp, totalTime: number]>;
-
-const logger = new Logger("WebpackInterceptor", "#8caaee");
-/** Whether we tried to fallback to factory WebpackRequire, or disabled patches */
-let wreqFallbackApplied = false;
-/** Whether we should be patching factories.
- *
- * This should be disabled if we start searching for the module to get the build number, and then resumed once it's done.
- * */
-let shouldPatchFactories = true;
-
-export const getBuildNumber = makeLazy(() => {
-    try {
-        shouldPatchFactories = false;
-
-=======
 import { Patch, PatchReplacement } from "@utils/types";
 import { reporterData } from "debug/reporterData";
 
@@ -57,7 +28,6 @@
 
 export const getBuildNumber = makeLazy(() => {
     try {
->>>>>>> 3f8b1f7b
         try {
             if (wreq.m[128014]?.toString().includes("Trying to open a changelog for an invalid build number")) {
                 const hardcodedGetBuildNumber = wreq(128014).b as () => number;
@@ -71,7 +41,6 @@
         const moduleId = findModuleId("Trying to open a changelog for an invalid build number");
         if (moduleId == null) {
             return -1;
-<<<<<<< HEAD
         }
 
         const exports = Object.values<ModuleExports>(wreq(moduleId));
@@ -79,27 +48,27 @@
             return -1;
         }
 
-=======
-        }
-
-        const exports = Object.values<ModuleExports>(wreq(moduleId));
-        if (exports.length !== 1 || typeof exports[0] !== "function") {
-            return -1;
-        }
-
->>>>>>> 3f8b1f7b
         const buildNumber = exports[0]();
         return typeof buildNumber === "number" ? buildNumber : -1;
     } catch {
         return -1;
-<<<<<<< HEAD
-    } finally {
-        shouldPatchFactories = true;
     }
 });
 
-type Define = typeof Reflect.defineProperty;
-const define: Define = (target, p, attributes) => {
+export function getFactoryPatchedSource(moduleId: PropertyKey, webpackRequire = wreq as AnyWebpackRequire) {
+    return webpackRequire.m[moduleId]?.[SYM_PATCHED_SOURCE];
+}
+
+export function getFactoryPatchedBy(moduleId: PropertyKey, webpackRequire = wreq as AnyWebpackRequire) {
+    return webpackRequire.m[moduleId]?.[SYM_PATCHED_BY];
+}
+
+const logger = new Logger("WebpackInterceptor", "#8caaee");
+
+/** Whether we tried to fallback to the WebpackRequire of the factory, or disabled patches */
+let wreqFallbackApplied = false;
+
+const define: typeof Reflect.defineProperty = (target, p, attributes) => {
     if (Object.hasOwn(attributes, "value")) {
         attributes.writable = true;
     }
@@ -111,51 +80,6 @@
     });
 };
 
-export function getOriginalFactory(id: PropertyKey, webpackRequire = wreq as AnyWebpackRequire) {
-    const moduleFactory = webpackRequire.m[id];
-    return (moduleFactory?.[SYM_ORIGINAL_FACTORY] ?? moduleFactory) as AnyModuleFactory | undefined;
-}
-
-export function getFactoryPatchedSource(id: PropertyKey, webpackRequire = wreq as AnyWebpackRequire) {
-    return webpackRequire.m[id]?.[SYM_PATCHED_SOURCE];
-}
-
-export function getFactoryPatchedBy(id: PropertyKey, webpackRequire = wreq as AnyWebpackRequire) {
-    return webpackRequire.m[id]?.[SYM_PATCHED_BY];
-}
-
-// wreq.m is the Webpack object containing module factories. It is pre-populated with module factories, and is also populated via webpackGlobal.push
-// We use this setter to intercept when wreq.m is defined and apply the patching in its module factories.
-// We wrap wreq.m with our proxy, which is responsible for patching the module factories when they are set, or defining getters for the patched versions.
-=======
-    }
-});
-
-export function getFactoryPatchedSource(moduleId: PropertyKey, webpackRequire = wreq as AnyWebpackRequire) {
-    return webpackRequire.m[moduleId]?.[SYM_PATCHED_SOURCE];
-}
-
-export function getFactoryPatchedBy(moduleId: PropertyKey, webpackRequire = wreq as AnyWebpackRequire) {
-    return webpackRequire.m[moduleId]?.[SYM_PATCHED_BY];
-}
-
-const logger = new Logger("WebpackInterceptor", "#8caaee");
-
-/** Whether we tried to fallback to the WebpackRequire of the factory, or disabled patches */
-let wreqFallbackApplied = false;
-
-const define: typeof Reflect.defineProperty = (target, p, attributes) => {
-    if (Object.hasOwn(attributes, "value")) {
-        attributes.writable = true;
-    }
-
-    return Reflect.defineProperty(target, p, {
-        configurable: true,
-        enumerable: true,
-        ...attributes
-    });
-};
-
 // wreq.m is the Webpack object containing module factories. It is pre-populated with factories, and is also populated via webpackGlobal.push
 // We use this setter to intercept when wreq.m is defined and setup our setters which decide whether we should patch these module factories
 // and the Webpack instance where they are being defined.
@@ -168,7 +92,6 @@
 // and call them with our wrapper which notifies our listeners.
 
 // wreq.m is also wrapped in a proxy to intercept when new factories are set, patch them eargely, if enabled, and wrap them in the factory proxy.
->>>>>>> 3f8b1f7b
 
 // If this is the main Webpack, we also set up the internal references to WebpackRequire.
 define(Function.prototype, "m", {
@@ -177,11 +100,7 @@
     set(this: AnyWebpackRequire, originalModules: AnyWebpackRequire["m"]) {
         define(this, "m", { value: originalModules });
 
-<<<<<<< HEAD
-        // Ensure this is one of Discord main Webpack instances.
-=======
         // Ensure this is likely one of Discord main Webpack instances.
->>>>>>> 3f8b1f7b
         // We may catch Discord bundled libs, React Devtools or other extensions Webpack instances here.
         const { stack } = new Error();
         if (!stack?.includes("http") || stack.match(/at \d+? \(/) || !String(this).includes("exports:{}")) {
@@ -189,55 +108,6 @@
         }
 
         const fileName = stack.match(/\/assets\/(.+?\.js)/)?.[1];
-<<<<<<< HEAD
-        logger.info("Found Webpack module factories" + interpolateIfDefined` in ${fileName}`);
-
-        allWebpackInstances.add(this);
-
-        // Define a setter for the ensureChunk property of WebpackRequire. Only the main Webpack (which is the only that includes chunk loading) has this property.
-        // So if the setter is called, this means we can initialize the internal references to WebpackRequire.
-        define(this, "e", {
-            enumerable: false,
-
-            set(this: WebpackRequire, ensureChunk: WebpackRequire["e"]) {
-                define(this, "e", { value: ensureChunk });
-                clearTimeout(setterTimeout);
-
-                logger.info("Main WebpackInstance found" + interpolateIfDefined` in ${fileName}` + ", initializing internal references to WebpackRequire");
-                _initWebpack(this);
-            }
-        });
-        // setImmediate to clear this property setter if this is not the main Webpack.
-        // If this is the main Webpack, wreq.e will always be set before the timeout runs.
-        const setterTimeout = setTimeout(() => Reflect.deleteProperty(this, "e"), 0);
-
-        // Patch the pre-populated factories
-        for (const id in originalModules) {
-            if (updateExistingFactory(originalModules, id, originalModules[id], true)) {
-                continue;
-            }
-
-            notifyFactoryListeners(originalModules[id]);
-            defineModulesFactoryGetter(id, Settings.eagerPatches && shouldPatchFactories ? wrapAndPatchFactory(id, originalModules[id]) : originalModules[id]);
-        }
-
-        define(originalModules, Symbol.toStringTag, {
-            value: "ModuleFactories",
-            enumerable: false
-        });
-
-        // The proxy responsible for patching the module factories when they are set, or defining getters for the patched versions
-        const proxiedModuleFactories = new Proxy(originalModules, moduleFactoriesHandler);
-        /*
-        If Webpack ever decides to set module factories using the variable of the modules object directly, instead of wreq.m, switch the proxy to the prototype
-        Reflect.setPrototypeOf(originalModules, new Proxy(originalModules, moduleFactoriesHandler));
-        */
-
-        define(this, "m", { value: proxiedModuleFactories });
-    }
-});
-
-=======
 
         // Define a setter for the bundlePath property of WebpackRequire. Only Webpack instances which include chunk loading functionality,
         // like the main Discord Webpack, have this property.
@@ -340,7 +210,6 @@
 });
 
 // The proxy for patching eagerly and/or wrapping factories in their proxy.
->>>>>>> 3f8b1f7b
 const moduleFactoriesHandler: ProxyHandler<AnyWebpackRequire["m"]> = {
     /*
     If Webpack ever decides to set module factories using the variable of the modules object directly instead of wreq.m, we need to switch the proxy to the prototype
@@ -357,172 +226,6 @@
     },
     */
 
-<<<<<<< HEAD
-    // The set trap for patching or defining getters for the module factories when new module factories are loaded
-    set(target, p, newValue, receiver) {
-        if (updateExistingFactory(target, p, newValue)) {
-            return true;
-        }
-
-        notifyFactoryListeners(newValue);
-        defineModulesFactoryGetter(p, Settings.eagerPatches && shouldPatchFactories ? wrapAndPatchFactory(p, newValue) : newValue);
-
-        return true;
-    }
-};
-
-/**
- * Update a factory that exists in any Webpack instance with a new original factory.
- *
- * @target The module factories where this new original factory is being set
- * @param id The id of the module
- * @param newFactory The new original factory
- * @param ignoreExistingInTarget Whether to ignore checking if the factory already exists in the moduleFactoriesTarget
- * @returns Whether the original factory was updated, or false if it doesn't exist in any Webpack instance
- */
-function updateExistingFactory(moduleFactoriesTarget: AnyWebpackRequire["m"], id: PropertyKey, newFactory: AnyModuleFactory, ignoreExistingInTarget: boolean = false) {
-    let existingFactory: TypedPropertyDescriptor<AnyModuleFactory> | undefined;
-    let moduleFactoriesWithFactory: AnyWebpackRequire["m"] | undefined;
-    for (const wreq of allWebpackInstances) {
-        if (ignoreExistingInTarget && wreq.m === moduleFactoriesTarget) continue;
-
-        if (Object.hasOwn(wreq.m, id)) {
-            existingFactory = Reflect.getOwnPropertyDescriptor(wreq.m, id);
-            moduleFactoriesWithFactory = wreq.m;
-            break;
-        }
-    }
-
-    if (existingFactory != null) {
-        // If existingFactory exists in any Webpack instance, it's either wrapped in defineModuleFactoryGetter, or it has already been required.
-        // So define the descriptor of it on this current Webpack instance (if it doesn't exist already), call Reflect.set with the new original,
-        // and let the correct logic apply (normal set, or defineModuleFactoryGetter setter)
-
-        if (moduleFactoriesWithFactory !== moduleFactoriesTarget) {
-            Reflect.defineProperty(moduleFactoriesTarget, id, existingFactory);
-        }
-
-        // Persist patched source and patched by in the new original factory, if the patched one has already been required
-        if (IS_DEV && existingFactory.value != null) {
-            newFactory[SYM_PATCHED_SOURCE] = existingFactory.value[SYM_PATCHED_SOURCE];
-            newFactory[SYM_PATCHED_BY] = existingFactory.value[SYM_PATCHED_BY];
-        }
-
-        return Reflect.set(moduleFactoriesTarget, id, newFactory, moduleFactoriesTarget);
-    }
-
-    return false;
-}
-
-/**
- * Notify all factory listeners.
- *
- * @param factory The original factory to notify for
- */
-function notifyFactoryListeners(factory: AnyModuleFactory) {
-    for (const factoryListener of factoryListeners) {
-        try {
-            factoryListener(factory);
-        } catch (err) {
-            logger.error("Error in Webpack factory listener:\n", err, factoryListener);
-        }
-    }
-}
-
-/**
- * Define the getter for returning the patched version of the module factory.
- *
- * If eagerPatches is enabled, the factory argument should already be the patched version, else it will be the original
- * and only be patched when accessed for the first time.
- *
- * @param id The id of the module
- * @param factory The original or patched module factory
- */
-function defineModulesFactoryGetter(id: PropertyKey, factory: MaybeWrappedModuleFactory) {
-    const descriptor: PropertyDescriptor = {
-        get() {
-            // SYM_ORIGINAL_FACTORY means the factory is already patched
-            if (!shouldPatchFactories || factory[SYM_ORIGINAL_FACTORY] != null) {
-                return factory;
-            }
-
-            return (factory = wrapAndPatchFactory(id, factory));
-        },
-        set(newFactory: MaybeWrappedModuleFactory) {
-            if (IS_DEV) {
-                newFactory[SYM_PATCHED_SOURCE] = factory[SYM_PATCHED_SOURCE];
-                newFactory[SYM_PATCHED_BY] = factory[SYM_PATCHED_BY];
-            }
-
-            if (factory[SYM_ORIGINAL_FACTORY] != null) {
-                factory.toString = newFactory.toString.bind(newFactory);
-                factory[SYM_ORIGINAL_FACTORY] = newFactory;
-            } else {
-                factory = newFactory;
-            }
-        }
-    };
-
-    // Define the getter in all the module factories objects. Patches are only executed once, so make sure all module factories object
-    // have the patched version
-    for (const wreq of allWebpackInstances) {
-        define(wreq.m, id, descriptor);
-    }
-}
-
-/**
- * Wraps and patches a module factory.
- *
- * @param id The id of the module
- * @param factory The original or patched module factory
- * @returns The wrapper for the patched module factory
- */
-function wrapAndPatchFactory(id: PropertyKey, originalFactory: AnyModuleFactory) {
-    const [patchedFactory, patchedSource, patchedBy] = patchFactory(id, originalFactory);
-
-    const wrappedFactory: WrappedModuleFactory = function (...args) {
-        // Restore the original factory in all the module factories objects. We want to make sure the original factory is restored properly, no matter what is the Webpack instance
-        for (const wreq of allWebpackInstances) {
-            define(wreq.m, id, { value: wrappedFactory[SYM_ORIGINAL_FACTORY] });
-        }
-
-        // eslint-disable-next-line prefer-const
-        let [module, exports, require] = args;
-
-        if (wreq == null) {
-            if (!wreqFallbackApplied) {
-                wreqFallbackApplied = true;
-
-                // Make sure the require argument is actually the WebpackRequire function
-                if (typeof require === "function" && require.m != null) {
-                    const { stack } = new Error();
-                    const webpackInstanceFileName = stack?.match(/\/assets\/(.+?\.js)/)?.[1];
-
-                    logger.warn(
-                        "WebpackRequire was not initialized, falling back to WebpackRequire passed to the first called patched module factory (" +
-                        `id: ${String(id)}` + interpolateIfDefined`, WebpackInstance origin: ${webpackInstanceFileName}` +
-                        ")"
-                    );
-
-                    _initWebpack(require as WebpackRequire);
-                } else if (IS_DEV) {
-                    logger.error("WebpackRequire was not initialized, running modules without patches instead.");
-                    return wrappedFactory[SYM_ORIGINAL_FACTORY].apply(this, args);
-                }
-            } else if (IS_DEV) {
-                return wrappedFactory[SYM_ORIGINAL_FACTORY].apply(this, args);
-            }
-        }
-
-        let factoryReturn: unknown;
-        try {
-            // Call the patched factory
-            factoryReturn = patchedFactory.apply(this, args);
-        } catch (err) {
-            // Just re-throw Discord errors
-            if (patchedFactory === wrappedFactory[SYM_ORIGINAL_FACTORY]) {
-                throw err;
-=======
     set: updateExistingOrProxyFactory
 };
 
@@ -695,38 +398,12 @@
             } else if (IS_DEV) {
                 logger.error("WebpackRequire was not initialized, running modules without patches instead.");
                 return originalFactory.apply(thisArg, argArray);
->>>>>>> 3f8b1f7b
             }
         } else if (IS_DEV) {
             return originalFactory.apply(thisArg, argArray);
         }
     }
 
-<<<<<<< HEAD
-            logger.error("Error in patched module factory:\n", err);
-            return wrappedFactory[SYM_ORIGINAL_FACTORY].apply(this, args);
-        }
-
-        exports = module.exports;
-        if (exports == null) {
-            return factoryReturn;
-        }
-
-        if (typeof require === "function") {
-            const shouldIgnoreModule = _shouldIgnoreModule(exports);
-
-            if (shouldIgnoreModule) {
-                if (require.c != null) {
-                    Object.defineProperty(require.c, id, {
-                        value: require.c[id],
-                        enumerable: false,
-                        configurable: true,
-                        writable: true
-                    });
-                }
-
-                return factoryReturn;
-=======
     let factoryReturn: unknown;
     try {
         factoryReturn = patchedFactory.apply(thisArg, argArray);
@@ -769,152 +446,8 @@
 
             if (typeof exports !== "object") {
                 continue;
->>>>>>> 3f8b1f7b
-            }
-        }
-
-<<<<<<< HEAD
-        for (const callback of moduleListeners) {
-            try {
-                callback(exports, id);
-            } catch (err) {
-                logger.error("Error in Webpack module listener:\n", err, callback);
-            }
-        }
-
-        for (const [filter, callback] of waitForSubscriptions) {
-            try {
-                if (filter(exports)) {
-                    waitForSubscriptions.delete(filter);
-                    callback(exports, id);
-                    continue;
-                }
-
-                if (typeof exports !== "object") {
-                    continue;
-                }
-
-                for (const exportKey in exports) {
-                    const exportValue = exports[exportKey];
-
-                    if (exportValue != null && filter(exportValue)) {
-                        waitForSubscriptions.delete(filter);
-                        callback(exportValue, id);
-                        break;
-                    }
-                }
-            } catch (err) {
-                logger.error("Error while firing callback for Webpack waitFor subscription:\n", err, filter, callback);
-            }
-        }
-
-        return factoryReturn;
-    };
-
-    wrappedFactory.toString = originalFactory.toString.bind(originalFactory);
-    wrappedFactory[SYM_ORIGINAL_FACTORY] = originalFactory;
-
-    if (IS_DEV && patchedFactory !== originalFactory) {
-        wrappedFactory[SYM_PATCHED_SOURCE] = patchedSource;
-        wrappedFactory[SYM_PATCHED_BY] = patchedBy;
-        originalFactory[SYM_PATCHED_SOURCE] = patchedSource;
-        originalFactory[SYM_PATCHED_BY] = patchedBy;
-    }
-
-    // @ts-expect-error Allow GC to get into action, if possible
-    originalFactory = undefined;
-    return wrappedFactory;
-}
-
-/**
- * Patches a module factory.
- *
- * @param id The id of the module
- * @param factory The original module factory
- * @returns The patched module factory, the patched source of it, and the plugins that patched it
- */
-function patchFactory(id: PropertyKey, factory: AnyModuleFactory): [patchedFactory: AnyModuleFactory, patchedSource: string, patchedBy: Set<string>] {
-    // 0, prefix to turn it into an expression: 0,function(){} would be invalid syntax without the 0,
-    let code: string = "0," + String(factory);
-    let patchedSource = code;
-    let patchedFactory = factory;
-
-    const patchedBy = new Set<string>();
-
-    for (let i = 0; i < patches.length; i++) {
-        const patch = patches[i];
-
-        const moduleMatches = typeof patch.find === "string"
-            ? code.includes(patch.find)
-            : (patch.find.global && (patch.find.lastIndex = 0), patch.find.test(code));
-
-        if (!moduleMatches) {
-            continue;
-        }
-
-        // Reporter eagerly patches and cannot retrieve the build number because this code runs before the module for it is loaded
-        const buildNumber = IS_REPORTER ? -1 : getBuildNumber();
-        const shouldCheckBuildNumber = !Settings.eagerPatches && buildNumber !== -1;
-
-        if (
-            shouldCheckBuildNumber &&
-            (patch.fromBuild != null && buildNumber < patch.fromBuild) ||
-            (patch.toBuild != null && buildNumber > patch.toBuild)
-        ) {
-            continue;
-        }
-
-        const executePatch = traceFunctionWithResults(`patch by ${patch.plugin}`, (match: string | RegExp, replace: string) => {
-            if (typeof match !== "string" && match.global) {
-                match.lastIndex = 0;
-            }
-
-            return code.replace(match, replace);
-        });
-
-        const previousCode = code;
-        const previousFactory = factory;
-        let markedAsPatched = false;
-
-        // We change all patch.replacement to array in plugins/index
-        for (const replacement of patch.replacement as PatchReplacement[]) {
-            if (
-                shouldCheckBuildNumber &&
-                (replacement.fromBuild != null && buildNumber < replacement.fromBuild) ||
-                (replacement.toBuild != null && buildNumber > replacement.toBuild)
-            ) {
-                continue;
-            }
-
-            // TODO: remove once Vesktop has been updated to use addPatch
-            if (patch.plugin === "Vesktop") {
-                canonicalizeReplacement(replacement, "VCDP");
-            }
-
-            const lastCode = code;
-            const lastFactory = factory;
-
-            try {
-                const [newCode, totalTime] = executePatch(replacement.match, replacement.replace as string);
-
-                if (IS_REPORTER) {
-                    patchTimings.push([patch.plugin, id, replacement.match, totalTime]);
-                }
-
-                if (newCode === code) {
-                    if (!patch.noWarn) {
-                        logger.warn(`Patch by ${patch.plugin} had no effect (Module id is ${String(id)}): ${replacement.match}`);
-                        if (IS_DEV) {
-                            logger.debug("Function Source:\n", code);
-                        }
-                        if (IS_COMPANION_TEST)
-                            reporterData.failedPatches.hadNoEffect.push({
-                                ...patch,
-                                id
-                            });
-                    }
-
-=======
+            }
+
             for (const exportKey in exports) {
                 const exportValue = exports[exportKey];
 
@@ -1020,7 +553,6 @@
                             });
                     }
 
->>>>>>> 3f8b1f7b
                     if (patch.group) {
                         logger.warn(`Undoing patch group ${patch.find} by ${patch.plugin} because replacement ${replacement.match} had no effect`);
                         code = previousCode;
@@ -1033,11 +565,7 @@
                         if (IS_COMPANION_TEST)
                             reporterData.failedPatches.undoingPatchGroup.push({
                                 ...patch,
-<<<<<<< HEAD
-                                id
-=======
                                 id: moduleId
->>>>>>> 3f8b1f7b
                             });
 
                         break;
@@ -1047,11 +575,7 @@
                 }
 
                 code = newCode;
-<<<<<<< HEAD
-                patchedSource = `// Webpack Module ${String(id)} - Patched by ${[...patchedBy, patch.plugin].join(", ")}\n${newCode}\n//# sourceURL=WebpackModule${String(id)}`;
-=======
                 patchedSource = `// Webpack Module ${String(moduleId)} - Patched by ${[...patchedBy, patch.plugin].join(", ")}\n${newCode}\n//# sourceURL=WebpackModule${String(moduleId)}`;
->>>>>>> 3f8b1f7b
                 patchedFactory = (0, eval)(patchedSource);
 
                 if (!patchedBy.has(patch.plugin)) {
@@ -1059,42 +583,13 @@
                     markedAsPatched = true;
                 }
             } catch (err) {
-<<<<<<< HEAD
-                logger.error(`Patch by ${patch.plugin} errored (Module id is ${String(id)}): ${replacement.match}\n`, err);
-=======
                 logger.error(`Patch by ${patch.plugin} errored (Module id is ${String(moduleId)}): ${replacement.match}\n`, err);
->>>>>>> 3f8b1f7b
 
                 if (IS_COMPANION_TEST)
                     reporterData.failedPatches.erroredPatch.push({
                         ...patch,
                         oldModule: lastCode,
                         newModule: code,
-<<<<<<< HEAD
-                        id
-                    });
-
-                if (IS_DEV) {
-                    diffErroredPatch(code, lastCode, lastCode.match(replacement.match)!);
-                }
-
-                if (markedAsPatched) {
-                    patchedBy.delete(patch.plugin);
-                }
-
-                if (patch.group) {
-                    logger.warn(`Undoing patch group ${patch.find} by ${patch.plugin} because replacement ${replacement.match} errored`);
-                    if (IS_COMPANION_TEST)
-                        reporterData.failedPatches.undoingPatchGroup.push({
-                            ...patch,
-                            id
-                        });
-                    code = previousCode;
-                    patchedFactory = previousFactory;
-                    break;
-                }
-
-=======
                         id: moduleId
                     });
 
@@ -1118,7 +613,6 @@
                     break;
                 }
 
->>>>>>> 3f8b1f7b
                 code = lastCode;
                 patchedFactory = lastFactory;
             }
@@ -1127,11 +621,6 @@
         if (!patch.all) {
             patches.splice(i--, 1);
         }
-<<<<<<< HEAD
-    }
-
-    return [patchedFactory, patchedSource, patchedBy];
-=======
     }
 
     patchedFactory[SYM_ORIGINAL_FACTORY] = originalFactory;
@@ -1142,7 +631,6 @@
     }
 
     return patchedFactory as PatchedModuleFactory;
->>>>>>> 3f8b1f7b
 }
 
 function diffErroredPatch(code: string, lastCode: string, match: RegExpMatchArray) {
