--- conflicted
+++ resolved
@@ -355,10 +355,6 @@
             if (!patch.all) patches.splice(i--, 1);
         }
 
-<<<<<<< HEAD
-        if (mod !== originalMod) {
-            factory.$$vencordPatchedSource = String(mod);
-=======
         if (IS_DEV) {
             if (mod !== originalMod) {
                 factory.$$vencordPatchedSource = String(mod);
@@ -369,7 +365,6 @@
                     factory.$$vencordPatchedSource = existingFactory.$$vencordPatchedSource;
                 }
             }
->>>>>>> 66b247b2
         }
     }
 }