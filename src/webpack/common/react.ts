/*
 * Vencord, a modification for Discord's desktop app
 * Copyright (c) 2023 Vendicated and contributors
 *
 * This program is free software: you can redistribute it and/or modify
 * it under the terms of the GNU General Public License as published by
 * the Free Software Foundation, either version 3 of the License, or
 * (at your option) any later version.
 *
 * This program is distributed in the hope that it will be useful,
 * but WITHOUT ANY WARRANTY; without even the implied warranty of
 * MERCHANTABILITY or FITNESS FOR A PARTICULAR PURPOSE.  See the
 * GNU General Public License for more details.
 *
 * You should have received a copy of the GNU General Public License
 * along with this program.  If not, see <https://www.gnu.org/licenses/>.
*/

<<<<<<< HEAD
import { findByPropsLazy, waitFor } from "@webpack";
=======
// eslint-disable-next-line path-alias/no-relative
import { findByCodeLazy, findByPropsLazy, waitFor } from "../webpack";
>>>>>>> 89ef26e7

export let React: typeof import("react");
export let useState: typeof React.useState;
export let useEffect: typeof React.useEffect;
export let useLayoutEffect: typeof React.useLayoutEffect;
export let useMemo: typeof React.useMemo;
export let useRef: typeof React.useRef;
export let useReducer: typeof React.useReducer;
export let useCallback: typeof React.useCallback;

export const ReactDOM: typeof import("react-dom") = findByPropsLazy("createPortal");
// 299 is an error code used in createRoot and createPortal
export const createRoot: typeof import("react-dom/client").createRoot = findByCodeLazy("(299));", ".onRecoverableError");

waitFor("useState", m => {
    React = m;
    ({ useEffect, useState, useLayoutEffect, useMemo, useRef, useReducer, useCallback } = React);
});<|MERGE_RESOLUTION|>--- conflicted
+++ resolved
@@ -16,12 +16,7 @@
  * along with this program.  If not, see <https://www.gnu.org/licenses/>.
 */
 
-<<<<<<< HEAD
-import { findByPropsLazy, waitFor } from "@webpack";
-=======
-// eslint-disable-next-line path-alias/no-relative
-import { findByCodeLazy, findByPropsLazy, waitFor } from "../webpack";
->>>>>>> 89ef26e7
+import { findByCodeLazy, findByPropsLazy, waitFor } from "@webpack";
 
 export let React: typeof import("react");
 export let useState: typeof React.useState;
