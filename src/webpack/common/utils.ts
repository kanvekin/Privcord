/*
 * Vencord, a modification for Discord's desktop app
 * Copyright (c) 2023 Vendicated and contributors
 *
 * This program is free software: you can redistribute it and/or modify
 * it under the terms of the GNU General Public License as published by
 * the Free Software Foundation, either version 3 of the License, or
 * (at your option) any later version.
 *
 * This program is distributed in the hope that it will be useful,
 * but WITHOUT ANY WARRANTY; without even the implied warranty of
 * MERCHANTABILITY or FITNESS FOR A PARTICULAR PURPOSE.  See the
 * GNU General Public License for more details.
 *
 * You should have received a copy of the GNU General Public License
 * along with this program.  If not, see <https://www.gnu.org/licenses/>.
*/

import type { Channel } from "discord-types/general";

import { _resolveReady, filters, findByCodeLazy, findByPropsLazy, findLazy, mapMangledModuleLazy, waitFor } from "../webpack";
import type * as t from "./types/utils";

export let FluxDispatcher: t.FluxDispatcher;
waitFor(["dispatch", "subscribe"], m => {
    FluxDispatcher = m;
    // Non import call to avoid circular dependency
    Vencord.Plugins.subscribeAllPluginsFluxEvents(m);

    const cb = () => {
        m.unsubscribe("CONNECTION_OPEN", cb);
        _resolveReady();
    };
    m.subscribe("CONNECTION_OPEN", cb);
});

export let ComponentDispatch;
waitFor(["dispatchToLastSubscribed"], m => ComponentDispatch = m);

export const Constants: t.Constants = mapMangledModuleLazy('ME:"/users/@me"', {
    Endpoints: filters.byProps("USER", "ME"),
    UserFlags: filters.byProps("STAFF", "SPAMMER"),
    FriendsSections: m => m.PENDING === "PENDING" && m.ADD_FRIEND
});

export const RestAPI: t.RestAPI = findLazy(m => typeof m === "object" && m.del && m.put);
export const moment: typeof import("moment") = findByPropsLazy("parseTwoDigitYear");

export const hljs: typeof import("highlight.js").default = findByPropsLazy("highlight", "registerLanguage");

export const useDrag = findByCodeLazy("useDrag::spec.begin was deprecated");
// you cant make a better finder i love that they remove display names sm
export const useDrop = findByCodeLazy(".options);return", ".collect,");

export const { match, P }: Pick<typeof import("ts-pattern"), "match" | "P"> = mapMangledModuleLazy("@ts-pattern/matcher", {
    match: filters.byCode("return new"),
    P: filters.byProps("when")
});

export const lodash: typeof import("lodash") = findByPropsLazy("debounce", "cloneDeep");

export const i18n = mapMangledModuleLazy('defaultLocale:"en-US"', {
    t: m => m?.[Symbol.toStringTag] === "IntlMessagesProxy",
    intl: m => m != null && Object.getPrototypeOf(m)?.withFormatters != null
}, true);

export let SnowflakeUtils: t.SnowflakeUtils;
waitFor(["fromTimestamp", "extractTimestamp"], m => SnowflakeUtils = m);

export let Parser: t.Parser;
waitFor("parseTopic", m => Parser = m);
export let Alerts: t.Alerts;
waitFor(["show", "close"], m => Alerts = m);

const ToastType = {
    MESSAGE: "message",
    SUCCESS: "success",
    FAILURE: "failure",
    CUSTOM: "custom",
    CLIP: "clip",
    LINK: "link",
    FORWARD: "forward",
    BOOKMARK: "bookmark",
    CLOCK: "clock"
};
const ToastPosition = {
    TOP: 0,
    BOTTOM: 1
};

export interface ToastData {
    message: string,
    id: string,
    /**
     * Toasts.Type
     */
    type: string,
    options?: ToastOptions;
}

export interface ToastOptions {
    /**
     * Toasts.Position
     */
    position?: number;
    component?: React.ReactNode,
    duration?: number;
}

export const Toasts = {
    Type: ToastType,
    Position: ToastPosition,
    // what's less likely than getting 0 from Math.random()? Getting it twice in a row
    genId: () => (Math.random() || Math.random()).toString(36).slice(2),

    // hack to merge with the following interface, dunno if there's a better way
    ...{} as {
        show(data: ToastData): void;
        pop(): void;
        create(message: string, type: string, options?: ToastOptions): ToastData;
    }
};

// This is the same module but this is easier
waitFor("showToast", m => {
    Toasts.show = m.showToast;
    Toasts.pop = m.popToast;
    Toasts.create = m.createToast;
});

/**
 * Show a simple toast. If you need more options, use Toasts.show manually
 */
export function showToast(message: string, type = ToastType.MESSAGE, options?: ToastOptions) {
    Toasts.show(Toasts.create(message, type, options));
}

export const UserUtils = {
    getUser: findByCodeLazy(".USER(")
};

export const UploadManager = findByPropsLazy("clearAll", "addFile");
export const UploadHandler = {
    promptToUpload: findByCodeLazy("#{intl::ATTACHMENT_TOO_MANY_ERROR_TITLE}") as (files: File[], channel: Channel, draftType: Number) => void
};

<<<<<<< HEAD
export const ApplicationAssetUtils: t.ApplicationAssetUtils = mapMangledModuleLazy("getAssetImage: size must === [", {
=======
export const ApplicationAssetUtils = mapMangledModuleLazy("getAssetImage: size must === [", {
>>>>>>> 5eb44354
    fetchAssetIds: filters.byCode('.startsWith("http:")', ".dispatch({"),
    getAssetFromImageURL: filters.byCode("].serialize(", ',":"'),
    getAssetImage: filters.byCode("getAssetImage: size must === ["),
    getAssets: filters.byCode(".assets")
});

export const Clipboard: t.Clipboard = mapMangledModuleLazy('queryCommandEnabled("copy")', {
    copy: filters.byCode(".copy("),
    SUPPORTS_COPY: e => typeof e === "boolean"
});

export const NavigationRouter: t.NavigationRouter = mapMangledModuleLazy("Transitioning to ", {
    transitionTo: filters.byCode("transitionTo -"),
    transitionToGuild: filters.byCode("transitionToGuild -"),
    back: filters.byCode("goBack()"),
    forward: filters.byCode("goForward()"),
});
export const ChannelRouter: t.ChannelRouter = mapMangledModuleLazy('"Thread must have a parent ID."', {
    transitionToChannel: filters.byCode(".preload"),
    transitionToThread: filters.byCode('"Thread must have a parent ID."')
});

export let SettingsRouter: any;
waitFor(["open", "saveAccountChanges"], m => SettingsRouter = m);

export const PermissionsBits: t.PermissionsBits = findLazy(m => typeof m.ADMINISTRATOR === "bigint");

export const { zustandCreate } = mapMangledModuleLazy(["useSyncExternalStoreWithSelector:", "Object.assign"], {
    zustandCreate: filters.byCode(/=>(\i)\?\i\(\1/)
});

export const { zustandPersist } = mapMangledModuleLazy(".onRehydrateStorage)?", {
    zustandPersist: filters.byCode(/(\(\i,\i\))=>.+?\i\1/)
});

export const MessageActions = findByPropsLazy("editMessage", "sendMessage");
export const MessageCache = findByPropsLazy("clearCache", "_channelMessages");
export const UserProfileActions = findByPropsLazy("openUserProfileModal", "closeUserProfileModal");
export const InviteActions = findByPropsLazy("resolveInvite");

export const IconUtils: t.IconUtils = findByPropsLazy("getGuildBannerURL", "getUserAvatarURL");

export const ReadStateUtils = mapMangledModuleLazy('type:"ENABLE_AUTOMATIC_ACK",', {
    ackChannel: filters.byCode(".isForumLikeChannel(")
});

export const ExpressionPickerStore: t.ExpressionPickerStore = mapMangledModuleLazy("expression-picker-last-active-view", {
    openExpressionPicker: filters.byCode(/setState\({activeView:(?:(?!null)\i),activeViewType:/),
    closeExpressionPicker: filters.byCode("setState({activeView:null"),
    toggleMultiExpressionPicker: filters.byCode(".EMOJI,"),
    toggleExpressionPicker: filters.byCode(/getState\(\)\.activeView===\i\?\i\(\):\i\(/),
    setExpressionPickerView: filters.byCode(/setState\({activeView:\i,lastActiveView:/),
    setSearchQuery: filters.byCode("searchQuery:"),
    useExpressionPickerStore: filters.byCode(/\(\i,\i=\i\)=>/)
});

export const PopoutActions: t.PopoutActions = mapMangledModuleLazy('type:"POPOUT_WINDOW_OPEN"', {
    open: filters.byCode('type:"POPOUT_WINDOW_OPEN"'),
    close: filters.byCode('type:"POPOUT_WINDOW_CLOSE"'),
    setAlwaysOnTop: filters.byCode('type:"POPOUT_WINDOW_SET_ALWAYS_ON_TOP"'),
});

export const UsernameUtils: t.UsernameUtils = findByPropsLazy("useName", "getGlobalName");
export const DisplayProfileUtils: t.DisplayProfileUtils = mapMangledModuleLazy(/=\i\.getUserProfile\(\i\),\i=\i\.getGuildMemberProfile\(/, {
    getDisplayProfile: filters.byCode(".getGuildMemberProfile("),
    useDisplayProfile: filters.byCode(/\[\i\.\i,\i\.\i],\(\)=>/)
});

export const DateUtils: t.DateUtils = mapMangledModuleLazy("millisecondsInUnit:", {
    calendarFormat: filters.byCode("sameElse"),
    dateFormat: filters.byCode('":'),
    isSameDay: filters.byCode("Math.abs(+"),
    diffAsUnits: filters.byCode("days:0", "millisecondsInUnit")
});<|MERGE_RESOLUTION|>--- conflicted
+++ resolved
@@ -144,11 +144,7 @@
     promptToUpload: findByCodeLazy("#{intl::ATTACHMENT_TOO_MANY_ERROR_TITLE}") as (files: File[], channel: Channel, draftType: Number) => void
 };
 
-<<<<<<< HEAD
-export const ApplicationAssetUtils: t.ApplicationAssetUtils = mapMangledModuleLazy("getAssetImage: size must === [", {
-=======
 export const ApplicationAssetUtils = mapMangledModuleLazy("getAssetImage: size must === [", {
->>>>>>> 5eb44354
     fetchAssetIds: filters.byCode('.startsWith("http:")', ".dispatch({"),
     getAssetFromImageURL: filters.byCode("].serialize(", ',":"'),
     getAssetImage: filters.byCode("getAssetImage: size must === ["),
