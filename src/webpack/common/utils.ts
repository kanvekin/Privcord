--- conflicted
+++ resolved
@@ -211,13 +211,8 @@
 
 export const DateUtils: t.DateUtils = mapMangledModuleLazy("millisecondsInUnit:", {
     calendarFormat: filters.byCode("sameElse"),
-<<<<<<< HEAD
-    dateFormat: filters.byCode('":"'),
-    isSameDay: filters.byCode(/Math.abs\(\i-/),
-=======
     dateFormat: filters.byCode('":'),
     // TODO: the +? are for compat with the old version - Remove them once no longer needed
     isSameDay: filters.byCode(/Math\.abs\(\+?\i-\+?\i\)/),
->>>>>>> 93294673
     diffAsUnits: filters.byCode("days:0", "millisecondsInUnit")
 });