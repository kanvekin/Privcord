--- conflicted
+++ resolved
@@ -48,7 +48,6 @@
 export let ChannelStore: t.ChannelStore;
 export let TypingStore: t.TypingStore;
 export let RelationshipStore: t.RelationshipStore;
-export let TypingStore: GenericStore;
 
 export let EmojiStore: t.EmojiStore;
 export let StickerStore: t.StickerStore;
@@ -81,10 +80,7 @@
 waitForStore("MessageStore", m => MessageStore = m);
 waitForStore("WindowStore", m => WindowStore = m);
 waitForStore("EmojiStore", m => EmojiStore = m);
-<<<<<<< HEAD
 waitForStore("StickersStore", m => StickerStore = m);
-=======
->>>>>>> 164fd43c
 waitForStore("TypingStore", m => TypingStore = m);
 waitForStore("ThemeStore", m => {
     ThemeStore = m;
