/*
 * Vencord, a modification for Discord's desktop app
 * Copyright (c) 2023 Vendicated and contributors
 *
 * This program is free software: you can redistribute it and/or modify
 * it under the terms of the GNU General Public License as published by
 * the Free Software Foundation, either version 3 of the License, or
 * (at your option) any later version.
 *
 * This program is distributed in the hope that it will be useful,
 * but WITHOUT ANY WARRANTY; without even the implied warranty of
 * MERCHANTABILITY or FITNESS FOR A PARTICULAR PURPOSE.  See the
 * GNU General Public License for more details.
 *
 * You should have received a copy of the GNU General Public License
 * along with this program.  If not, see <https://www.gnu.org/licenses/>.
*/

<<<<<<< HEAD
import { filters, mapMangledModuleLazy, waitFor, wreq } from "../webpack";
=======
import { filters, mapMangledModuleLazy, waitFor, wreq } from "@webpack";

>>>>>>> cb8e8bd4
import type * as t from "./types/menu";

export const Menu = {} as t.Menu;

// Relies on .name properties added by the MenuItemDemanglerAPI
waitFor(m => m.name === "MenuCheckboxItem", (_, id) => {
    // We have to do this manual require by ID because m in this case is the MenuCheckBoxItem instead of the entire module
    const exports = wreq(id);

    for (const exportKey in exports) {
        // Some exports might have not been initialized yet due to circular imports, so try catch it.
        try {
            var exportValue = exports[exportKey];
        } catch {
            continue;
        }

        if (typeof exportValue === "function" && exportValue.name.startsWith("Menu")) {
            Menu[exportValue.name] = exportValue;
        }
    }
});

waitFor(filters.componentByCode('path:["empty"]'), m => Menu.Menu = m);
waitFor(filters.componentByCode("sliderContainer", "slider", "handleSize:16", "=100"), m => Menu.MenuSliderControl = m);
waitFor(filters.componentByCode('role:"searchbox', "top:2", "query:"), m => Menu.MenuSearchControl = m);

export const ContextMenuApi: t.ContextMenuApi = mapMangledModuleLazy('type:"CONTEXT_MENU_OPEN', {
    closeContextMenu: filters.byCode("CONTEXT_MENU_CLOSE"),
    openContextMenu: filters.byCode("renderLazy:"),
    openContextMenuLazy: e => typeof e === "function" && e.toString().length < 100
});<|MERGE_RESOLUTION|>--- conflicted
+++ resolved
@@ -16,12 +16,8 @@
  * along with this program.  If not, see <https://www.gnu.org/licenses/>.
 */
 
-<<<<<<< HEAD
-import { filters, mapMangledModuleLazy, waitFor, wreq } from "../webpack";
-=======
 import { filters, mapMangledModuleLazy, waitFor, wreq } from "@webpack";
 
->>>>>>> cb8e8bd4
 import type * as t from "./types/menu";
 
 export const Menu = {} as t.Menu;
