/*
 * Vencord, a modification for Discord's desktop app
 * Copyright (c) 2022 Vendicated and contributors
 *
 * This program is free software: you can redistribute it and/or modify
 * it under the terms of the GNU General Public License as published by
 * the Free Software Foundation, either version 3 of the License, or
 * (at your option) any later version.
 *
 * This program is distributed in the hope that it will be useful,
 * but WITHOUT ANY WARRANTY; without even the implied warranty of
 * MERCHANTABILITY or FITNESS FOR A PARTICULAR PURPOSE.  See the
 * GNU General Public License for more details.
 *
 * You should have received a copy of the GNU General Public License
 * along with this program.  If not, see <https://www.gnu.org/licenses/>.
*/

export const WEBPACK_CHUNK = "webpackChunkdiscord_app";
export const REACT_GLOBAL = "Vencord.Webpack.Common.React";
export const SUPPORT_CHANNEL_ID = "1173342942858055721";
export const SUPPORT_CHANNEL_IDS = ["1173342942858055721", "1026515880080842772"];
export const VC_SUPPORT_CHANNEL_ID = "1026515880080842772";

export interface Dev {
    name: string;
    id: bigint;
    badge?: boolean;
}

/**
 * If you made a plugin or substantial contribution, add yourself here.
 * This object is used for the plugin author list, as well as to add a contributor badge to your profile.
 * If you wish to stay fully anonymous, feel free to set ID to 0n.
 * If you are fine with attribution but don't want the badge, add badge: false
 */
export const Devs = /* #__PURE__*/ Object.freeze({
    Ven: {
        name: "Vee",
        id: 343383572805058560n
    },
    Arjix: {
        name: "ArjixWasTaken",
        id: 674710789138939916n
    },
    Cyn: {
        name: "Cynosphere",
        id: 150745989836308480n
    },
    Trwy: {
        name: "trey",
        id: 354427199023218689n
    },
    Megu: {
        name: "Megumin",
        id: 545581357812678656n
    },
    botato: {
        name: "botato",
        id: 440990343899643943n
    },
    fawn: {
        name: "fawn",
        id: 336678828233588736n,
    },
    rushii: {
        name: "rushii",
        id: 295190422244950017n
    },
    Glitch: {
        name: "Glitchy",
        id: 269567451199569920n
    },
    Samu: {
        name: "Samu",
        id: 702973430449832038n,
    },
    Nyako: {
        name: "nyako",
        id: 118437263754395652n
    },
    MaiKokain: {
        name: "Mai",
        id: 722647978577363026n
    },
    echo: {
        name: "ECHO",
        id: 712639419785412668n
    },
    katlyn: {
        name: "katlyn",
        id: 250322741406859265n
    },
    nea: {
        name: "nea",
        id: 310702108997320705n,
    },
    Nuckyz: {
        name: "Nuckyz",
        id: 235834946571337729n
    },
    D3SOX: {
        name: "D3SOX",
        id: 201052085641281538n
    },
    Nickyux: {
        name: "Nickyux",
        id: 427146305651998721n
    },
    mantikafasi: {
        name: "mantikafasi",
        id: 287555395151593473n
    },
    Xinto: {
        name: "Xinto",
        id: 423915768191647755n
    },
    JacobTm: {
        name: "Jacob.Tm",
        id: 302872992097107991n
    },
    DustyAngel47: {
        name: "DustyAngel47",
        id: 714583473804935238n
    },
    BanTheNons: {
        name: "BanTheNons",
        id: 460478012794863637n
    },
    BigDuck: {
        name: "BigDuck",
        id: 1024588272623681609n
    },
    AverageReactEnjoyer: {
        name: "Average React Enjoyer",
        id: 1004904120056029256n
    },
    adryd: {
        name: "adryd",
        id: 0n
    },
    Tyman: {
        name: "Tyman",
        id: 487443883127472129n
    },
    afn: {
        name: "afn",
        id: 420043923822608384n
    },
    KraXen72: {
        name: "KraXen72",
        id: 379304073515499530n
    },
    kemo: {
        name: "kemo",
        id: 715746190813298788n
    },
    dzshn: {
        name: "dzshn",
        id: 310449948011528192n
    },
    Ducko: {
        name: "Ducko",
        id: 506482395269169153n
    },
    jewdev: {
        name: "jewdev",
        id: 222369866529636353n
    },
    Luna: {
        name: "Luny",
        id: 821472922140803112n
    },
    Vap: {
        name: "Vap0r1ze",
        id: 454072114492866560n
    },
    KingFish: {
        name: "King Fish",
        id: 499400512559382538n
    },
    Commandtechno: {
        name: "Commandtechno",
        id: 296776625432035328n,
    },
    TheSun: {
        name: "sunnie",
        id: 406028027768733696n
    },
    axyie: {
        name: "'ax",
        id: 273562710745284628n,
    },
    pointy: {
        name: "pointy",
        id: 99914384989519872n
    },
    SammCheese: {
        name: "Samm-Cheese",
        id: 372148345894076416n
    },
    zt: {
        name: "zt",
        id: 289556910426816513n
    },
    captain: {
        name: "Captain",
        id: 347366054806159360n
    },
    nick: {
        name: "nick",
        id: 347884694408265729n,
        badge: false
    },
    whqwert: {
        name: "whqwert",
        id: 586239091520176128n
    },
    lewisakura: {
        name: "lewisakura",
        id: 96269247411400704n
    },
    RuiNtD: {
        name: "RuiNtD",
        id: 157917665162297344n
    },
    hunt: {
        name: "hunt-g",
        id: 222800179697287168n
    },
    cloudburst: {
        name: "cloudburst",
        id: 892128204150685769n
    },
    Aria: {
        name: "Syncxv",
        id: 549244932213309442n,
    },
    TheKodeToad: {
        name: "TheKodeToad",
        id: 706152404072267788n
    },
    LordElias: {
        name: "LordElias",
        id: 319460781567639554n
    },
    juby: {
        name: "Juby210",
        id: 324622488644616195n
    },
    Alyxia: {
        name: "Alyxia Sother",
        id: 952185386350829688n
    },
    Remty: {
        name: "Remty",
        id: 335055032204656642n
    },
    skyevg: {
        name: "skyevg",
        id: 1090310844283363348n
    },
    Dziurwa: {
        name: "Dziurwa",
        id: 1001086404203389018n
    },
    arHSM: {
        name: "arHSM",
        id: 841509053422632990n
    },
    F53: {
        name: "F53",
        id: 280411966126948353n
    },
    AutumnVN: {
        name: "AutumnVN",
        id: 393694671383166998n
    },
    pylix: {
        name: "pylix",
        id: 492949202121261067n
    },
    Tyler: {
        name: "\\\\GGTyler\\\\",
        id: 143117463788191746n
    },
    RyanCaoDev: {
        name: "RyanCaoDev",
        id: 952235800110694471n,
    },
    FieryFlames: {
        name: "Fiery",
        id: 890228870559698955n
    },
    KannaDev: {
        name: "Kanna",
        id: 317728561106518019n
    },
    carince: {
        name: "carince",
        id: 818323528755314698n
    },
    PandaNinjas: {
        name: "PandaNinjas",
        id: 455128749071925248n
    },
    CatNoir: {
        name: "CatNoir",
        id: 260371016348336128n
    },
    outfoxxed: {
        name: "outfoxxed",
        id: 837425748435796060n
    },
    UwUDev: {
        name: "UwU",
        id: 691413039156690994n,
    },
    amia: {
        name: "amia",
        id: 142007603549962240n
    },
    philhk: {
        name: "philhk",
        id: 305288513941667851n
    },
    ImLvna: {
        name: "lillith <3",
        id: 799319081723232267n
    },
    rad: {
        name: "rad",
        id: 610945092504780823n
    },
    AndrewDLO: {
        name: "Andrew-DLO",
        id: 434135504792059917n
    },
    HypedDomi: {
        name: "HypedDomi",
        id: 354191516979429376n
    },
    Rini: {
        name: "Rini",
        id: 1079479184478441643n
    },
    castdrian: {
        name: "castdrian",
        id: 224617799434108928n
    },
    Arrow: {
        name: "arrow",
        id: 958158495302176778n
    },
    bb010g: {
        name: "bb010g",
        id: 72791153467990016n,
    },
    Dolfies: {
        name: "Dolfies",
        id: 852892297661906993n,
    },
    RuukuLada: {
        name: "RuukuLada",
        id: 119705748346241027n,
    },
    blahajZip: {
        name: "blahaj.zip",
        id: 683954422241427471n,
    },
    archeruwu: {
        name: "archer_uwu",
        id: 160068695383736320n
    },
    ProffDea: {
        name: "ProffDea",
        id: 609329952180928513n
    },
    UlyssesZhan: {
        name: "UlyssesZhan",
        id: 586808226058862623n
    },
    ant0n: {
        name: "ant0n",
        id: 145224646868860928n
    },
    Board: {
        name: "BoardTM",
        id: 285475344817848320n,
    },
    philipbry: {
        name: "philipbry",
        id: 554994003318276106n
    },
    Korbo: {
        name: "Korbo",
        id: 455856406420258827n
    },
    maisymoe: {
        name: "maisy",
        id: 257109471589957632n,
    },
    Lexi: {
        name: "Lexi",
        id: 506101469787717658n
    },
    Mopi: {
        name: "Mopi",
        id: 1022189106614243350n
    },
    Grzesiek11: {
        name: "Grzesiek11",
        id: 368475654662127616n,
    },
    Samwich: {
        name: "Samwich",
        id: 976176454511509554n,
    },
    coolelectronics: {
        name: "coolelectronics",
        id: 696392247205298207n,
    },
    Av32000: {
        name: "Av32000",
        id: 593436735380127770n,
    },
    Noxillio: {
        name: "Noxillio",
        id: 138616536502894592n,
    },
    Kyuuhachi: {
        name: "Kyuuhachi",
        id: 236588665420251137n,
    },
    nin0dev: {
        name: "nin0dev",
        id: 886685857560539176n
    },
    Elvyra: {
        name: "Elvyra",
        id: 708275751816003615n,
    },
    HappyEnderman: {
        name: "Happy enderman",
        id: 1083437693347827764n
    },
    Vishnya: {
        name: "Vishnya",
        id: 282541644484575233n
    },
    Inbestigator: {
        name: "Inbestigator",
        id: 761777382041714690n
    },
    newwares: {
        name: "newwares",
        id: 421405303951851520n
    },
    JohnyTheCarrot: {
        name: "JohnyTheCarrot",
        id: 132819036282159104n
    },
    puv: {
        name: "puv",
        id: 469441552251355137n
    },
    Kodarru: {
        name: "Kodarru",
        id: 785227396218748949n
    },
    nakoyasha: {
        name: "nakoyasha",
        id: 222069018507345921n
    },
    Sqaaakoi: {
        name: "Sqaaakoi",
        id: 259558259491340288n
    },
    Byron: {
        name: "byeoon",
        id: 1167275288036655133n
    },
    Kaitlyn: {
        name: "kaitlyn",
        id: 306158896630988801n
    },
    PolisanTheEasyNick: {
        name: "Oleh Polisan",
        id: 242305263313485825n
    },
    HAHALOSAH: {
        name: "HAHALOSAH",
        id: 903418691268513883n
    },
    GabiRP: {
        name: "GabiRP",
        id: 507955112027750401n
    },
    ImBanana: {
        name: "Im_Banana",
        id: 635250116688871425n
    },
    xocherry: {
        name: "xocherry",
        id: 221288171013406720n
    },
    ScattrdBlade: {
        name: "ScattrdBlade",
        id: 678007540608532491n
    },
    goodbee: {
        name: "goodbee",
        id: 658968552606400512n
    },
    Moxxie: {
        name: "Moxxie",
        id: 712653921692155965n,
    },
    Ethan: {
        name: "Ethan",
        id: 721717126523781240n,
    },
    nyx: {
        name: "verticalsync",
        id: 1207087393929171095n
    },
    nekohaxx: {
        name: "nekohaxx",
        id: 1176270221628153886n
    },
    Antti: {
        name: "Antti",
        id: 312974985876471810n
    },
    Joona: {
        name: "Joona",
        id: 297410829589020673n
    },
    sadan: {
        name: "sadan",
        id: 521819891141967883n,
    },
    Kylie: {
        name: "Cookie",
        id: 721853658941227088n
    },
    AshtonMemer: {
        name: "AshtonMemer",
        id: 373657230530052099n
    },
    surgedevs: {
        name: "Chloe",
        id: 1084592643784331324n
    },
    Lumap: {
        name: "Lumap",
        id: 585278686291427338n,
    },
    llytz: {
        name: "llytz",
        id: 1271128098301022240n
    },
    SerStars: {
        name: "SerStars",
        id: 861631850681729045n,
    },
    niko: {
        name: "niko",
        id: 341377368075796483n,
    },
    Obsidian: {
        name: "Obsidian",
        id: 683171006717755446n,
    },
} satisfies Record<string, Dev>);

export const EquicordDevs = Object.freeze({
    nobody: {
        name: "nobody",
        id: 0n
    },
    thororen: {
        name: "thororen",
        id: 848339671629299742n
    },
    nyx: {
        name: "verticalsync",
        id: 1207087393929171095n,
    },
    Cortex: {
        name: "Cortex",
        id: 825069530376044594n,
    },
    KrystalSkull: {
        name: "krystalskullofficial",
        id: 929208515883569182n
    },
    Naibuu: {
        name: "hs50",
        id: 1120045713867423835n,
    },
    nexpid: {
        name: "Nexpid",
        id: 853550207039832084n
    },
    FoxStorm1: {
        name: "FoxStorm1",
        id: 789872551731527690n
    },
    camila314: {
        name: "camila314",
        id: 738592270617542716n
    },
    Wolfie: {
        name: "wolfieeeeeeee",
        id: 347096063569559553n
    },
    ryan: {
        name: "ryan",
        id: 479403382994632704n
    },
    MrDiamond: {
        name: "MrDiamond",
        id: 523338295644782592n
    },
    Fres: {
        name: "fres",
        id: 843448897737064448n
    },
    Dams: {
        name: "Dams",
        id: 769939285792653325n
    },
    KawaiianPizza: {
        name: "KawaiianPizza",
        id: 501000986735673347n,
    },
    Perny: {
        name: "Perny",
        id: 1101508982570504244n,
    },
    Jaxx: {
        name: "Jaxx",
        id: 901016640253227059n,
    },
    Balaclava: {
        name: "Balaclava",
        id: 854886148455399436n
    },
    dat_insanity: {
        name: "dat_insanity",
        id: 0n,
    },
    coolesding: {
        name: "cooles",
        id: 406084422308331522n,
    },
    SerStars: {
        name: "SerStars",
        id: 861631850681729045n
    },
    MaxHerbold: {
        name: "MaxHerbold",
        id: 1189527130611138663n,
    },
    Combatmaster: {
        name: "Combatmaster331",
        id: 790562534503612437n
    },
    Megal: {
        name: "Megal",
        id: 387790666484285441n
    },
    Woosh: {
        name: "w00shh.",
        id: 919239894327521361n,
    },
    Hanzy: {
        name: "hanzydev",
        id: 1093131781043126322n,
    },
    zoodogood: {
        name: "zoodogood",
        id: 921403577539387454n,
    },
    Drag: {
        name: "dragalt_",
        id: 1189903210564038697n,
    },
    bhop: {
        name: "femeie",
        id: 442626774841556992n,
    },
    Panniku: {
        name: "Panniku",
        id: 703634705152606318n,
    },
    Tolgchu: {
        name: "✨Tolgchu✨",
        id: 329671025312923648n,
    },
    DaBluLite: {
        name: "DaBluLite",
        id: 582170007505731594n,
    },
    kvba: {
        name: "kvba",
        id: 105170831130234880n,
    },
    Fafa: {
        name: "Fafa",
        id: 428188716641812481n,
    },
    Colorman: {
        name: "colorman",
        id: 298842558610800650n,
    },
    walrus: {
        name: "walrus",
        id: 305317288775778306n,
    },
    Prince527: {
        name: "Prince527",
        id: 364105797162237952n,
    },
    unstream: {
        name: "Unstream",
        id: 1125315673829154837n,
    },
    ThePirateStoner: {
        name: "ThePirateStoner",
        id: 1196220620376121381n
    },
    Sampath: {
        name: "Sampath",
        id: 984015688807100419n,
    },
    catcraft: {
        name: "catcraft",
        id: 290162449213292546n,
    },
    ShadyGoat: {
        name: "Shady Goat",
        id: 376079696489742338n,
    },
    Joona: {
        name: "Joona",
        id: 297410829589020673n
    },
    SimplyData: {
        name: "SimplyData",
        id: 301494563514613762n
    },
    keifufu: {
        name: "keifufu",
        id: 469588398110146590n
    },
    Blackilykat: {
        name: "Blackilykat",
        id: 442033332952498177n
    },
    niko: {
        name: "niko",
        id: 341377368075796483n
    },
    sadan: {
        name: "sadan",
        id: 521819891141967883n
    },
    x3rt: {
        name: "x3rt",
        id: 131602100332396544n
    },
    Hen: {
        name: "Hen",
        id: 279266228151779329n
    },
<<<<<<< HEAD
    vmohammad: {
        name: "vMohammad",
        id: 921098159348924457n
    },
    SpikeHD: {
        name: "SpikeHD",
        id: 221757857836564485n
    }
=======
    RamziAH: {
        name: "RamziAH",
        id: 1279957227612147747n,
    },
>>>>>>> 7f784bef
} satisfies Record<string, Dev>);

// iife so #__PURE__ works correctly
export const VencordDevsById = /* #__PURE__*/ (() =>
    Object.freeze(Object.fromEntries(
        Object.entries(Devs)
            .filter(d => d[1].id !== 0n)
            .map(([_, v]) => [v.id, v] as const)
    ))
)() as Record<string, Dev>;

export const EquicordDevsById = /* #__PURE__*/ (() =>
    Object.freeze(Object.fromEntries(
        Object.entries(EquicordDevs)
            .filter(d => d[1].id !== 0n)
            .map(([_, v]) => [v.id, v] as const)
    ))
)() as Record<string, Dev>;<|MERGE_RESOLUTION|>--- conflicted
+++ resolved
@@ -572,6 +572,10 @@
         name: "Obsidian",
         id: 683171006717755446n,
     },
+    RamziAH: {
+        name: "RamziAH",
+        id: 1279957227612147747n,
+    },
 } satisfies Record<string, Dev>);
 
 export const EquicordDevs = Object.freeze({
@@ -775,7 +779,6 @@
         name: "Hen",
         id: 279266228151779329n
     },
-<<<<<<< HEAD
     vmohammad: {
         name: "vMohammad",
         id: 921098159348924457n
@@ -784,12 +787,6 @@
         name: "SpikeHD",
         id: 221757857836564485n
     }
-=======
-    RamziAH: {
-        name: "RamziAH",
-        id: 1279957227612147747n,
-    },
->>>>>>> 7f784bef
 } satisfies Record<string, Dev>);
 
 // iife so #__PURE__ works correctly
