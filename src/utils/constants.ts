/*
 * Vencord, a modification for Discord's desktop app
 * Copyright (c) 2022 Vendicated and contributors
 *
 * This program is free software: you can redistribute it and/or modify
 * it under the terms of the GNU General Public License as published by
 * the Free Software Foundation, either version 3 of the License, or
 * (at your option) any later version.
 *
 * This program is distributed in the hope that it will be useful,
 * but WITHOUT ANY WARRANTY; without even the implied warranty of
 * MERCHANTABILITY or FITNESS FOR A PARTICULAR PURPOSE.  See the
 * GNU General Public License for more details.
 *
 * You should have received a copy of the GNU General Public License
 * along with this program.  If not, see <https://www.gnu.org/licenses/>.
*/

export const WEBPACK_CHUNK = "webpackChunkdiscord_app";
export const REACT_GLOBAL = "Vencord.Webpack.Common.React";
export const SUPPORT_CHANNEL_ID = "1297590739911573585";
export const VC_SUPPORT_CHANNEL_ID = "1026515880080842772";
export const SUPPORT_CHANNEL_IDS = [SUPPORT_CHANNEL_ID, VC_SUPPORT_CHANNEL_ID];
export const GUILD_ID = "1173279886065029291";
export const VC_GUILD_ID = "1015060230222131221";
export const GUILD_IDS = [GUILD_ID, VC_GUILD_ID];

export interface Dev {
    name: string;
    id: bigint;
    badge?: boolean;
}

/**
 * If you made a plugin or substantial contribution, add yourself here.
 * This object is used for the plugin author list, as well as to add a contributor badge to your profile.
 * If you wish to stay fully anonymous, feel free to set ID to 0n.
 * If you are fine with attribution but don't want the badge, add badge: false
 */
export const Devs = /* #__PURE__*/ Object.freeze({
    Ven: {
        name: "Vee",
        id: 343383572805058560n
    },
    Arjix: {
        name: "ArjixWasTaken",
        id: 674710789138939916n,
        badge: false
    },
    Cyn: {
        name: "Cynosphere",
        id: 150745989836308480n
    },
    Trwy: {
        name: "trey",
        id: 354427199023218689n
    },
    Megu: {
        name: "Megumin",
        id: 545581357812678656n
    },
    botato: {
        name: "botato",
        id: 440990343899643943n
    },
    fawn: {
        name: "fawn",
        id: 336678828233588736n
    },
    rushii: {
        name: "rushii",
        id: 295190422244950017n
    },
    Glitch: {
        name: "Glitchy",
        id: 269567451199569920n
    },
    Samu: {
        name: "Samu",
        id: 702973430449832038n
    },
    Nyako: {
        name: "nyako",
        id: 118437263754395652n
    },
    MaiKokain: {
        name: "Mai",
        id: 722647978577363026n
    },
    echo: {
        name: "ECHO",
        id: 712639419785412668n
    },
    katlyn: {
        name: "katlyn",
        id: 250322741406859265n
    },
    nea: {
        name: "nea",
        id: 310702108997320705n
    },
    Nuckyz: {
        name: "Nuckyz",
        id: 235834946571337729n
    },
    D3SOX: {
        name: "D3SOX",
        id: 201052085641281538n
    },
    Nickyux: {
        name: "Nickyux",
        id: 427146305651998721n
    },
    mantikafasi: {
        name: "mantikafasi",
        id: 287555395151593473n
    },
    Xinto: {
        name: "Xinto",
        id: 423915768191647755n
    },
    JacobTm: {
        name: "Jacob.Tm",
        id: 302872992097107991n
    },
    DustyAngel47: {
        name: "DustyAngel47",
        id: 714583473804935238n
    },
    BanTheNons: {
        name: "BanTheNons",
        id: 460478012794863637n
    },
    BigDuck: {
        name: "BigDuck",
        id: 1024588272623681609n
    },
    AverageReactEnjoyer: {
        name: "Average React Enjoyer",
        id: 1004904120056029256n
    },
    adryd: {
        name: "adryd",
        id: 0n
    },
    Tyman: {
        name: "Tyman",
        id: 487443883127472129n
    },
    afn: {
        name: "afn",
        id: 420043923822608384n
    },
    KraXen72: {
        name: "KraXen72",
        id: 379304073515499530n
    },
    kemo: {
        name: "kemo",
        id: 715746190813298788n
    },
    dzshn: {
        name: "dzshn",
        id: 310449948011528192n
    },
    Ducko: {
        name: "Ducko",
        id: 506482395269169153n
    },
    jewdev: {
        name: "jewdev",
        id: 222369866529636353n
    },
    Luna: {
        name: "Luny",
        id: 821472922140803112n
    },
    Vap: {
        name: "Vap0r1ze",
        id: 454072114492866560n
    },
    KingFish: {
        name: "King Fish",
        id: 499400512559382538n
    },
    Commandtechno: {
        name: "Commandtechno",
        id: 296776625432035328n
    },
    TheSun: {
        name: "sunnie",
        id: 406028027768733696n
    },
    axyie: {
        name: "'ax",
        id: 273562710745284628n
    },
    pointy: {
        name: "pointy",
        id: 99914384989519872n
    },
    SammCheese: {
        name: "Samm-Cheese",
        id: 372148345894076416n
    },
    zt: {
        name: "zt",
        id: 289556910426816513n
    },
    captain: {
        name: "Captain",
        id: 347366054806159360n
    },
    nick: {
        name: "nick",
        id: 347884694408265729n,
        badge: false
    },
    whqwert: {
        name: "whqwert",
        id: 586239091520176128n
    },
    lewisakura: {
        name: "lewisakura",
        id: 96269247411400704n
    },
    RuiNtD: {
        name: "RuiNtD",
        id: 157917665162297344n
    },
    hunt: {
        name: "hunt-g",
        id: 222800179697287168n
    },
    cloudburst: {
        name: "cloudburst",
        id: 892128204150685769n
    },
    Aria: {
        name: "Syncxv",
        id: 549244932213309442n
    },
    TheKodeToad: {
        name: "TheKodeToad",
        id: 706152404072267788n
    },
    LordElias: {
        name: "LordElias",
        id: 319460781567639554n
    },
    juby: {
        name: "Juby210",
        id: 324622488644616195n
    },
    Alyxia: {
        name: "Alyxia Sother",
        id: 952185386350829688n
    },
    Remty: {
        name: "Remty",
        id: 335055032204656642n
    },
    skyevg: {
        name: "skyevg",
        id: 1090310844283363348n
    },
    Dziurwa: {
        name: "Dziurwa",
        id: 1001086404203389018n
    },
    arHSM: {
        name: "arHSM",
        id: 841509053422632990n
    },
    F53: {
        name: "Cassie (Code)",
        id: 280411966126948353n
    },
    AutumnVN: {
        name: "AutumnVN",
        id: 393694671383166998n
    },
    pylix: {
        name: "pylix",
        id: 492949202121261067n
    },
    Tyler: {
        name: "\\\\GGTyler\\\\",
        id: 143117463788191746n
    },
    RyanCaoDev: {
        name: "RyanCaoDev",
        id: 952235800110694471n
    },
    FieryFlames: {
        name: "Fiery",
        id: 890228870559698955n
    },
    KannaDev: {
        name: "Kanna",
        id: 317728561106518019n
    },
    carince: {
        name: "carince",
        id: 818323528755314698n
    },
    PandaNinjas: {
        name: "PandaNinjas",
        id: 455128749071925248n
    },
    CatNoir: {
        name: "CatNoir",
        id: 260371016348336128n
    },
    outfoxxed: {
        name: "outfoxxed",
        id: 837425748435796060n
    },
    UwUDev: {
        name: "UwU",
        id: 691413039156690994n
    },
    amia: {
        name: "amia",
        id: 142007603549962240n
    },
    phil: {
        name: "phil",
        id: 305288513941667851n
    },
    ImLvna: {
        name: "lillith <3",
        id: 799319081723232267n
    },
    rad: {
        name: "rad",
        id: 610945092504780823n
    },
    AndrewDLO: {
        name: "Andrew-DLO",
        id: 434135504792059917n
    },
    HypedDomi: {
        name: "HypedDomi",
        id: 354191516979429376n
    },
    Rini: {
        name: "Rini",
        id: 1079479184478441643n
    },
    castdrian: {
        name: "castdrian",
        id: 224617799434108928n
    },
    Arrow: {
        name: "arrow",
        id: 958158495302176778n
    },
    bb010g: {
        name: "bb010g",
        id: 72791153467990016n
    },
    Dolfies: {
        name: "Dolfies",
        id: 852892297661906993n
    },
    RuukuLada: {
        name: "RuukuLada",
        id: 119705748346241027n
    },
    blahajZip: {
        name: "blahaj.zip",
        id: 683954422241427471n
    },
    archeruwu: {
        name: "archer_uwu",
        id: 160068695383736320n
    },
    ProffDea: {
        name: "ProffDea",
        id: 609329952180928513n
    },
    UlyssesZhan: {
        name: "UlyssesZhan",
        id: 586808226058862623n
    },
    ant0n: {
        name: "ant0n",
        id: 145224646868860928n
    },
    Board: {
        name: "BoardTM",
        id: 285475344817848320n
    },
    philipbry: {
        name: "philipbry",
        id: 554994003318276106n
    },
    Korbo: {
        name: "Korbo",
        id: 455856406420258827n
    },
    maisymoe: {
        name: "maisy",
        id: 257109471589957632n
    },
    Lexi: {
        name: "Lexi",
        id: 506101469787717658n
    },
    Mopi: {
        name: "Mopi",
        id: 1022189106614243350n
    },
    Grzesiek11: {
        name: "Grzesiek11",
        id: 368475654662127616n
    },
    Samwich: {
        name: "Samwich",
        id: 976176454511509554n
    },
    coolelectronics: {
        name: "coolelectronics",
        id: 696392247205298207n
    },
    Av32000: {
        name: "Av32000",
        id: 593436735380127770n
    },
    Noxillio: {
        name: "Noxillio",
        id: 138616536502894592n
    },
    Kyuuhachi: {
        name: "Kyuuhachi",
        id: 236588665420251137n
    },
    nin0dev: {
        name: "nin0dev",
        id: 886685857560539176n
    },
    Elvyra: {
        name: "Elvyra",
        id: 708275751816003615n
    },
    HappyEnderman: {
        name: "Happy enderman",
        id: 1083437693347827764n
    },
    Vishnya: {
        name: "Vishnya",
        id: 282541644484575233n
    },
    Inbestigator: {
        name: "Inbestigator",
        id: 761777382041714690n
    },
    newwares: {
        name: "newwares",
        id: 421405303951851520n
    },
    JohnyTheCarrot: {
        name: "JohnyTheCarrot",
        id: 132819036282159104n
    },
    puv: {
        name: "puv",
        id: 469441552251355137n
    },
    Kodarru: {
        name: "Kodarru",
        id: 785227396218748949n
    },
    nakoyasha: {
        name: "nakoyasha",
        id: 222069018507345921n
    },
    Sqaaakoi: {
        name: "Sqaaakoi",
        id: 259558259491340288n
    },
    Byron: {
        name: "byeoon",
        id: 1167275288036655133n
    },
    Kaitlyn: {
        name: "kaitlyn",
        id: 306158896630988801n
    },
    PolisanTheEasyNick: {
        name: "Oleh Polisan",
        id: 242305263313485825n
    },
    HAHALOSAH: {
        name: "HAHALOSAH",
        id: 903418691268513883n
    },
    GabiRP: {
        name: "GabiRP",
        id: 507955112027750401n
    },
    ImBanana: {
        name: "Im_Banana",
        id: 635250116688871425n
    },
    xocherry: {
        name: "xocherry",
        id: 221288171013406720n
    },
    ScattrdBlade: {
        name: "ScattrdBlade",
        id: 678007540608532491n
    },
    goodbee: {
        name: "goodbee",
        id: 658968552606400512n
    },
    Moxxie: {
        name: "Moxxie",
        id: 712653921692155965n
    },
    Ethan: {
        name: "Ethan",
        id: 721717126523781240n
    },
    nyx: {
<<<<<<< HEAD
        name: "verticalsync",
=======
        name: "verticalsync.",
>>>>>>> 79efbe9d
        id: 1207087393929171095n
    },
    nekohaxx: {
        name: "nekohaxx",
        id: 1176270221628153886n
    },
    Antti: {
        name: "Antti",
        id: 312974985876471810n
    },
    Joona: {
        name: "Joona",
        id: 297410829589020673n
    },
    sadan: {
        name: "sadan",
        id: 521819891141967883n
    },
    Kylie: {
        name: "Cookie",
        id: 721853658941227088n
    },
    AshtonMemer: {
        name: "AshtonMemer",
        id: 373657230530052099n
    },
    surgedevs: {
        name: "Chloe",
        id: 1084592643784331324n
    },
    Lumap: {
        name: "Lumap",
        id: 585278686291427338n
    },
    Obsidian: {
        name: "Obsidian",
        id: 683171006717755446n
    },
    SerStars: {
        name: "SerStars",
        id: 861631850681729045n
    },
    niko: {
        name: "niko",
        id: 341377368075796483n
    },
    relitrix: {
        name: "Relitrix",
        id: 423165393901715456n
    },
    RamziAH: {
        name: "RamziAH",
        id: 1279957227612147747n
    },
    SomeAspy: {
        name: "SomeAspy",
        id: 516750892372852754n
<<<<<<< HEAD
=======
    },
    jamesbt365: {
        name: "jamesbt365",
        id: 158567567487795200n,
>>>>>>> 79efbe9d
    },
} satisfies Record<string, Dev>);

export const EquicordDevs = Object.freeze({
    nobody: {
        name: "nobody",
        id: 0n
    },
    thororen: {
        name: "thororen",
        id: 848339671629299742n
    },
    nyx: {
        name: "verticalsync",
        id: 1207087393929171095n
    },
    Cortex: {
        name: "Cortex",
        id: 825069530376044594n
    },
    KrystalSkull: {
        name: "krystalskullofficial",
        id: 929208515883569182n
    },
    Naibuu: {
        name: "hs50",
        id: 1120045713867423835n
    },
    Ven: {
        name: "Vee",
        id: 343383572805058560n
    },
    nexpid: {
        name: "Nexpid",
        id: 853550207039832084n
    },
    FoxStorm1: {
        name: "FoxStorm1",
        id: 789872551731527690n
    },
    camila314: {
        name: "camila314",
        id: 738592270617542716n
    },
    Wolfie: {
        name: "wolfieeeeeeee",
        id: 347096063569559553n
    },
    ryan: {
        name: "ryan",
        id: 479403382994632704n
    },
    MrDiamond: {
        name: "MrDiamond",
        id: 523338295644782592n
    },
    Fres: {
        name: "fres",
        id: 843448897737064448n
    },
    Dams: {
        name: "Dams",
        id: 769939285792653325n
    },
    KawaiianPizza: {
        name: "KawaiianPizza",
        id: 501000986735673347n
    },
    Perny: {
        name: "Perny",
        id: 1101508982570504244n
    },
    Jaxx: {
        name: "Jaxx",
        id: 901016640253227059n
    },
    Balaclava: {
        name: "Balaclava",
        id: 854886148455399436n
    },
    dat_insanity: {
        name: "dat_insanity",
        id: 0n
    },
    coolesding: {
        name: "cooles",
        id: 406084422308331522n
    },
    SerStars: {
        name: "SerStars",
        id: 861631850681729045n
    },
    MaxHerbold: {
        name: "MaxHerbold",
        id: 1189527130611138663n
    },
    Combatmaster: {
        name: "Combatmaster331",
        id: 790562534503612437n
    },
    Megal: {
        name: "Megal",
        id: 387790666484285441n
    },
    Woosh: {
        name: "w00shh.",
        id: 919239894327521361n
    },
    Hanzy: {
        name: "hanzydev",
        id: 1093131781043126322n
    },
    zoodogood: {
        name: "zoodogood",
        id: 921403577539387454n
    },
    Drag: {
        name: "dragalt_",
        id: 1189903210564038697n
    },
    bhop: {
        name: "femeie",
        id: 442626774841556992n
    },
    Panniku: {
        name: "Panniku",
        id: 703634705152606318n
    },
    Tolgchu: {
        name: "✨Tolgchu✨",
        id: 329671025312923648n
    },
    DaBluLite: {
        name: "DaBluLite",
        id: 582170007505731594n
    },
    kvba: {
        name: "kvba",
        id: 105170831130234880n
    },
    Fafa: {
        name: "Fafa",
        id: 428188716641812481n
    },
    Colorman: {
        name: "colorman",
        id: 298842558610800650n
    },
    walrus: {
        name: "walrus",
        id: 305317288775778306n
    },
    Prince527: {
        name: "Prince527",
        id: 364105797162237952n
    },
    unstream: {
        name: "Unstream",
        id: 1125315673829154837n
    },
    ThePirateStoner: {
        name: "ThePirateStoner",
        id: 1196220620376121381n
    },
    Sampath: {
        name: "Sampath",
        id: 984015688807100419n
    },
    catcraft: {
        name: "catcraft",
        id: 290162449213292546n
    },
    ShadyGoat: {
        name: "Shady Goat",
        id: 376079696489742338n
    },
    Joona: {
        name: "Joona",
        id: 297410829589020673n
    },
    SimplyData: {
        name: "SimplyData",
        id: 301494563514613762n
    },
    keifufu: {
        name: "keifufu",
        id: 469588398110146590n
    },
    Blackilykat: {
        name: "Blackilykat",
        id: 442033332952498177n
    },
    niko: {
        name: "niko",
        id: 341377368075796483n
    },
    sadan: {
        name: "sadan",
        id: 521819891141967883n
    },
    x3rt: {
        name: "x3rt",
        id: 131602100332396544n
    },
    Hen: {
        name: "Hen",
        id: 279266228151779329n
    },
    vmohammad: {
        name: "vMohammad",
        id: 921098159348924457n
    },
    SpikeHD: {
        name: "SpikeHD",
        id: 221757857836564485n
    },
    bep: {
        name: "bep",
        id: 0n
    },
    llytz: {
        name: "llytz",
        id: 1271128098301022240n
    },
    nin0dev: {
        name: "nin0dev",
        id: 886685857560539176n
    },
    D3SOX: {
        name: "D3SOX",
        id: 201052085641281538n
    },
    newwares: {
        name: "newwares",
        id: 421405303951851520n
    },
    Kyuuhachi: {
        name: "Kyuuhachi",
        id: 236588665420251137n
    },
    ImLvna: {
        name: "lillith <3",
        id: 799319081723232267n
    },
    AutumnVN: {
        name: "AutumnVN",
        id: 393694671383166998n
    },
    Arjix: {
        name: "ArjixWasTaken",
        id: 674710789138939916n,
        badge: false
    },
    Inbestigator: {
        name: "Inbestigator",
        id: 761777382041714690n
    },
    Sqaaakoi: {
        name: "Sqaaakoi",
        id: 259558259491340288n
    },
    Samwich: {
        name: "Samwich",
        id: 976176454511509554n
    },
    TheSun: {
        name: "sunnie",
        id: 406028027768733696n
    },
    TheKodeToad: {
        name: "TheKodeToad",
        id: 706152404072267788n
    },
    Nickyux: {
        name: "Nickyux",
        id: 427146305651998721n
    },
    Ethan: {
        name: "Ethan",
        id: 721717126523781240n
    },
    castdrian: {
        name: "castdrian",
        id: 224617799434108928n
    },
    echo: {
        name: "ECHO",
        id: 712639419785412668n
    },
    RyanCaoDev: {
        name: "RyanCaoDev",
        id: 952235800110694471n
    },
    HypedDomi: {
        name: "HypedDomi",
        id: 354191516979429376n
    },
    Grzesiek11: {
        name: "Grzesiek11",
        id: 368475654662127616n
    },
    Aria: {
        name: "Syncxv",
        id: 549244932213309442n
    },
    ProffDea: {
        name: "ProffDea",
        id: 609329952180928513n
    },
    HappyEnderman: {
        name: "Happy enderman",
        id: 1083437693347827764n
    },
    Nyako: {
        name: "nyako",
        id: 118437263754395652n
    },
    ant0n: {
        name: "ant0n",
        id: 145224646868860928n
    },
    MaiKokain: {
        name: "Mai",
        id: 722647978577363026n
    },
    Korbo: {
        name: "Korbo",
        id: 455856406420258827n
    },
    Moxxie: {
        name: "Moxxie",
        id: 712653921692155965n
    },
    arHSM: {
        name: "arHSM",
        id: 841509053422632990n
    },
    iamme: {
        name: "i am me",
        id: 984392761929256980n
    },
    creations: {
        name: "Creation's",
        id: 209830981060788225n
    },
    Leko: {
        name: "Leko",
        id: 108153734541942784n
    },
    SomeAspy: {
        name: "SomeAspy",
        id: 516750892372852754n
    },
    nvhhr: {
        name: "nvhhr",
        id: 165098921071345666n
    },
    Z1xus: {
        name: "Z1xus",
        id: 377450600797044746n,
    }
} satisfies Record<string, Dev>);

// iife so #__PURE__ works correctly
export const VencordDevsById = /* #__PURE__*/ (() =>
    Object.freeze(Object.fromEntries(
        Object.entries(Devs)
            .filter(d => d[1].id !== 0n)
            .map(([_, v]) => [v.id, v] as const)
    ))
)() as Record<string, Dev>;

export const EquicordDevsById = /* #__PURE__*/ (() =>
    Object.freeze(Object.fromEntries(
        Object.entries(EquicordDevs)
            .filter(d => d[1].id !== 0n)
            .map(([_, v]) => [v.id, v] as const)
    ))
)() as Record<string, Dev>;<|MERGE_RESOLUTION|>--- conflicted
+++ resolved
@@ -525,11 +525,7 @@
         id: 721717126523781240n
     },
     nyx: {
-<<<<<<< HEAD
-        name: "verticalsync",
-=======
         name: "verticalsync.",
->>>>>>> 79efbe9d
         id: 1207087393929171095n
     },
     nekohaxx: {
@@ -587,13 +583,10 @@
     SomeAspy: {
         name: "SomeAspy",
         id: 516750892372852754n
-<<<<<<< HEAD
-=======
     },
     jamesbt365: {
         name: "jamesbt365",
         id: 158567567487795200n,
->>>>>>> 79efbe9d
     },
 } satisfies Record<string, Dev>);
 
