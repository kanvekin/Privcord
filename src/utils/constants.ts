--- conflicted
+++ resolved
@@ -321,8 +321,8 @@
         name: "amia",
         id: 142007603549962240n
     },
-    philhk: {
-        name: "philhk",
+    phil: {
+        name: "phil",
         id: 305288513941667851n
     },
     ImLvna: {
@@ -523,7 +523,7 @@
     },
     nyx: {
         name: "verticalsync",
-        id: 1207087393929171095n
+        id: 328165170536775680n
     },
     nekohaxx: {
         name: "nekohaxx",
@@ -557,9 +557,9 @@
         name: "Lumap",
         id: 585278686291427338n,
     },
-    llytz: {
-        name: "llytz",
-        id: 1271128098301022240n
+    Obsidian: {
+        name: "Obsidian",
+        id: 683171006717755446n,
     },
     SerStars: {
         name: "SerStars",
@@ -569,15 +569,9 @@
         name: "niko",
         id: 341377368075796483n,
     },
-<<<<<<< HEAD
-    Obsidian: {
-        name: "Obsidian",
-        id: 683171006717755446n,
-=======
     relitrix: {
         name: "Relitrix",
         id: 423165393901715456n,
->>>>>>> 56459bdc
     },
     RamziAH: {
         name: "RamziAH",
@@ -797,7 +791,11 @@
     bep: {
         name: "bep",
         id: 0n,
-    }
+    },
+    llytz: {
+        name: "llytz",
+        id: 1271128098301022240n
+    },
 } satisfies Record<string, Dev>);
 
 // iife so #__PURE__ works correctly
