/*
 * Vencord, a modification for Discord's desktop app
 * Copyright (c) 2022 Vendicated and contributors
 *
 * This program is free software: you can redistribute it and/or modify
 * it under the terms of the GNU General Public License as published by
 * the Free Software Foundation, either version 3 of the License, or
 * (at your option) any later version.
 *
 * This program is distributed in the hope that it will be useful,
 * but WITHOUT ANY WARRANTY; without even the implied warranty of
 * MERCHANTABILITY or FITNESS FOR A PARTICULAR PURPOSE.  See the
 * GNU General Public License for more details.
 *
 * You should have received a copy of the GNU General Public License
 * along with this program.  If not, see <https://www.gnu.org/licenses/>.
*/

import { ProfileBadge } from "@api/Badges";
import { ChatBarButtonFactory } from "@api/ChatButtons";
import { NavContextMenuPatchCallback } from "@api/ContextMenu";
import { MemberListDecoratorFactory } from "@api/MemberListDecorators";
import { MessageAccessoryFactory } from "@api/MessageAccessories";
import { MessageDecorationFactory } from "@api/MessageDecorations";
import { MessageClickListener, MessageEditListener, MessageSendListener } from "@api/MessageEvents";
import { MessagePopoverButtonFactory } from "@api/MessagePopover";
<<<<<<< HEAD
import { NicknameIconFactory } from "@api/NicknameIcons";
import { FluxEvents } from "@webpack/types";
=======
import { Command, FluxEvents } from "@vencord/discord-types";
>>>>>>> 19f4d7cd
import { ReactNode } from "react";
import { Promisable } from "type-fest";

// exists to export default definePlugin({...})
export default function definePlugin<P extends PluginDef>(p: P & Record<string, any>) {
    return p;
}

export type ReplaceFn = (match: string, ...groups: string[]) => string;

export interface PatchReplacement {
    /** The match for the patch replacement. If you use a string it will be implicitly converted to a RegExp */
    match: string | RegExp;
    /** The replacement string or function which returns the string for the patch replacement */
    replace: string | ReplaceFn;
    /** Do not warn if this replacement did no changes */
    noWarn?: boolean;
    /**
     * A function which returns whether this patch replacement should be applied.
     * This is ran before patches are registered, so if this returns false, the patch will never be registered.
     */
    predicate?(): boolean;
    /** The minimum build number for this patch to be applied */
    fromBuild?: number;
    /** The maximum build number for this patch to be applied */
    toBuild?: number;
}

export interface Patch {
    plugin: string;
    /** A string or RegExp which is only include/matched in the module code you wish to patch. Prefer only using a RegExp if a simple string test is not enough */
    find: string | RegExp;
    /** The replacement(s) for the module being patched */
    replacement: PatchReplacement | PatchReplacement[];
    /** Whether this patch should apply to multiple modules */
    all?: boolean;
    /** Do not warn if this patch did no changes */
    noWarn?: boolean;
    /** Only apply this set of replacements if all of them succeed. Use this if your replacements depend on each other */
    group?: boolean;
    /**
     * A function which returns whether this patch replacement should be applied.
     * This is ran before patches are registered, so if this returns false, the patch will never be registered.
     */
    predicate?(): boolean;
    /** The minimum build number for this patch to be applied */
    fromBuild?: number;
    /** The maximum build number for this patch to be applied */
    toBuild?: number;
}

export interface PluginAuthor {
    name: string;
    id: BigInt;
}

export interface Plugin extends PluginDef {
    patches?: Patch[];
    started: boolean;
    isDependency?: boolean;
}

export interface PluginDef {
    name: string;
    description: string;
    authors: PluginAuthor[];
    start?(): void;
    stop?(): void;
    patches?: Omit<Patch, "plugin">[];
    /**
     * List of commands that your plugin wants to register
     */
    commands?: Command[];
    /**
     * A list of other plugins that your plugin depends on.
     * These will automatically be enabled and loaded before your plugin
     * Generally these will be API plugins
     */
    dependencies?: string[],
    /**
     * Whether this plugin is required and forcefully enabled
     */
    required?: boolean;
    /**
     * Whether this plugin should be hidden from the user
     */
    hidden?: boolean;
    /**
     * Whether this plugin should be enabled by default, but can be disabled
     */
    enabledByDefault?: boolean;
    /**
     * When to call the start() method
     * @default StartAt.WebpackReady
     */
    startAt?: StartAt,
    /**
     * Which parts of the plugin can be tested by the reporter. Defaults to all parts
     */
    reporterTestable?: number;
    /**
     * Optionally provide settings that the user can configure in the Plugins tab of settings.
     * @deprecated Use `settings` instead
     */
    // TODO: Remove when everything is migrated to `settings`
    options?: Record<string, PluginOptionsItem>;
    /**
     * Optionally provide settings that the user can configure in the Plugins tab of settings.
     */
    settings?: DefinedSettings;
    /**
     * Check that this returns true before allowing a save to complete.
     * If a string is returned, show the error to the user.
     */
    beforeSave?(options: Record<string, any>): Promisable<true | string>;
    /**
     * Check that this returns true after allowing a save to complete.
     * If a string is returned, show the error to the user.
     */
    afterSave?(): void;
    /**
     * Allows you to specify a custom Component that will be rendered in your
     * plugin's settings page
     */
    settingsAboutComponent?: React.ComponentType<{
        tempSettings?: Record<string, any>;
    }>;
    /**
     * Allows you to subscribe to Flux events
     */
    flux?: {
        [E in FluxEvents]?: (event: any) => void | Promise<void>;
    };
    /**
     * Allows you to manipulate context menus
     */
    contextMenus?: Record<string, NavContextMenuPatchCallback>;
    /**
     * Allows you to add custom actions to the Vencord Toolbox.
     * The key will be used as text for the button
     */
    toolboxActions?: Record<string, () => void>;

    tags?: string[];

    /**
     * Managed style to automatically enable and disable when the plugin is enabled or disabled
     */
    managedStyle?: string;

    userProfileBadges?: ProfileBadge[];

    onMessageClick?: MessageClickListener;
    onBeforeMessageSend?: MessageSendListener;
    onBeforeMessageEdit?: MessageEditListener;

    renderMessagePopoverButton?: MessagePopoverButtonFactory;
    renderMessageAccessory?: MessageAccessoryFactory;
    renderMessageDecoration?: MessageDecorationFactory;

    renderMemberListDecorator?: MemberListDecoratorFactory;
    renderNicknameIcon?: NicknameIconFactory;

    renderChatBarButton?: ChatBarButtonFactory;
}

export const enum StartAt {
    /** Right away, as soon as Vencord initialised */
    Init = "Init",
    /** On the DOMContentLoaded event, so once the document is ready */
    DOMContentLoaded = "DOMContentLoaded",
    /** Once Discord's core webpack modules have finished loading, so as soon as things like react and flux are available */
    WebpackReady = "WebpackReady"
}

export const enum ReporterTestable {
    None = 1 << 1,
    Start = 1 << 2,
    Patches = 1 << 3,
    FluxEvents = 1 << 4
}

export function defineDefault<T = any>(value: T) {
    return value;
}

export const enum OptionType {
    STRING,
    NUMBER,
    BIGINT,
    BOOLEAN,
    SELECT,
    SLIDER,
    COMPONENT,
    CUSTOM
}

export type SettingsDefinition = Record<string, PluginSettingDef>;
export type SettingsChecks<D extends SettingsDefinition> = {
    [K in keyof D]?: D[K] extends PluginSettingComponentDef ? IsDisabled<DefinedSettings<D>> :
    (IsDisabled<DefinedSettings<D>> & IsValid<PluginSettingType<D[K]>, DefinedSettings<D>>);
};

export type PluginSettingDef =
    (PluginSettingCommon & PluginSettingCustomDef & Pick<PluginSettingCommon, "onChange">) |
    (PluginSettingComponentDef & Omit<PluginSettingCommon, "description" | "placeholder">) | ((
        | PluginSettingStringDef
        | PluginSettingNumberDef
        | PluginSettingBooleanDef
        | PluginSettingSelectDef
        | PluginSettingSliderDef
        | PluginSettingBigIntDef
    ) & PluginSettingCommon);

export interface PluginSettingCommon {
    description: string;
    placeholder?: string;
    onChange?(newValue: any): void;
    /**
     * Whether changing this setting requires a restart
     */
    restartNeeded?: boolean;
    componentProps?: Record<string, any>;
    /**
     * Hide this setting from the settings UI
     */
    hidden?: boolean;
    /**
     * Set this if the setting only works on Browser or Desktop, not both
     */
    target?: "WEB" | "DESKTOP" | "BOTH";
}

interface IsDisabled<D = unknown> {
    /**
     * Checks if this setting should be disabled
     */
    disabled?(this: D): boolean;
}

interface IsValid<T, D = unknown> {
    /**
     * Prevents the user from saving settings if this is false or a string
     */
    isValid?(this: D, value: T): boolean | string;
}

export interface PluginSettingStringDef {
    type: OptionType.STRING;
    default?: string;
}
export interface PluginSettingNumberDef {
    type: OptionType.NUMBER;
    default?: number;
}
export interface PluginSettingBigIntDef {
    type: OptionType.BIGINT;
    default?: BigInt;
}
export interface PluginSettingBooleanDef {
    type: OptionType.BOOLEAN;
    default?: boolean;
}

export interface PluginSettingSelectDef {
    type: OptionType.SELECT;
    options: readonly PluginSettingSelectOption[];
}

export interface PluginSettingSelectOption {
    label: string;
    value: string | number | boolean;
    default?: boolean;
}

export interface PluginSettingCustomDef {
    type: OptionType.CUSTOM;
    default?: any;
}

export interface PluginSettingSliderDef {
    type: OptionType.SLIDER;
    /**
     * All the possible values in the slider. Needs at least two values.
     */
    markers: number[];
    /**
     * Default value to use
     */
    default: number;
    /**
     * If false, allow users to select values in-between your markers.
     */
    stickToMarkers?: boolean;
}

export interface IPluginOptionComponentProps {
    /**
     * Run this when the value changes.
     *
     * NOTE: The user will still need to click save to apply these changes.
     */
    setValue(newValue: any): void;
    /**
     * Set to true to prevent the user from saving.
     *
     * NOTE: This will not show the error to the user. It will only stop them saving.
     * Make sure to show the error in your component.
     */
    setError(error: boolean): void;
    /**
     * The options object
     */
    option: PluginSettingComponentDef;
}

export interface PluginSettingComponentDef {
    type: OptionType.COMPONENT;
    component: (props: IPluginOptionComponentProps) => ReactNode | Promise<ReactNode>;
    default?: any;
}

/** Maps a `PluginSettingDef` to its value type */
type PluginSettingType<O extends PluginSettingDef> = O extends PluginSettingStringDef ? string :
    O extends PluginSettingNumberDef ? number :
    O extends PluginSettingBigIntDef ? BigInt :
    O extends PluginSettingBooleanDef ? boolean :
    O extends PluginSettingSelectDef ? O["options"][number]["value"] :
    O extends PluginSettingSliderDef ? number :
    O extends PluginSettingComponentDef ? O extends { default: infer Default; } ? Default : any :
    O extends PluginSettingCustomDef ? O extends { default: infer Default; } ? Default : any :
    never;

type PluginSettingDefaultType<O extends PluginSettingDef> = O extends PluginSettingSelectDef ? (
    O["options"] extends { default?: boolean; }[] ? O["options"][number]["value"] : undefined
) : O extends { default: infer T; } ? T : undefined;

type SettingsStore<D extends SettingsDefinition> = {
    [K in keyof D]: PluginSettingType<D[K]> | PluginSettingDefaultType<D[K]>;
};

/** An instance of defined plugin settings */
export interface DefinedSettings<
    Def extends SettingsDefinition = SettingsDefinition,
    Checks extends SettingsChecks<Def> = {},
    PrivateSettings extends object = {}
> {
    /** Shorthand for `Vencord.Settings.plugins.PluginName`, but with typings */
    store: SettingsStore<Def> & PrivateSettings;
    /** Shorthand for `Vencord.PlainSettings.plugins.PluginName`, but with typings */
    plain: SettingsStore<Def> & PrivateSettings;
    /**
     * React hook for getting the settings for this plugin
     * @param filter optional filter to avoid rerenders for irrelevent settings
     */
    use<F extends Extract<keyof Def | keyof PrivateSettings, string>>(filter?: F[]): Pick<SettingsStore<Def> & PrivateSettings, F>;
    /** Definitions of each setting */
    def: Def;
    /** Setting methods with return values that could rely on other settings */
    checks: Checks;
    /**
     * Name of the plugin these settings belong to,
     * will be an empty string until plugin is initialized
     */
    pluginName: string;

    withPrivateSettings<T extends object>(): DefinedSettings<Def, Checks, T>;
}

export type PartialExcept<T, R extends keyof T> = Partial<T> & Required<Pick<T, R>>;

export type IpcRes<V = any> = { ok: true; value: V; } | { ok: false, error: any; };

/* -------------------------------------------- */
/*             Legacy Options Types             */
/* -------------------------------------------- */

export type PluginOptionBase = PluginSettingCommon & IsDisabled;
export type PluginOptionsItem =
    | PluginOptionString
    | PluginOptionNumber
    | PluginOptionBoolean
    | PluginOptionSelect
    | PluginOptionSlider
    | PluginOptionComponent
    | PluginOptionCustom;
export type PluginOptionString = PluginSettingStringDef & PluginSettingCommon & IsDisabled & IsValid<string>;
export type PluginOptionNumber = (PluginSettingNumberDef | PluginSettingBigIntDef) & PluginSettingCommon & IsDisabled & IsValid<number | BigInt>;
export type PluginOptionBoolean = PluginSettingBooleanDef & PluginSettingCommon & IsDisabled & IsValid<boolean>;
export type PluginOptionSelect = PluginSettingSelectDef & PluginSettingCommon & IsDisabled & IsValid<PluginSettingSelectOption>;
export type PluginOptionSlider = PluginSettingSliderDef & PluginSettingCommon & IsDisabled & IsValid<number>;
export type PluginOptionComponent = PluginSettingComponentDef & Omit<PluginSettingCommon, "description" | "placeholder">;
export type PluginOptionCustom = PluginSettingCustomDef & Pick<PluginSettingCommon, "onChange">;

export type PluginNative<PluginExports extends Record<string, (event: Electron.IpcMainInvokeEvent, ...args: any[]) => any>> = {
    [key in keyof PluginExports]:
    PluginExports[key] extends (event: Electron.IpcMainInvokeEvent, ...args: infer Args) => infer Return
    ? (...args: Args) => Return extends Promise<any> ? Return : Promise<Return>
    : never;
};<|MERGE_RESOLUTION|>--- conflicted
+++ resolved
@@ -24,12 +24,8 @@
 import { MessageDecorationFactory } from "@api/MessageDecorations";
 import { MessageClickListener, MessageEditListener, MessageSendListener } from "@api/MessageEvents";
 import { MessagePopoverButtonFactory } from "@api/MessagePopover";
-<<<<<<< HEAD
 import { NicknameIconFactory } from "@api/NicknameIcons";
-import { FluxEvents } from "@webpack/types";
-=======
 import { Command, FluxEvents } from "@vencord/discord-types";
->>>>>>> 19f4d7cd
 import { ReactNode } from "react";
 import { Promisable } from "type-fest";
 
