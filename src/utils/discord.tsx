--- conflicted
+++ resolved
@@ -19,17 +19,10 @@
 import "./discord.css";
 
 import { MessageObject } from "@api/MessageEvents";
-<<<<<<< HEAD
-import { ChannelStore, ComponentDispatch, Constants, FluxDispatcher, GuildStore, InviteActions, MaskedLink, MessageActions, PrivateChannelsStore, RestAPI, SelectedChannelStore, SelectedGuildStore, UserProfileActions, UserProfileStore, UserSettingsActionCreators, UserUtils } from "@webpack/common";
-import { Channel, Guild, Message, User } from "discord-types/general";
-
-import { ImageModal, openModal } from "./modal";
-=======
 import { ChannelStore, ComponentDispatch, Constants, FluxDispatcher, GuildStore, InviteActions, MessageActions, PrivateChannelsStore, RestAPI, SelectedChannelStore, SelectedGuildStore, UserProfileActions, UserProfileStore, UserSettingsActionCreators, UserUtils } from "@webpack/common";
 import { Channel, Guild, Message, User } from "discord-types/general";
 
 import { ImageModal, ImageModalItem, openModal } from "./modal";
->>>>>>> e6204312
 
 /**
  * Open the invite modal
@@ -117,25 +110,6 @@
     return MessageActions.sendMessage(channelId, messageData, waitForChannelReady, extra);
 }
 
-<<<<<<< HEAD
-const FIX_CLASS_NAME = "vc-imagemodal-fix";
-
-export function openImageModal(url: string, props?: Partial<React.ComponentProps<ImageModal>>): string {
-    return openModal(modalProps => (
-        <ImageModal
-            {...modalProps}
-            renderLinkComponent={props => <MaskedLink {...props} />}
-            // Don't render forward message button scaleDown_f97a12 contain_f97a12
-            renderForwardComponent={() => null}
-            shouldHideMediaOptions={false}
-            shouldAnimate={true}
-            fit={FIX_CLASS_NAME}
-            items={[{
-                ...props,
-                type: "IMAGE",
-                url,
-            }]}
-=======
 /**
  * You must specify either height or width
  */
@@ -153,7 +127,6 @@
             onClose={modalProps.onClose}
             shouldHideMediaOptions={false}
             shouldAnimate
->>>>>>> e6204312
         />
     ));
 }
