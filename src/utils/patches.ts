/*
 * Vencord, a modification for Discord's desktop app
 * Copyright (c) 2022 Vendicated and contributors
 *
 * This program is free software: you can redistribute it and/or modify
 * it under the terms of the GNU General Public License as published by
 * the Free Software Foundation, either version 3 of the License, or
 * (at your option) any later version.
 *
 * This program is distributed in the hope that it will be useful,
 * but WITHOUT ANY WARRANTY; without even the implied warranty of
 * MERCHANTABILITY or FITNESS FOR A PARTICULAR PURPOSE.  See the
 * GNU General Public License for more details.
 *
 * You should have received a copy of the GNU General Public License
 * along with this program.  If not, see <https://www.gnu.org/licenses/>.
*/

import { runtimeHashMessageKey, runtimeHashMessageKeyLegacy } from "./intlHash";
import { Patch, PatchReplacement, ReplaceFn } from "./types";

// TODO: remove legacy hashing function once Discord ships new one everywhere for a while

// @ts-expect-error "RegExp.escape" is very new and not yet in DOM types
const escapeRegex = RegExp.escape || ((s: string) => s.replace(/[.*+?^${}()|[\]\\]/g, "\\$&"));

function getReplacement(isString: boolean, hashed: string) {
    const hasSpecialChars = !Number.isNaN(Number(hashed[0])) || hashed.includes("+") || hashed.includes("/");

    if (hasSpecialChars) {
        return isString
            ? `["${hashed}"]`
            : String.raw`(?:\["${hashed}"\])`.replaceAll("+", "\\+");
    }

<<<<<<< HEAD
        if (modifier === "hash") return hashed;

        if (hasSpecialChars) {
            return isString
                ? `["${hashed}"]`
                : String.raw`(?:\["${hashed}"\])`.replaceAll("+", "\\+");
        }
=======
    return isString ? `.${hashed}` : String.raw`(?:\.${hashed})`;
}

function getCompatReplacement(key: string) {
    const hashed = getReplacement(false, runtimeHashMessageKey(key));
    const legacyHashed = getReplacement(false, runtimeHashMessageKeyLegacy(key));

    return String.raw`(?:${hashed}|${legacyHashed})`;
}
>>>>>>> f4cb4ed3

function canonicalizeMatchCompatString(str: string) {
    let result = "";
    let lastIndex = 0;
    const re = /#{intl::([\w$+/]*)(?:::(\w+))?}/g;
    for (const match of str.matchAll(re)) {
        result += escapeRegex(str.slice(lastIndex, match.index));
        result += getCompatReplacement(match[1]);
        lastIndex = (match.index ?? 0) + match[0].length;
    }
    result += escapeRegex(str.slice(lastIndex));
    return new RegExp(result);
}

export function canonicalizeMatch<T extends RegExp | string>(match: T): T extends RegExp ? RegExp : string | RegExp {
    if (typeof match === "string") {
        return canonicalizeMatchCompatString(match) as any;
    }

    let partialCanon = typeof match === "string" ? match : match.source;
    partialCanon = partialCanon.replaceAll(/#{intl::([\w$+/]*)(?:::(\w+))?}/g, (_, key, modifier) => {
        if (modifier === "raw") return getReplacement(false, key);
        return getCompatReplacement(key);
    });

    if (typeof match === "string") {
        return partialCanon as any;
    }

    const canonSource = partialCanon.replaceAll("\\i", String.raw`(?:[A-Za-z_$][\w$]*)`);
    const canonRegex = new RegExp(canonSource, match.flags);
    canonRegex.toString = match.toString.bind(match);

    return canonRegex as any;
}

export function canonicalizeReplace<T extends string | ReplaceFn>(replace: T, pluginPath: string): T {
    if (typeof replace !== "function")
        return replace.replaceAll("$self", pluginPath) as T;

    return ((...args) => replace(...args).replaceAll("$self", pluginPath)) as T;
}

export function canonicalizeDescriptor<T>(descriptor: TypedPropertyDescriptor<T>, canonicalize: (value: T) => T) {
    if (descriptor.get) {
        const original = descriptor.get;
        descriptor.get = function () {
            return canonicalize(original.call(this));
        };
    } else if (descriptor.value) {
        descriptor.value = canonicalize(descriptor.value);
    }
    return descriptor;
}

export function canonicalizeReplacement(replacement: Pick<PatchReplacement, "match" | "replace">, pluginPath: string) {
    const descriptors = Object.getOwnPropertyDescriptors(replacement);
    descriptors.match = canonicalizeDescriptor(descriptors.match, canonicalizeMatch);
    descriptors.replace = canonicalizeDescriptor(
        descriptors.replace,
        replace => canonicalizeReplace(replace, pluginPath),
    );
    Object.defineProperties(replacement, descriptors);
}

export function canonicalizeFind(patch: Patch) {
    const descriptors = Object.getOwnPropertyDescriptors(patch);
    descriptors.find = canonicalizeDescriptor(descriptors.find, canonicalizeMatch);
    Object.defineProperties(patch, descriptors);
}<|MERGE_RESOLUTION|>--- conflicted
+++ resolved
@@ -24,7 +24,7 @@
 // @ts-expect-error "RegExp.escape" is very new and not yet in DOM types
 const escapeRegex = RegExp.escape || ((s: string) => s.replace(/[.*+?^${}()|[\]\\]/g, "\\$&"));
 
-function getReplacement(isString: boolean, hashed: string) {
+export function getReplacement(isString: boolean, hashed: string) {
     const hasSpecialChars = !Number.isNaN(Number(hashed[0])) || hashed.includes("+") || hashed.includes("/");
 
     if (hasSpecialChars) {
@@ -33,25 +33,14 @@
             : String.raw`(?:\["${hashed}"\])`.replaceAll("+", "\\+");
     }
 
-<<<<<<< HEAD
-        if (modifier === "hash") return hashed;
-
-        if (hasSpecialChars) {
-            return isString
-                ? `["${hashed}"]`
-                : String.raw`(?:\["${hashed}"\])`.replaceAll("+", "\\+");
-        }
-=======
     return isString ? `.${hashed}` : String.raw`(?:\.${hashed})`;
 }
 
 function getCompatReplacement(key: string) {
     const hashed = getReplacement(false, runtimeHashMessageKey(key));
     const legacyHashed = getReplacement(false, runtimeHashMessageKeyLegacy(key));
-
     return String.raw`(?:${hashed}|${legacyHashed})`;
 }
->>>>>>> f4cb4ed3
 
 function canonicalizeMatchCompatString(str: string) {
     let result = "";
