--- conflicted
+++ resolved
@@ -60,13 +60,11 @@
 
     const { enabledThemeLinks, enabledThemes } = Settings;
 
-<<<<<<< HEAD
-    const links: string[] = [...enabledThemeLinks];
-=======
+    const enabledlinks: string[] = [...enabledThemeLinks];
     // "darker" and "midnight" both count as dark
     const activeTheme = ThemeStore.theme === "light" ? "light" : "dark";
 
-    const links = themeLinks
+    const links = enabledlinks
         .map(rawLink => {
             const match = /^@(light|dark) (.*)/.exec(rawLink);
             if (!match) return rawLink;
@@ -75,7 +73,6 @@
             return mode === activeTheme ? link : null;
         })
         .filter(link => link !== null);
->>>>>>> 4c4f2894
 
     if (IS_WEB) {
         for (const theme of enabledThemes) {
