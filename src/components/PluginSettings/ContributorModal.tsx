--- conflicted
+++ resolved
@@ -10,15 +10,9 @@
 import { classNameFactory } from "@api/Styles";
 import ErrorBoundary from "@components/ErrorBoundary";
 import { Link } from "@components/Link";
-<<<<<<< HEAD
 import { DevsById, EquicordDevsById } from "@utils/constants";
-import { fetchUserProfile, getTheme, Theme } from "@utils/discord";
-import { pluralise } from "@utils/misc";
-=======
-import { DevsById } from "@utils/constants";
 import { fetchUserProfile } from "@utils/discord";
 import { classes, pluralise } from "@utils/misc";
->>>>>>> ceaaf9ab
 import { ModalContent, ModalRoot, openModal } from "@utils/modal";
 import { Forms, showToast, useEffect, useMemo, UserProfileStore, useStateFromStores } from "@webpack/common";
 import { User } from "discord-types/general";
