--- conflicted
+++ resolved
@@ -192,22 +192,13 @@
     const matchingExcludedPlugins = Object.entries(ExcludedPlugins)
         .filter(([name]) => name.toLowerCase().includes(search));
 
-<<<<<<< HEAD
-    const ExcludedReasons: Record<"web" | "discordDesktop" | "vencordDesktop" | "equicordDesktop" | "desktop" | "dev", string> = {
+    const ExcludedReasons: Record<"web" | "discordDesktop" | "vesktop" | "equibop" | "desktop" | "dev", string> = {
         desktop: "Discord Desktop app or Vesktop",
         discordDesktop: "Discord Desktop app",
-        vencordDesktop: "Vesktop Equibop apps",
-        equicordDesktop: "Vesktop & Equibop apps",
+        vesktop: "Vesktop Equibop apps",
+        equibop: "Vesktop & Equibop apps",
         web: "Vesktop & Equibop apps as well as the Web version of Discord",
         dev: "Developer version of Equicord"
-=======
-    const ExcludedReasons: Record<"web" | "discordDesktop" | "vesktop" | "desktop" | "dev", string> = {
-        desktop: "Discord Desktop app or Vesktop",
-        discordDesktop: "Discord Desktop app",
-        vesktop: "Vesktop app",
-        web: "Vesktop app and the Web version of Discord",
-        dev: "Developer version of Vencord"
->>>>>>> d7534780
     };
 
     return (
