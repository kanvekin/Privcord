/*
 * Vencord, a modification for Discord's desktop app
 * Copyright (c) 2022 Vendicated and contributors
 *
 * This program is free software: you can redistribute it and/or modify
 * it under the terms of the GNU General Public License as published by
 * the Free Software Foundation, either version 3 of the License, or
 * (at your option) any later version.
 *
 * This program is distributed in the hope that it will be useful,
 * but WITHOUT ANY WARRANTY; without even the implied warranty of
 * MERCHANTABILITY or FITNESS FOR A PARTICULAR PURPOSE.  See the
 * GNU General Public License for more details.
 *
 * You should have received a copy of the GNU General Public License
 * along with this program.  If not, see <https://www.gnu.org/licenses/>.
*/

import "./PluginModal.css";

import { generateId } from "@api/Commands";
import { Settings, useSettings } from "@api/Settings";
import { classNameFactory } from "@api/Styles";
import ErrorBoundary from "@components/ErrorBoundary";
import { Flex } from "@components/Flex";
import { gitRemote } from "@shared/vencordUserAgent";
import { proxyLazy } from "@utils/lazy";
import { Margins } from "@utils/margins";
import { classes, isObjectEmpty } from "@utils/misc";
import { ModalCloseButton, ModalContent, ModalFooter, ModalHeader, ModalProps, ModalRoot, ModalSize, openModal } from "@utils/modal";
import { OptionType, Plugin } from "@utils/types";
import { findByPropsLazy, findComponentByCodeLazy } from "@webpack";
import { Button, Clickable, FluxDispatcher, Forms, React, Text, Toasts, Tooltip, UserStore, UserUtils } from "@webpack/common";
import { User } from "discord-types/general";
import { Constructor } from "type-fest";

import { PluginMeta } from "~plugins";

import {
    ISettingElementProps,
    SettingBooleanComponent,
    SettingCustomComponent,
    SettingNumericComponent,
    SettingSelectComponent,
    SettingSliderComponent,
    SettingTextComponent
} from "./components";
import { openContributorModal } from "./ContributorModal";
import { GithubButton } from "./LinkIconButton";

const cl = classNameFactory("vc-plugin-modal-");

const UserSummaryItem = findComponentByCodeLazy("defaultRenderUser", "showDefaultAvatarsForNullUsers");
const AvatarStyles = findByPropsLazy("moreUsers", "emptyUser", "avatarContainer", "clickableAvatar");
const UserRecord: Constructor<Partial<User>> = proxyLazy(() => UserStore.getCurrentUser().constructor) as any;

interface PluginModalProps extends ModalProps {
    plugin: Plugin;
    onRestartNeeded(): void;
}

function makeDummyUser(user: { username: string; id?: string; avatar?: string; }) {
    const newUser = new UserRecord({
        username: user.username,
        id: user.id ?? generateId(),
        avatar: user.avatar,
        /** To stop discord making unwanted requests... */
        bot: true,
    });
    FluxDispatcher.dispatch({
        type: "USER_UPDATE",
        user: newUser,
    });
    return newUser;
}

const Components: Record<OptionType, React.ComponentType<ISettingElementProps<any>>> = {
    [OptionType.STRING]: SettingTextComponent,
    [OptionType.NUMBER]: SettingNumericComponent,
    [OptionType.BIGINT]: SettingNumericComponent,
    [OptionType.BOOLEAN]: SettingBooleanComponent,
    [OptionType.SELECT]: SettingSelectComponent,
    [OptionType.SLIDER]: SettingSliderComponent,
    [OptionType.COMPONENT]: SettingCustomComponent
};

export default function PluginModal({ plugin, onRestartNeeded, onClose, transitionState }: PluginModalProps) {
    const [authors, setAuthors] = React.useState<Partial<User>[]>([]);

    const pluginSettings = useSettings().plugins[plugin.name];

    const [tempSettings, setTempSettings] = React.useState<Record<string, any>>({});

    const [errors, setErrors] = React.useState<Record<string, boolean>>({});
    const [saveError, setSaveError] = React.useState<string | null>(null);

    const canSubmit = () => Object.values(errors).every(e => !e);

    const hasSettings = Boolean(pluginSettings && plugin.options && !isObjectEmpty(plugin.options));

    React.useEffect(() => {
        (async () => {
            for (const user of plugin.authors.slice(0, 6)) {
                const author = user.id
                    ? await UserUtils.getUser(`${user.id}`)
                        .catch(() => makeDummyUser({ username: user.name }))
                    : makeDummyUser({ username: user.name });

                setAuthors(a => [...a, author]);
            }
        })();
    }, []);

    async function saveAndClose() {
        if (!plugin.options) {
            onClose();
            return;
        }

        if (plugin.beforeSave) {
            const result = await Promise.resolve(plugin.beforeSave(tempSettings));
            if (result !== true) {
                setSaveError(result);
                return;
            }
        }

        let restartNeeded = false;
        for (const [key, value] of Object.entries(tempSettings)) {
            const option = plugin.options[key];
            pluginSettings[key] = value;
            option?.onChange?.(value);
            if (option?.restartNeeded) restartNeeded = true;
        }
        if (plugin.afterSave) {
            plugin.afterSave();
        }
        if (restartNeeded) onRestartNeeded();
        onClose();
    }

    function handleResetClick() {
        openWarningModal(plugin, { onClose, transitionState }, onRestartNeeded);
    }

    function renderSettings() {
        if (!hasSettings || !plugin.options) {
            return <Forms.FormText>There are no settings for this plugin.</Forms.FormText>;
        } else {
            const options = Object.entries(plugin.options).map(([key, setting]) => {
                if (setting.hidden) return null;

                function onChange(newValue: any) {
                    setTempSettings(s => ({ ...s, [key]: newValue }));
                }

                function onError(hasError: boolean) {
                    setErrors(e => ({ ...e, [key]: hasError }));
                }

                const Component = Components[setting.type];
                return (
                    <Component
                        id={key}
                        key={key}
                        option={setting}
                        onChange={onChange}
                        onError={onError}
                        pluginSettings={pluginSettings}
                        definedSettings={plugin.settings}
                    />
                );
            });

            return <Flex flexDirection="column" style={{ gap: 12, marginBottom: 16 }}>{options}</Flex>;
        }
    }

    function renderMoreUsers(_label: string, count: number) {
        const sliceCount = plugin.authors.length - count;
        const sliceStart = plugin.authors.length - sliceCount;
        const sliceEnd = sliceStart + plugin.authors.length - count;

        return (
            <Tooltip text={plugin.authors.slice(sliceStart, sliceEnd).map(u => u.name).join(", ")}>
                {({ onMouseEnter, onMouseLeave }) => (
                    <div
                        className={AvatarStyles.moreUsers}
                        onMouseEnter={onMouseEnter}
                        onMouseLeave={onMouseLeave}
                    >
                        +{sliceCount}
                    </div>
                )}
            </Tooltip>
        );
    }

    /*
    function switchToPopout() {
        onClose();

        const PopoutKey = `DISCORD_VENCORD_PLUGIN_SETTINGS_MODAL_${plugin.name}`;
        PopoutActions.open(
            PopoutKey,
            () => <PluginModal
                transitionState={transitionState}
                plugin={plugin}
                onRestartNeeded={onRestartNeeded}
                onClose={() => PopoutActions.close(PopoutKey)}
            />
        );
    }
    */

    const pluginMeta = PluginMeta[plugin.name];

    return (
        <ModalRoot transitionState={transitionState} size={ModalSize.MEDIUM} className="vc-text-selectable">
            <ModalHeader separator={false}>
                <Text variant="heading-lg/semibold" style={{ flexGrow: 1 }}>{plugin.name}</Text>

                {/*
                <Button look={Button.Looks.BLANK} onClick={switchToPopout}>
                    <OpenExternalIcon aria-label="Open in Popout" />
                </Button>
                */}
                <ModalCloseButton onClick={onClose} />
            </ModalHeader>
            <ModalContent>
                <Forms.FormSection>
                    <Flex className={cl("info")}>
                        <Forms.FormText className={cl("description")}>{plugin.description}</Forms.FormText>
                        {!pluginMeta.userPlugin && (
                            <div className="vc-settings-modal-links">
                                <GithubButton
                                    text="View source code"
                                    href={`https://github.com/${gitRemote}/tree/main/${pluginMeta.folderName}`}
                                />
                            </div>
                        )}
                    </Flex>
                    <Forms.FormTitle tag="h3" style={{ marginTop: 8, marginBottom: 0 }}>Authors</Forms.FormTitle>
                    <div style={{ width: "fit-content", marginBottom: 8 }}>
                        <UserSummaryItem
                            users={authors}
                            count={plugin.authors.length}
                            guildId={undefined}
                            renderIcon={false}
                            max={6}
                            showDefaultAvatarsForNullUsers
                            showUserPopout
                            renderMoreUsers={renderMoreUsers}
                            renderUser={(user: User) => (
                                <Clickable
                                    className={AvatarStyles.clickableAvatar}
                                    onClick={() => openContributorModal(user)}
                                >
                                    <img
                                        className={AvatarStyles.avatar}
                                        src={user.getAvatarURL(void 0, 80, true)}
                                        alt={user.username}
                                        title={user.username}
                                    />
                                </Clickable>
                            )}
                        />
                    </div>
                </Forms.FormSection>
                {!!plugin.settingsAboutComponent && (
                    <div className={classes(Margins.bottom8, "vc-text-selectable")}>
                        <Forms.FormSection>
                            <ErrorBoundary message="An error occurred while rendering this plugin's custom InfoComponent">
                                <plugin.settingsAboutComponent tempSettings={tempSettings} />
                            </ErrorBoundary>
                        </Forms.FormSection>
                    </div>
                )}
                <Forms.FormSection className={Margins.bottom16}>
                    <Forms.FormTitle tag="h3">Settings</Forms.FormTitle>
                    {renderSettings()}
                </Forms.FormSection>
            </ModalContent>
            {hasSettings && <ModalFooter>
                <Flex flexDirection="column" style={{ width: "100%" }}>
                    <Flex style={{ justifyContent: "space-between" }}>
                        <Tooltip text="Reset to default settings" shouldShow={!isObjectEmpty(tempSettings)}>
                            {({ onMouseEnter, onMouseLeave }) => (
                                <Button
<<<<<<< HEAD
                                    className="button-danger-background-no-margin"
=======
                                    className="button-danger-background"
>>>>>>> 427f4317
                                    size={Button.Sizes.SMALL}
                                    color={Button.Colors.BRAND}
                                    onClick={handleResetClick}
                                    onMouseEnter={onMouseEnter}
                                    onMouseLeave={onMouseLeave}
                                >
                                    Reset
                                </Button>
                            )}
                        </Tooltip>
                        <Flex style={{ marginLeft: "auto" }}>
                            <Button
                                onClick={onClose}
                                size={Button.Sizes.SMALL}
                                color={Button.Colors.PRIMARY}
                                look={Button.Looks.LINK}
                            >
                                Cancel
                            </Button>
                            <Tooltip text="You must fix all errors before saving" shouldShow={!canSubmit()}>
                                {({ onMouseEnter, onMouseLeave }) => (
                                    <Button
                                        size={Button.Sizes.SMALL}
                                        color={Button.Colors.BRAND}
                                        onClick={saveAndClose}
                                        onMouseEnter={onMouseEnter}
                                        onMouseLeave={onMouseLeave}
                                        disabled={!canSubmit()}
                                    >
                                        Save & Close
                                    </Button>
                                )}
                            </Tooltip>
                        </Flex>
                    </Flex>
                    {saveError && <Text variant="text-md/semibold" style={{ color: "var(--text-danger)" }}>Error while saving: {saveError}</Text>}
                </Flex>
            </ModalFooter>}
        </ModalRoot>
    );
}

export function openPluginModal(plugin: Plugin, onRestartNeeded?: (pluginName: string) => void) {
    openModal(modalProps => (
        <PluginModal
            {...modalProps}
            plugin={plugin}
            onRestartNeeded={() => onRestartNeeded?.(plugin.name)}
        />
    ));
}

function resetSettings(plugin: Plugin, warningModalProps?: ModalProps, pluginModalProps?: ModalProps, onRestartNeeded?: (pluginName: string) => void) {
    const defaultSettings = plugin.settings?.def;
    const pluginName = plugin.name;

    if (!defaultSettings) {
        console.error(`No default settings found for ${pluginName}`);
        return;
    }

    const newSettings: Record<string, any> = {};
    let restartNeeded = false;

    for (const key in defaultSettings) {
        if (key === "enabled") continue;

        const setting = defaultSettings[key];
        setting.type = setting.type ?? OptionType.STRING;

        if (setting.type === OptionType.STRING) {
            newSettings[key] = setting.default !== undefined && setting.default !== "" ? setting.default : "";
        } else if ("default" in setting && setting.default !== undefined) {
            newSettings[key] = setting.default;
        }

        if (setting?.restartNeeded) {
            restartNeeded = true;
        }
    }


    const currentSettings = plugin.settings?.store;
    if (currentSettings) {
        Object.assign(currentSettings, newSettings);
    }

    if (plugin.afterSave) {
        plugin.afterSave();
    }

    if (restartNeeded) {
        onRestartNeeded?.(plugin.name);
    }

    Toasts.show({
        message: `Settings for ${pluginName} have been reset.`,
        id: Toasts.genId(),
        type: Toasts.Type.SUCCESS,
        options: {
            position: Toasts.Position.TOP
        }
    });

    warningModalProps?.onClose();
    pluginModalProps?.onClose();
}

export function openWarningModal(plugin: Plugin, pluginModalProps: ModalProps, onRestartNeeded?: (pluginName: string) => void) {
    if (Settings.ignoreResetWarning) return resetSettings(plugin, pluginModalProps, pluginModalProps, onRestartNeeded);

    openModal(warningModalProps => (
        <ModalRoot
            {...warningModalProps}
            size={ModalSize.SMALL}
            className="vc-text-selectable"
            transitionState={warningModalProps.transitionState}
        >
            <ModalHeader separator={false}>
<<<<<<< HEAD
                <Text className="text-danger">Warning: Dangerous Action</Text>
=======
                <Text className="text-danger">Dangerous Action</Text>
>>>>>>> 427f4317
                <ModalCloseButton onClick={warningModalProps.onClose} className="vc-modal-close-button" />
            </ModalHeader>
            <ModalContent>
                <Forms.FormSection>
                    <Flex className="vc-warning-info">
                        <img
                            src="https://media.tenor.com/Y6DXKZiBCs8AAAAi/stavario-josefbenes.gif"
                            alt="Warning"
                        />
                        <Text className="text-normal">
                            You are about to reset all settings for <strong>{plugin.name}</strong> to their default values.
                        </Text>
                        <Text className="text-danger">
<<<<<<< HEAD
                            This action is irreversible.
=======
                            THIS ACTION IS IRREVERSIBLE
>>>>>>> 427f4317
                        </Text>
                        <Text className="text-normal margin-bottom">
                            If you are certain you want to proceed, click <strong>Confirm Reset</strong>. Otherwise, click <strong>Cancel</strong>.
                        </Text>
<<<<<<< HEAD
                        {!Settings.ignoreResetWarning && (
                            <Button className="disable-warning" onClick={() => {
                                Settings.ignoreResetWarning = true;
                            }}>
                                Disable this warning forever
                            </Button>
                        )}
                    </Flex>
                </Forms.FormSection>
            </ModalContent>
            <ModalFooter>
                <Flex flexDirection="column" style={{ width: "100%" }}>
                    <Flex style={{ justifyContent: "space-between" }}>
                        <Button
                            size={Button.Sizes.SMALL}
                            color={Button.Colors.PRIMARY}
                            onClick={warningModalProps.onClose}
                            look={Button.Looks.LINK}
                        >
                            Cancel
                        </Button>
=======
                    </Flex>
                </Forms.FormSection>
            </ModalContent>
            <ModalFooter className="modal-footer">
                <Flex className="button-container">
                    <Button
                        size={Button.Sizes.SMALL}
                        color={Button.Colors.PRIMARY}
                        onClick={warningModalProps.onClose}
                        look={Button.Looks.LINK}
                    >
                        Cancel
                    </Button>
                    <Flex className="button-group">
                        {!Settings.ignoreResetWarning && (
                            <Button
                                size={Button.Sizes.SMALL}
                                className="button-danger-background"
                                onClick={() => {
                                    Settings.ignoreResetWarning = true;
                                }}
                            >
                                Disable Warning Forever
                            </Button>
                        )}
>>>>>>> 427f4317
                        <Tooltip text="This action cannot be undone. Are you sure?" shouldShow={true}>
                            {({ onMouseEnter, onMouseLeave }) => (
                                <Button
                                    size={Button.Sizes.SMALL}
<<<<<<< HEAD
                                    color={Button.Colors.BRAND}
                                    onClick={() => {
                                        resetSettings(plugin, warningModalProps, pluginModalProps, onRestartNeeded);
=======
                                    onClick={() => {
                                        resetSettings(plugin, pluginModalProps, pluginModalProps, onRestartNeeded);
>>>>>>> 427f4317
                                    }}
                                    onMouseEnter={onMouseEnter}
                                    onMouseLeave={onMouseLeave}
                                    className="button-danger-background-no-margin"
                                >
                                    Confirm Reset
                                </Button>
                            )}
                        </Tooltip>
                    </Flex>
                </Flex>
            </ModalFooter>
        </ModalRoot>
    ));
}<|MERGE_RESOLUTION|>--- conflicted
+++ resolved
@@ -287,11 +287,7 @@
                         <Tooltip text="Reset to default settings" shouldShow={!isObjectEmpty(tempSettings)}>
                             {({ onMouseEnter, onMouseLeave }) => (
                                 <Button
-<<<<<<< HEAD
-                                    className="button-danger-background-no-margin"
-=======
                                     className="button-danger-background"
->>>>>>> 427f4317
                                     size={Button.Sizes.SMALL}
                                     color={Button.Colors.BRAND}
                                     onClick={handleResetClick}
@@ -411,11 +407,7 @@
             transitionState={warningModalProps.transitionState}
         >
             <ModalHeader separator={false}>
-<<<<<<< HEAD
-                <Text className="text-danger">Warning: Dangerous Action</Text>
-=======
                 <Text className="text-danger">Dangerous Action</Text>
->>>>>>> 427f4317
                 <ModalCloseButton onClick={warningModalProps.onClose} className="vc-modal-close-button" />
             </ModalHeader>
             <ModalContent>
@@ -429,38 +421,11 @@
                             You are about to reset all settings for <strong>{plugin.name}</strong> to their default values.
                         </Text>
                         <Text className="text-danger">
-<<<<<<< HEAD
-                            This action is irreversible.
-=======
                             THIS ACTION IS IRREVERSIBLE
->>>>>>> 427f4317
                         </Text>
                         <Text className="text-normal margin-bottom">
                             If you are certain you want to proceed, click <strong>Confirm Reset</strong>. Otherwise, click <strong>Cancel</strong>.
                         </Text>
-<<<<<<< HEAD
-                        {!Settings.ignoreResetWarning && (
-                            <Button className="disable-warning" onClick={() => {
-                                Settings.ignoreResetWarning = true;
-                            }}>
-                                Disable this warning forever
-                            </Button>
-                        )}
-                    </Flex>
-                </Forms.FormSection>
-            </ModalContent>
-            <ModalFooter>
-                <Flex flexDirection="column" style={{ width: "100%" }}>
-                    <Flex style={{ justifyContent: "space-between" }}>
-                        <Button
-                            size={Button.Sizes.SMALL}
-                            color={Button.Colors.PRIMARY}
-                            onClick={warningModalProps.onClose}
-                            look={Button.Looks.LINK}
-                        >
-                            Cancel
-                        </Button>
-=======
                     </Flex>
                 </Forms.FormSection>
             </ModalContent>
@@ -486,19 +451,12 @@
                                 Disable Warning Forever
                             </Button>
                         )}
->>>>>>> 427f4317
                         <Tooltip text="This action cannot be undone. Are you sure?" shouldShow={true}>
                             {({ onMouseEnter, onMouseLeave }) => (
                                 <Button
                                     size={Button.Sizes.SMALL}
-<<<<<<< HEAD
-                                    color={Button.Colors.BRAND}
-                                    onClick={() => {
-                                        resetSettings(plugin, warningModalProps, pluginModalProps, onRestartNeeded);
-=======
                                     onClick={() => {
                                         resetSettings(plugin, pluginModalProps, pluginModalProps, onRestartNeeded);
->>>>>>> 427f4317
                                     }}
                                     onMouseEnter={onMouseEnter}
                                     onMouseLeave={onMouseLeave}
