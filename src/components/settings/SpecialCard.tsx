/*
 * Vencord, a modification for Discord's desktop app
 * Copyright (c) 2023 Vendicated and contributors
 *
 * This program is free software: you can redistribute it and/or modify
 * it under the terms of the GNU General Public License as published by
 * the Free Software Foundation, either version 3 of the License, or
 * (at your option) any later version.
 *
 * This program is distributed in the hope that it will be useful,
 * but WITHOUT ANY WARRANTY; without even the implied warranty of
 * MERCHANTABILITY or FITNESS FOR A PARTICULAR PURPOSE.  See the
 * GNU General Public License for more details.
 *
 * You should have received a copy of the GNU General Public License
 * along with this program.  If not, see <https://www.gnu.org/licenses/>.
*/

import "./SpecialCard.css";

import { classNameFactory } from "@api/Styles";
import { Divider } from "@components/Divider";
import { Card, Clickable, Forms, React } from "@webpack/common";
import type { PropsWithChildren } from "react";

const cl = classNameFactory("vc-special-");

interface StyledCardProps {
    title: string;
    subtitle?: string;
    description: string;
    cardImage?: string;
    backgroundImage?: string;
    backgroundColor?: string;
    buttonTitle?: string;
    buttonOnClick?: () => void;
}

export function SpecialCard({ title, subtitle, description, cardImage, backgroundImage, backgroundColor, buttonTitle, buttonOnClick: onClick, children }: PropsWithChildren<StyledCardProps>) {
    const cardStyle: React.CSSProperties = {
        backgroundColor: backgroundColor || "#9c85ef",
        backgroundImage: `url(${backgroundImage || ""})`,
    };

    return (
        <Card className={cl("card", "card-special")} style={cardStyle}>
            <div className={cl("card-flex")}>
                <div className={cl("card-flex-main")}>
                    <Forms.FormTitle className={cl("title")} tag="h5">{title}</Forms.FormTitle>
                    <Forms.FormText className={cl("subtitle")}>{subtitle}</Forms.FormText>
                    <Forms.FormText className={cl("text")}>{description}</Forms.FormText>

                    {children}
                </div>
                {cardImage && (
                    <div className={cl("image-container")}>
                        <img
                            role="presentation"
                            src={cardImage}
                            alt=""
                            className={cl("image")}
                        />
                    </div>
                )}
            </div>
            {buttonTitle && (
                <>
<<<<<<< HEAD
=======
                    <Divider className={cl("seperator")} />
>>>>>>> c1556f09
                    <Clickable onClick={onClick} className={cl("hyperlink")}>
                        <Forms.FormText className={cl("hyperlink-text")}>
                            {buttonTitle}
                        </Forms.FormText>
                    </Clickable>
                </>
            )}
        </Card>
    );
}<|MERGE_RESOLUTION|>--- conflicted
+++ resolved
@@ -65,10 +65,7 @@
             </div>
             {buttonTitle && (
                 <>
-<<<<<<< HEAD
-=======
                     <Divider className={cl("seperator")} />
->>>>>>> c1556f09
                     <Clickable onClick={onClick} className={cl("hyperlink")}>
                         <Forms.FormText className={cl("hyperlink-text")}>
                             {buttonTitle}
