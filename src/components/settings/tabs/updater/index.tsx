/*
 * Vencord, a modification for Discord's desktop app
 * Copyright (c) 2022 Vendicated and contributors
 *
 * This program is free software: you can redistribute it and/or modify
 * it under the terms of the GNU General Public License as published by
 * the Free Software Foundation, either version 3 of the License, or
 * (at your option) any later version.
 *
 * This program is distributed in the hope that it will be useful,
 * but WITHOUT ANY WARRANTY; without even the implied warranty of
 * MERCHANTABILITY or FITNESS FOR A PARTICULAR PURPOSE.  See the
 * GNU General Public License for more details.
 *
 * You should have received a copy of the GNU General Public License
 * along with this program.  If not, see <https://www.gnu.org/licenses/>.
*/

import { useSettings } from "@api/Settings";
<<<<<<< HEAD
import { ErrorCard } from "@components/ErrorCard";
import { Flex } from "@components/Flex";
=======
import { FormSwitch } from "@components/FormSwitch";
>>>>>>> 163e716d
import { Link } from "@components/Link";
import { handleSettingsTabError, SettingsTab, wrapTab } from "@components/settings";
import { Margins } from "@utils/margins";
import { classes } from "@utils/misc";
import { ModalCloseButton, ModalContent, ModalProps, ModalRoot, ModalSize, openModal } from "@utils/modal";
import { relaunch } from "@utils/native";
import { useAwaiter } from "@utils/react";
<<<<<<< HEAD
import { changes, checkForUpdates, getRepo, isNewer, shortGitHash, update, updateError, UpdateLogger } from "@utils/updater";
import { Alerts, Button, Card, Forms, Parser, React, Switch, Toasts } from "@webpack/common";
=======
import { getRepo, isNewer, UpdateLogger } from "@utils/updater";
import { Forms, React } from "@webpack/common";
>>>>>>> 163e716d

import gitHash from "~git-hash";

function withDispatcher(dispatcher: React.Dispatch<React.SetStateAction<boolean>>, action: () => any) {
    return async () => {
        dispatcher(true);
        try {
            await action();
        } catch (e: any) {
            UpdateLogger.error("Failed to update", e);

            let err: string;
            if (!e) {
                err = "An unknown error occurred (error is undefined).\nPlease try again.";
            } else if (e.code && e.cmd) {
                const { code, path, cmd, stderr } = e;

                if (code === "ENOENT")
                    err = `Command \`${path}\` not found.\nPlease install it and try again`;
                else {
                    err = `An error occurred while running \`${cmd}\`:\n`;
                    err += stderr || `Code \`${code}\`. See the console for more info`;
                }

            } else {
                err = "An unknown error occurred. See the console for more info.";
            }

            Alerts.show({
                title: "Oops!",
                body: (
                    <ErrorCard>
                        {err.split("\n").map((line, idx) => <div key={idx}>{Parser.parse(line)}</div>)}
                    </ErrorCard>
                )
            });
        }
        finally {
            dispatcher(false);
        }
    };
}

interface CommonProps {
    repo: string;
    repoPending: boolean;
}

function HashLink({ repo, hash, disabled = false, longHash = hash }: { repo: string, hash: string, disabled?: boolean; longHash?: string; }) {
    return <Link href={`${repo}/commit/${longHash}`} disabled={disabled}>
        {hash}
    </Link>;
}

function Changes({ updates, repo, repoPending }: CommonProps & { updates: typeof changes; }) {
    return (
        <Card style={{ padding: "0 0.5em" }}>
            {updates.map(({ hash, author, message }) => (
                <div key={hash} style={{
                    marginTop: "0.5em",
                    marginBottom: "0.5em"
                }}>
                    <code><HashLink {...{ repo, hash }} disabled={repoPending} /></code>
                    <span style={{
                        marginLeft: "0.5em",
                        color: "var(--text-default)"
                    }}>{message} - {author}</span>
                </div>
            ))}
        </Card>
    );
}

function Updatable(props: CommonProps) {
    const [updates, setUpdates] = React.useState(changes);
    const [isChecking, setIsChecking] = React.useState(false);
    const [isUpdating, setIsUpdating] = React.useState(false);
    const isOutdated = (updates?.length ?? 0) > 0;

    return (
        <>
            <Flex className={classes(Margins.bottom8, Margins.top8)}>
                {isOutdated && <Button
                    size={Button.Sizes.SMALL}
                    disabled={isUpdating || isChecking}
                    onClick={withDispatcher(setIsUpdating, async () => {
                        if (await update()) {
                            setUpdates([]);
                            return await new Promise<void>(r => {
                                Alerts.show({
                                    title: "Update Success!",
                                    body: "Successfully updated. Restart now to apply the changes?",
                                    confirmText: "Restart",
                                    cancelText: "Not now!",
                                    onConfirm() {
                                        relaunch();
                                        r();
                                    },
                                    onCancel: r
                                });
                            });
                        }
                    })}
                >
                    Update Now
                </Button>}
                <Button
                    size={Button.Sizes.SMALL}
                    disabled={isUpdating || isChecking}
                    onClick={withDispatcher(setIsChecking, async () => {
                        const outdated = await checkForUpdates();
                        if (outdated) {
                            setUpdates(changes);
                        } else {
                            setUpdates([]);
                            Toasts.show({
                                message: "No updates found!",
                                id: Toasts.genId(),
                                type: Toasts.Type.MESSAGE,
                                options: {
                                    position: Toasts.Position.BOTTOM
                                }
                            });
                        }
                    })}
                >
                    Check for Updates
                </Button>
            </Flex>
            {!updates && updateError ? (
                <>
                    <Forms.FormText>Failed to check updates. Check the console for more info</Forms.FormText>
                    <ErrorCard style={{ padding: "1em" }}>
                        <p>{updateError.stderr || updateError.stdout || "An unknown error occurred"}</p>
                    </ErrorCard>
                </>
            ) : (
                <Forms.FormText className={Margins.bottom8}>
                    {isOutdated ? (updates.length === 1 ? "There is 1 Update" : `There are ${updates.length} Updates`) : "Up to Date!"}
                </Forms.FormText>
            )}

            {isOutdated && <Changes updates={updates} {...props} />}
        </>
    );
}

function Newer(props: CommonProps) {
    return (
        <>
            <Forms.FormText className={Margins.bottom8}>
                Your local copy has more recent commits. Please stash or reset them.
            </Forms.FormText>
            <Changes {...props} updates={changes} />
        </>
    );
}

function Updater() {
    const settings = useSettings(["autoUpdate", "autoUpdateNotification"]);

    const [repo, err, repoPending] = useAwaiter(getRepo, { fallbackValue: "Loading..." });

    React.useEffect(() => {
        if (err)
            UpdateLogger.error("Failed to retrieve repo", err);
    }, [err]);

    const commonProps: CommonProps = {
        repo,
        repoPending
    };

    return (
        <SettingsTab title="Equicord Updater">
            <Forms.FormTitle tag="h5">Updater Settings</Forms.FormTitle>
<<<<<<< HEAD
            <Switch
                value={settings.autoUpdate}
                onChange={(v: boolean) => settings.autoUpdate = v}
                note="Automatically update Equicord without confirmation prompt"
            >
                Automatically update
            </Switch>
            <Switch
                value={settings.autoUpdateNotification}
                onChange={(v: boolean) => settings.autoUpdateNotification = v}
                note="Shows a notification when Equicord automatically updates"
=======

            <FormSwitch
                title="Automatically update"
                description="Automatically update Vencord without confirmation prompt"
                value={settings.autoUpdate}
                onChange={(v: boolean) => settings.autoUpdate = v}
            />
            <FormSwitch
                title="Get notified when an automatic update completes"
                description="Show a notification when Vencord automatically updates"
                value={settings.autoUpdateNotification}
                onChange={(v: boolean) => settings.autoUpdateNotification = v}
>>>>>>> 163e716d
                disabled={!settings.autoUpdate}
            />

            <Forms.FormTitle tag="h5">Repo</Forms.FormTitle>

            <Forms.FormText>
                {repoPending
                    ? repo
                    : err
                        ? "Failed to retrieve - check console"
                        : (
                            <Link href={repo}>
                                {repo.split("/").slice(-2).join("/")}
                            </Link>
                        )
                }
                {" "}(<HashLink hash={shortGitHash()} repo={repo} disabled={repoPending} longHash={gitHash} />)
            </Forms.FormText>

            <Forms.FormDivider className={Margins.top8 + " " + Margins.bottom8} />

            <Forms.FormTitle tag="h5">Updates</Forms.FormTitle>

            {isNewer ? <Newer {...commonProps} /> : <Updatable {...commonProps} />}
        </SettingsTab >
    );
}

export default IS_UPDATER_DISABLED ? null : wrapTab(Updater, "Updater");

export const openUpdaterModal = IS_UPDATER_DISABLED ? null : function () {
    const UpdaterTab = wrapTab(Updater, "Updater");

    try {
        openModal(wrapTab((modalProps: ModalProps) => (
            <ModalRoot {...modalProps} size={ModalSize.MEDIUM}>
                <ModalContent className="vc-updater-modal">
                    <ModalCloseButton onClick={modalProps.onClose} className="vc-updater-modal-close-button" />
                    <UpdaterTab />
                </ModalContent>
            </ModalRoot>
        ), "UpdaterModal"));
    } catch {
        handleSettingsTabError();
    }
};<|MERGE_RESOLUTION|>--- conflicted
+++ resolved
@@ -17,12 +17,9 @@
 */
 
 import { useSettings } from "@api/Settings";
-<<<<<<< HEAD
 import { ErrorCard } from "@components/ErrorCard";
 import { Flex } from "@components/Flex";
-=======
 import { FormSwitch } from "@components/FormSwitch";
->>>>>>> 163e716d
 import { Link } from "@components/Link";
 import { handleSettingsTabError, SettingsTab, wrapTab } from "@components/settings";
 import { Margins } from "@utils/margins";
@@ -30,13 +27,8 @@
 import { ModalCloseButton, ModalContent, ModalProps, ModalRoot, ModalSize, openModal } from "@utils/modal";
 import { relaunch } from "@utils/native";
 import { useAwaiter } from "@utils/react";
-<<<<<<< HEAD
 import { changes, checkForUpdates, getRepo, isNewer, shortGitHash, update, updateError, UpdateLogger } from "@utils/updater";
-import { Alerts, Button, Card, Forms, Parser, React, Switch, Toasts } from "@webpack/common";
-=======
-import { getRepo, isNewer, UpdateLogger } from "@utils/updater";
-import { Forms, React } from "@webpack/common";
->>>>>>> 163e716d
+import { Alerts, Button, Card, Forms, Parser, React, Toasts } from "@webpack/common";
 
 import gitHash from "~git-hash";
 
@@ -213,32 +205,17 @@
     return (
         <SettingsTab title="Equicord Updater">
             <Forms.FormTitle tag="h5">Updater Settings</Forms.FormTitle>
-<<<<<<< HEAD
-            <Switch
-                value={settings.autoUpdate}
-                onChange={(v: boolean) => settings.autoUpdate = v}
-                note="Automatically update Equicord without confirmation prompt"
-            >
-                Automatically update
-            </Switch>
-            <Switch
-                value={settings.autoUpdateNotification}
-                onChange={(v: boolean) => settings.autoUpdateNotification = v}
-                note="Shows a notification when Equicord automatically updates"
-=======
-
             <FormSwitch
                 title="Automatically update"
-                description="Automatically update Vencord without confirmation prompt"
+                description="Automatically update Equicord without confirmation prompt"
                 value={settings.autoUpdate}
                 onChange={(v: boolean) => settings.autoUpdate = v}
             />
             <FormSwitch
-                title="Get notified when an automatic update completes"
-                description="Show a notification when Vencord automatically updates"
                 value={settings.autoUpdateNotification}
                 onChange={(v: boolean) => settings.autoUpdateNotification = v}
->>>>>>> 163e716d
+                title="Get notified when an automatic update completes"
+                description="Shows a notification when Equicord automatically updates"
                 disabled={!settings.autoUpdate}
             />
 
