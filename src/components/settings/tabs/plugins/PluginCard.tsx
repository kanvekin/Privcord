--- conflicted
+++ resolved
@@ -36,13 +36,10 @@
 
 export function PluginCard({ plugin, disabled, onRestartNeeded, onMouseEnter, onMouseLeave, isNew }: PluginCardProps) {
     const settings = Settings.plugins[plugin.name];
-<<<<<<< HEAD
     const pluginMeta = PluginMeta[plugin.name];
     const isEquicordPlugin = pluginMeta.folderName.startsWith("src/equicordplugins/") ?? false;
     const isPrivcordPlugin = pluginMeta.folderName.startsWith("src/privcordplugins/") ?? false;
     const isUserplugin = pluginMeta.userPlugin ?? false;
-=======
->>>>>>> aa13cfdc
 
     const isEnabled = () => isPluginEnabled(plugin.name);
 
@@ -95,19 +92,9 @@
 
         settings.enabled = !wasEnabled;
     }
-
-<<<<<<< HEAD
     const isModifiedPlugin = pluginMeta.folderName.includes("modified");
     const isVencordPlugin = !isEquicordPlugin && !isPrivcordPlugin && !isUserplugin;
     const isUserPlugin = isUserplugin;
-
-=======
-    const pluginMeta = PluginMeta[plugin.name];
-    const isEquicordPlugin = pluginMeta.folderName.startsWith("src/equicordplugins/") ?? false;
-    const isVencordPlugin = pluginMeta.folderName.startsWith("src/plugins/") ?? false;
-    const isUserPlugin = pluginMeta?.userPlugin ?? false;
-    const isModifiedPlugin = plugin.isModified ?? false;
->>>>>>> aa13cfdc
     const pluginInfo = [
         {
             condition: isModifiedPlugin,
