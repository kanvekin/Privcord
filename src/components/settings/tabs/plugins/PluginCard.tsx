--- conflicted
+++ resolved
@@ -38,14 +38,8 @@
     const settings = Settings.plugins[plugin.name];
     const pluginMeta = PluginMeta[plugin.name];
     const isEquicordPlugin = pluginMeta.folderName.startsWith("src/equicordplugins/") ?? false;
-<<<<<<< HEAD
     const isPrivcordPlugin = pluginMeta.folderName.startsWith("src/privcordplugins/") ?? false;
     const isUserplugin = pluginMeta.userPlugin ?? false;
-=======
-    const isVencordPlugin = pluginMeta.folderName.startsWith("src/plugins/") ?? false;
-    const isUserPlugin = pluginMeta.userPlugin ?? false;
-    const isModifiedPlugin = plugin?.isModified ?? false;
->>>>>>> b7ba9e9f
 
     const isEnabled = () => isPluginEnabled(plugin.name);
 
@@ -99,45 +93,6 @@
         settings.enabled = !wasEnabled;
     }
 
-<<<<<<< HEAD
-    const sourceBadge = isEquicordPlugin ? (
-        <img
-            src="https://equicord.org/assets/favicon.png"
-            alt="Equicord"
-            title="Equicord Plugin"
-            style={{
-                width: "20px",
-                height: "20px",
-                marginLeft: "8px",
-                borderRadius: "2px"
-            }}
-        />
-    ) : isPrivcordPlugin ? (
-        <img
-            src="https://raw.githubusercontent.com/UygunUmitcan/depo/refs/heads/main/privcord_icon.png"
-            alt="Privcord"
-            title="Privcord Plugin"
-            style={{
-                width: "20px",
-                height: "20px",
-                marginLeft: "8px",
-                borderRadius: "2px"
-            }}
-        />
-    ) : isUserplugin ? (
-        <img
-            src="https://equicord.org/assets/icons/userplugin.png"
-            alt="Userplugin"
-            title="Userplugin"
-            style={{
-                width: "20px",
-                height: "20px",
-                marginLeft: "8px",
-                borderRadius: "2px"
-            }}
-        />
-    ) : (
-=======
     const pluginInfo = [
         {
             condition: isModifiedPlugin,
@@ -168,15 +123,48 @@
     const pluginDetails = pluginInfo.find(p => p.condition);
 
     const sourceBadge = pluginDetails ? (
->>>>>>> b7ba9e9f
         <img
             src={pluginDetails.src}
             alt={pluginDetails.alt}
             className={cl("source")}
         />
-    ) : null;
-
-    const tooltip = pluginDetails?.title || "Unknown Plugin";
+    ) : isPrivcordPlugin ? (
+        <img
+            src="https://raw.githubusercontent.com/UygunUmitcan/depo/refs/heads/main/privcord_icon.png"
+            alt="Privcord"
+            title="Privcord Plugin"
+            style={{
+                width: "20px",
+                height: "20px",
+                marginLeft: "8px",
+                borderRadius: "2px"
+            }}
+        />
+    ) : isUserplugin ? (
+        <img
+            src="https://equicord.org/assets/icons/userplugin.png"
+            alt="Userplugin"
+            title="Userplugin"
+            style={{
+                width: "20px",
+                height: "20px",
+                marginLeft: "8px",
+                borderRadius: "2px"
+            }}
+        />
+    ) : (
+        <img
+            src="https://vencord.dev/assets/favicon-dark.png"
+            alt="Vencord"
+            title="Vencord Plugin"
+            style={{
+                width: "20px",
+                height: "20px",
+                marginLeft: "8px",
+                borderRadius: "2px"
+            }}
+        />
+    );
 
     return (
         <AddonCard
