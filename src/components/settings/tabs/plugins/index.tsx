--- conflicted
+++ resolved
@@ -370,7 +370,6 @@
                     <TextInput autoFocus value={searchValue.value} placeholder="Search for a plugin..." onChange={onSearch} />
                 </ErrorBoundary>
                 <div className={InputStyles.inputWrapper}>
-<<<<<<< HEAD
                     <Select
                         options={[
                             { label: "Show All", value: SearchStatus.ALL, default: true },
@@ -387,25 +386,6 @@
                         isSelected={v => v === searchValue.status}
                         closeOnSelect={true}
                     />
-=======
-                    <ErrorBoundary noop>
-                        <Select
-                            options={[
-                                { label: "Show All", value: SearchStatus.ALL, default: true },
-                                { label: "Show Enabled", value: SearchStatus.ENABLED },
-                                { label: "Show Disabled", value: SearchStatus.DISABLED },
-                                { label: "Show Equicord", value: SearchStatus.EQUICORD },
-                                { label: "Show Vencord", value: SearchStatus.VENCORD },
-                                ...(totalUserPlugins > 0 ? [{ label: "Show Custom", value: SearchStatus.CUSTOM }] : []),
-                                { label: "Show New", value: SearchStatus.NEW },
-                            ]}
-                            serialize={String}
-                            select={onStatusChange}
-                            isSelected={v => v === searchValue.status}
-                            closeOnSelect={true}
-                        />
-                    </ErrorBoundary>
->>>>>>> aea7b5a9
                 </div>
             </div>
 
