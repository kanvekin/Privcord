--- conflicted
+++ resolved
@@ -55,8 +55,6 @@
 
     const plugins = useMemo(() => {
         const allPlugins = Object.values(Plugins);
-<<<<<<< HEAD
-
         const authorInfo =
             VencordDevsById[user.id] ||
             EquicordDevsById[user.id] ||
@@ -65,16 +63,6 @@
         const pluginsByAuthor = authorInfo
             ? allPlugins.filter(p => p.authors.includes(authorInfo))
             : allPlugins.filter(p => p.authors.some(a => a.name === user.username));
-=======
-        const pluginsByAuthor = (VencordDevsById[user.id] || EquicordDevsById[user.id]) && filter !== "user"
-            ? allPlugins.filter(p => p.authors.includes(VencordDevsById[user.id] || EquicordDevsById[user.id]))
-            : filter === "user"
-                ? allPlugins.filter(p => {
-                    const pluginMeta = PluginMeta[p.name];
-                    return pluginMeta?.userPlugin && p.authors.some(a => a.id.toString() === user.id);
-                })
-                : allPlugins.filter(p => p.authors.some(a => a.name === user.username));
->>>>>>> aa13cfdc
 
         return pluginsByAuthor
             .filter(p => !p.name.endsWith("API"))
