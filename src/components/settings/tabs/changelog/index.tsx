/*
 * Vencord, a Discord client mod
 * Copyright (c) 2025 Vendicated and contributors
 * SPDX-License-Identifier: GPL-3.0-or-later
 */

import "./styles.css";

import { Divider } from "@components/Divider";
import { ErrorCard } from "@components/ErrorCard";
import { Heading } from "@components/Heading";
import { DeleteIcon } from "@components/Icons";
import { Link } from "@components/Link";
import { Paragraph } from "@components/Paragraph";
import { SettingsTab, wrapTab } from "@components/settings/tabs/BaseTab";
import { Margins } from "@utils/margins";
import { useAwaiter } from "@utils/react";
import { getRepo, shortGitHash, UpdateLogger } from "@utils/updater";
import { Alerts, Button, Card, React, Toasts } from "@webpack/common";

import gitHash from "~git-hash";

import {
    ChangelogEntry,
    ChangelogHistory,
    clearChangelogHistory,
    clearIndividualLog,
    formatTimestamp,
    getChangelogHistory,
    getCommitsSinceLastSeen,
    getLastRepositoryCheckHash,
    getNewPlugins,
    getNewSettings,
    getNewSettingsEntries,
    getNewSettingsSize,
    getUpdatedPlugins,
    initializeChangelog,
    saveUpdateSession,
    UpdateSession,
} from "./changelogManager";
import { NewPluginsCompact, NewPluginsSection } from "./NewPluginsSection";

function HashLink({
    repo,
    hash,
    disabled = false,
}: {
    repo: string;
    hash: string;
    disabled?: boolean;
}) {
    return (
        <Link href={`${repo}/commit/${hash}`} disabled={disabled}>
            {hash}
        </Link>
    );
}

function ChangelogCard({
    entry,
    repo,
    repoPending,
}: {
    entry: ChangelogEntry;
    repo: string;
    repoPending: boolean;
}) {
    return (
        <Card className="vc-changelog-entry">
            <div
                style={{
                    display: "flex",
                    flexDirection: "column",
                    gap: "0.25em",
                }}
            >
                <div className="vc-changelog-entry-header">
                    <code className="vc-changelog-entry-hash">
                        <HashLink
                            repo={repo}
                            hash={entry.hash.slice(0, 7)}
                            disabled={repoPending}
                        />
                    </code>
                    <span className="vc-changelog-entry-author">
                        by {entry.author}
                    </span>
                </div>
                <div className="vc-changelog-entry-message">
                    {entry.message}
                </div>
            </div>
        </Card>
    );
}

function UpdateLogCard({
    log,
    repo,
    repoPending,
    isExpanded,
    onToggleExpand,
    onClearLog,
}: {
    log: UpdateSession;
    repo: string;
    repoPending: boolean;
    isExpanded: boolean;
    onToggleExpand: () => void;
    onClearLog: (logId: string) => void;
}) {
    const isRepositoryFetch =
        log.type === "repository_fetch" ||
        (log.type === undefined &&
            log.fromHash === log.toHash &&
            log.commits.length === 0);
    const isUpToDate = log.fromHash === log.toHash;

    return (
        <Card className="vc-changelog-log">
            <div className="vc-changelog-log-header" onClick={onToggleExpand}>
                <div className="vc-changelog-log-info">
                    <div className="vc-changelog-log-title">
                        <span>
                            {isRepositoryFetch
                                ? isUpToDate
                                    ? `Repository check: ${log.fromHash.slice(0, 7)} (up to date)`
                                    : `Repository check: ${log.fromHash.slice(0, 7)} → ${log.toHash.slice(0, 7)}`
                                : `Update: ${log.fromHash.slice(0, 7)} → ${log.toHash.slice(0, 7)}`}
                        </span>
                        <Button
                            size={Button.Sizes.NONE}
                            color={Button.Colors.TRANSPARENT}
                            look={Button.Looks.LINK}
                            className="vc-changelog-delete-button"
                            style={{
                                padding: "4px",
                                color: "var(--status-danger)",
                                opacity: 0.6,
                                cursor: "pointer",
                                display: "flex",
                                alignItems: "center",
                                justifyContent: "center",
                            }}
                            onClick={e => {
                                e.stopPropagation();
                                onClearLog(log.id);
                            }}
                        >
                            <DeleteIcon width={16} height={16} />
                        </Button>
                    </div>
                    <div className="vc-changelog-log-meta">
                        {formatTimestamp(log.timestamp)}
                        {log.commits.length > 0 &&
                            ` • ${log.commits.length} commits available`}
                        {log.commits.length === 0 && " • No new commits"}
                        {log.newPlugins.length > 0 &&
                            ` • ${log.newPlugins.length} new plugins`}
                        {log.updatedPlugins.length > 0 &&
                            ` • ${log.updatedPlugins.length} updated plugins`}
                        {log.newSettings &&
                            getNewSettingsSize(log.newSettings) > 0 &&
                            ` • ${getNewSettingsEntries(log.newSettings).reduce((sum, [, arr]) => sum + arr.length, 0)} new settings`}
                    </div>
                </div>
                <div
                    className={`vc-changelog-log-toggle ${isExpanded ? "expanded" : ""}`}
                >
                    ▼
                </div>
            </div>

            {isExpanded && (
                <div className="vc-changelog-log-content">
                    {log.newPlugins.length > 0 && (
                        <div className="vc-changelog-log-plugins">
                            <NewPluginsCompact
                                newPlugins={log.newPlugins}
                                maxDisplay={50}
                            />
                        </div>
                    )}

                    {log.updatedPlugins.length > 0 && (
                        <div className="vc-changelog-log-plugins">
                            <Heading className={Margins.bottom8}>
                                Updated Plugins
                            </Heading>
                            <NewPluginsCompact
                                newPlugins={log.updatedPlugins}
                                maxDisplay={50}
                            />
                        </div>
                    )}

                    {log.newSettings &&
                        getNewSettingsSize(log.newSettings) > 0 && (
                            <div className="vc-changelog-log-plugins">
                                <Heading className={Margins.bottom8}>
                                    New Settings
                                </Heading>
                                <div className="vc-changelog-new-plugins-list">
                                    {getNewSettingsEntries(log.newSettings).map(
                                        ([pluginName, settings]) =>
                                            settings.map(setting => (
                                                <span
                                                    key={`${pluginName}-${setting}`}
                                                    className="vc-changelog-new-plugin-tag"
                                                    title={`New setting in ${pluginName}`}
                                                >
                                                    {pluginName}.{setting}
                                                </span>
                                            )),
                                    )}
                                </div>
                            </div>
                        )}

                    {log.commits.length > 0 && (
                        <div className="vc-changelog-log-commits">
                            <div className="vc-changelog-log-commits-list">
                                {log.commits.map(entry => (
                                    <ChangelogCard
                                        key={entry.hash}
                                        entry={entry}
                                        repo={repo}
                                        repoPending={repoPending}
                                    />
                                ))}
                            </div>
                        </div>
                    )}
                </div>
            )}
        </Card>
    );
}

function ChangelogContent() {
    const [repo, repoErr, repoPending] = useAwaiter(getRepo, {
        fallbackValue: "Loading...",
    });
    const [changelog, setChangelog] = React.useState<ChangelogEntry[]>([]);
    const [changelogHistory, setChangelogHistory] =
        React.useState<ChangelogHistory>([]);
    const [newPlugins, setNewPlugins] = React.useState<string[]>([]);
    const [updatedPlugins, setUpdatedPlugins] = React.useState<string[]>([]);
    const [isLoading, setIsLoading] = React.useState(true);
    const [error, setError] = React.useState<string | null>(null);
    const [expandedLogs, setExpandedLogs] = React.useState<Set<string>>(
        new Set(),
    );
    const [showHistory, setShowHistory] = React.useState(false);
    const [recentlyChecked, setRecentlyChecked] = React.useState(false);

    React.useEffect(() => {
        const init = async () => {
            try {
                await initializeChangelog();
                await loadChangelogHistory();
            } catch (err) {
                console.error("Failed to initialize changelog:", err);
            }
        };
        init();
    }, []);

    React.useEffect(() => {
        if (repoErr) {
            UpdateLogger.error("Failed to retrieve repo", repoErr);
            setError("Failed to retrieve repository information");
        }
    }, [repoErr]);

    const loadChangelogHistory = React.useCallback(async () => {
        try {
            const history = await getChangelogHistory();
            setChangelogHistory(history);
        } catch (err) {
            console.error("Failed to load changelog history:", err);
        }
    }, []);

    const loadNewPlugins = React.useCallback(async () => {
        try {
            const newPlgs = await getNewPlugins();
            const updatedPlgs = await getUpdatedPlugins();
            setNewPlugins(newPlgs);
            setUpdatedPlugins(updatedPlgs);
        } catch (err) {
            console.error("Failed to load new plugins:", err);
        }
    }, []);

    const ensureLocalUpdateLogged = React.useCallback(async () => {
        if (repoPending || repoErr) return false;
        const repoUrl = repo;
        if (!repoUrl) return false;

        try {
            const commits = await getCommitsSinceLastSeen(repoUrl);
            if (commits.length === 0) return false;

            const newPlgs = await getNewPlugins();
            const updatedPlgs = await getUpdatedPlugins();
            const newSettings = await getNewSettings();

            await saveUpdateSession(commits, newPlgs, updatedPlgs, newSettings);

            setChangelog(commits);
            setNewPlugins(newPlgs);
            setUpdatedPlugins(updatedPlgs);
            await loadChangelogHistory();
            return true;
        } catch (err) {
            console.error("Failed to log local update:", err);
            return false;
        }
    }, [repo, repoErr, repoPending, loadChangelogHistory]);

    // check if the repository was recently refreshed
    React.useEffect(() => {
        const checkRecentStatus = async () => {
            try {
                const lastRepoCheck = await getLastRepositoryCheckHash();
                const updates = await VencordNative.updater.getUpdates();

                if (updates.ok) {
                    const currentRepoHash =
                        updates.value.length > 0
                            ? updates.value[0].hash
                            : gitHash;
                    setRecentlyChecked(lastRepoCheck === currentRepoHash);
                }
            } catch (err) {
                // ignore errors (hopefully there are none lol)
                setRecentlyChecked(false);
            }
        };

        if (!repoPending && !repoErr) {
            checkRecentStatus();
        }
    }, [repoPending, repoErr]);

    const fetchChangelog = React.useCallback(async () => {
        if (repoPending || repoErr) return;

        setIsLoading(true);
        setError(null);

        try {
            // check if the repository was recently refreshed and that nothing has changed
            const updates = await VencordNative.updater.getUpdates();
            const lastRepoCheck = await getLastRepositoryCheckHash();
            const currentRepoHash =
                updates.ok && updates.value.length > 0
                    ? updates.value[0].hash
                    : gitHash;

            // If repository state hasn't changed since last check
            if (lastRepoCheck === currentRepoHash) {
                setIsLoading(false);
                setRecentlyChecked(true);
                const logged = await ensureLocalUpdateLogged();
                if (!logged) {
                    setChangelog([]);
                    Toasts.show({
                        message: "Already up to date with repository",
                        id: Toasts.genId(),
                        type: Toasts.Type.MESSAGE,
                        options: {
                            position: Toasts.Position.BOTTOM,
                        },
                    });
                }
                return;
            }

            if (updates.ok && updates.value) {
                if (updates.value.length > 0) {
                    setChangelog(updates.value);

                    const newPlgs = await getNewPlugins();
                    const updatedPlgs = await getUpdatedPlugins();
                    const newSettings = await getNewSettings();
                    setNewPlugins(newPlgs);
                    setUpdatedPlugins(updatedPlgs);

                    await saveUpdateSession(
                        updates.value,
                        newPlgs,
                        updatedPlgs,
                        newSettings,
                        true,
                    );
                    await loadChangelogHistory();
                    setRecentlyChecked(true);

                    Toasts.show({
                        message: `Found ${updates.value.length} commit${updates.value.length === 1 ? "" : "s"} from repository`,
                        id: Toasts.genId(),
                        type: Toasts.Type.SUCCESS,
                        options: {
                            position: Toasts.Position.BOTTOM,
                        },
                    });
                } else {
                    const logged = await ensureLocalUpdateLogged();
                    setRecentlyChecked(true);
                    Toasts.show({
                        message: logged
                            ? "Logged commits from your latest update"
                            : "Repository is up to date with your local copy",
                        id: Toasts.genId(),
                        type: logged ? Toasts.Type.SUCCESS : Toasts.Type.MESSAGE,
                        options: {
                            position: Toasts.Position.BOTTOM,
                        },
                    });
                    if (!logged) {
                        setChangelog([]);
                    }
                }
            } else if (!updates.ok) {
                throw new Error(
                    updates.error?.message || "Failed to fetch from repository",
                );
            }
        } catch (err: any) {
            UpdateLogger.error("Failed to fetch commits from repository", err);
            const errorMessage =
                err?.message ||
                "Failed to connect to repository. Check your internet connection.";
            setError(errorMessage);

            // funny little error toast hopefully doesn't happen!
            Toasts.show({
                message: "Could not fetch commits from repository",
                id: Toasts.genId(),
                type: Toasts.Type.FAILURE,
                options: {
                    position: Toasts.Position.BOTTOM,
                },
            });
        } finally {
            setIsLoading(false);
        }
    }, [repoPending, repoErr, loadNewPlugins, loadChangelogHistory]);

    React.useEffect(() => {
        const loadInitialData = async () => {
            if (!repoPending && !repoErr) {
                await loadNewPlugins();
                const logged = await ensureLocalUpdateLogged();
                if (!logged) {
                    await fetchChangelog();
                } else {
                    setIsLoading(false);
                }
            } else if (!repoPending) {
                // perseverance
                await loadNewPlugins();
                setIsLoading(false);
            }
        };
        loadInitialData();
    }, [
        repoPending,
        repoErr,
        fetchChangelog,
        loadNewPlugins,
        ensureLocalUpdateLogged,
    ]);

    const toggleLogExpanded = (logId: string) => {
        const newExpanded = new Set(expandedLogs);
        if (newExpanded.has(logId)) {
            newExpanded.delete(logId);
        } else {
            newExpanded.add(logId);
        }
        setExpandedLogs(newExpanded);
    };

    const hasCurrentChanges =
        changelog.length > 0 ||
        newPlugins.length > 0 ||
        updatedPlugins.length > 0;

    return (
        <>
<<<<<<< HEAD
            <Forms.FormText className={Margins.bottom16}>
                View the most recent changes to Privcord. This fetches commits
=======
            <Paragraph className={Margins.bottom16}>
                View the most recent changes to Equicord. This fetches commits
>>>>>>> b7ba9e9f
                directly from the repository to show you what's new.
            </Paragraph>

            <Heading>Repository</Heading>
            <Paragraph className={Margins.bottom16}>
                {repoPending ? (
                    repo
                ) : repoErr ? (
                    "Failed to retrieve - check console"
                ) : (
                    <Link href={repo}>
                        {repo.split("/").slice(-2).join("/")}
                    </Link>
                )}{" "}
                (Current:{" "}
                <span className="vc-changelog-current-hash">
                    {shortGitHash()}
                </span>
                )
            </Paragraph>

            <div className="vc-changelog-controls">
                <Button
                    size={Button.Sizes.SMALL}
                    disabled={isLoading || repoPending || !!repoErr}
                    onClick={fetchChangelog}
                    color={
                        recentlyChecked
                            ? Button.Colors.GREEN
                            : Button.Colors.BRAND
                    }
                >
                    {isLoading
                        ? "Loading..."
                        : recentlyChecked
                            ? "Repository Up to Date"
                            : "Fetch from Repository"}
                </Button>

                {changelogHistory.length > 0 && (
                    <>
                        <Button
                            size={Button.Sizes.SMALL}
                            color={
                                showHistory
                                    ? Button.Colors.PRIMARY
                                    : Button.Colors.BRAND
                            }
                            onClick={() => setShowHistory(!showHistory)}
                            style={{ marginLeft: "8px" }}
                        >
                            {showHistory ? "Hide Logs" : "Show Logs"}
                        </Button>
                        <Button
                            size={Button.Sizes.SMALL}
                            color={Button.Colors.RED}
                            onClick={() => {
                                Alerts.show({
                                    title: "Clear All Logs",
                                    body: "Are you sure you would like to clear all logs? This can't be undone.",
                                    confirmText: "Clear All",
                                    confirmColor: "danger",
                                    cancelText: "Cancel",
                                    onConfirm: async () => {
                                        await clearChangelogHistory();
                                        await loadChangelogHistory();
                                        setShowHistory(false);
                                        Toasts.show({
                                            message:
                                                "All logs have been cleared",
                                            id: Toasts.genId(),
                                            type: Toasts.Type.SUCCESS,
                                            options: {
                                                position:
                                                    Toasts.Position.BOTTOM,
                                            },
                                        });
                                    },
                                });
                            }}
                            style={{ marginLeft: "8px" }}
                        >
                            Clear All Logs
                        </Button>
                    </>
                )}
            </div>

            {error && (
                <ErrorCard style={{ padding: "1em", marginBottom: "1em" }}>
                    <p>{error}</p>
                    <Paragraph
                        style={{
                            marginTop: "0.5em",
                            color: "var(--text-muted)",
                        }}
                    >
                        Make sure you have an internet connection and try again.
                    </Paragraph>
                </ErrorCard>
            )}

            <Divider className={Margins.bottom16} />

            {/* Current Changes Section */}
            {hasCurrentChanges ? (
                <div className="vc-changelog-current">
                    <Heading className={Margins.bottom8}>
                        Recent Changes
                    </Heading>

                    {/* New Plugins Section */}
                    {newPlugins.length > 0 && (
                        <div className={Margins.bottom16}>
                            <NewPluginsSection
                                newPlugins={newPlugins}
                                onPluginToggle={(pluginName, enabled) => {
                                    // Handle plugin toggle if needed
                                }}
                            />
                        </div>
                    )}

                    {/* Updated Plugins Section */}
                    {updatedPlugins.length > 0 && (
                        <div className={Margins.bottom16}>
                            <Heading className={Margins.bottom8}>
                                Updated Plugins ({updatedPlugins.length})
                            </Heading>
                            <NewPluginsCompact newPlugins={updatedPlugins} />
                        </div>
                    )}

                    {/* Code Changes */}
                    {changelog.length > 0 && (
                        <div>
                            <Heading className={Margins.bottom8}>
                                Code Changes ({changelog.length}{" "}
                                {changelog.length === 1 ? "commit" : "commits"})
                            </Heading>
                            <div className="vc-changelog-commits-list">
                                {changelog.map(entry => (
                                    <ChangelogCard
                                        key={entry.hash}
                                        entry={entry}
                                        repo={repo}
                                        repoPending={repoPending}
                                    />
                                ))}
                            </div>
                        </div>
                    )}
                </div>
            ) : (
                !isLoading &&
                !error && (
                    <Card className="vc-changelog-empty">
                        <Paragraph>
                            No commits available ahead of your current version.
                            Click "Fetch from Repository" to check for new
                            changes.
                        </Paragraph>
                    </Card>
                )
            )}

            {/* History Section */}
            {showHistory && changelogHistory.length > 0 && (
                <div className="vc-changelog-history">
                    <Divider
                        className={Margins.top16}
                        style={{ marginBottom: "1em" }}
                    />
                    <Heading className={Margins.bottom8}>
                        Update Logs ({changelogHistory.length}{" "}
                        {changelogHistory.length === 1 ? "log" : "logs"})
                    </Heading>
                    <Paragraph className={Margins.bottom16}>
                        Previous update sessions with their commit history and
                        plugin changes.
                    </Paragraph>

                    <div className="vc-changelog-history-list">
                        {changelogHistory.map(log => (
                            <UpdateLogCard
                                key={log.id}
                                log={log}
                                repo={repo}
                                repoPending={repoPending}
                                isExpanded={expandedLogs.has(log.id)}
                                onToggleExpand={() => toggleLogExpanded(log.id)}
                                onClearLog={logId => {
                                    Alerts.show({
                                        title: "Clear Log",
                                        body: "Are you sure you would like to clear this log? This can't be undone.",
                                        confirmText: "Clear Log",
                                        confirmColor: "danger",
                                        cancelText: "Cancel",
                                        onConfirm: async () => {
                                            await clearIndividualLog(logId);
                                            await loadChangelogHistory();
                                            setExpandedLogs(
                                                new Set(
                                                    Array.from(
                                                        expandedLogs,
                                                    ).filter(
                                                        id => id !== logId,
                                                    ),
                                                ),
                                            );
                                            Toasts.show({
                                                message: "Log has been cleared",
                                                id: Toasts.genId(),
                                                type: Toasts.Type.SUCCESS,
                                                options: {
                                                    position:
                                                        Toasts.Position.BOTTOM,
                                                },
                                            });
                                        },
                                    });
                                }}
                            />
                        ))}
                    </div>
                </div>
            )}
        </>
    );
}

function ChangelogTab() {
    return (
        <SettingsTab title="Changelog">
            <ChangelogContent />
        </SettingsTab>
    );
}

export default wrapTab(ChangelogTab, "Changelog");<|MERGE_RESOLUTION|>--- conflicted
+++ resolved
@@ -491,13 +491,8 @@
 
     return (
         <>
-<<<<<<< HEAD
             <Forms.FormText className={Margins.bottom16}>
                 View the most recent changes to Privcord. This fetches commits
-=======
-            <Paragraph className={Margins.bottom16}>
-                View the most recent changes to Equicord. This fetches commits
->>>>>>> b7ba9e9f
                 directly from the repository to show you what's new.
             </Paragraph>
 
