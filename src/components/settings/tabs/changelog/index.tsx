/*
 * Vencord, a Discord client mod
 * Copyright (c) 2025 Vendicated and contributors
 * SPDX-License-Identifier: GPL-3.0-or-later
 */

import "./styles.css";

import { Divider } from "@components/Divider";
import { ErrorCard } from "@components/ErrorCard";
import { Heading } from "@components/Heading";
import { DeleteIcon } from "@components/Icons";
import { Link } from "@components/Link";
import { Paragraph } from "@components/Paragraph";
import { SettingsTab, wrapTab } from "@components/settings/tabs/BaseTab";
import { gitHashShort } from "@shared/vencordUserAgent";
import { Margins } from "@utils/margins";
import { useAwaiter } from "@utils/react";
<<<<<<< HEAD
import { getRepo, shortGitHash, UpdateLogger } from "@utils/updater";
import { Alerts, Button, Card, Forms,React, Toasts } from "@webpack/common";
=======
import { getRepo, UpdateLogger } from "@utils/updater";
import { Alerts, Button, Card, React, Toasts } from "@webpack/common";
>>>>>>> e8526775

import gitHash from "~git-hash";

import { HashLink } from "../updater/Components";
import {
    ChangelogEntry,
    ChangelogHistory,
    clearChangelogHistory,
    clearIndividualLog,
    formatTimestamp,
    getChangelogHistory,
    getCommitsSinceLastSeen,
    getLastRepositoryCheckHash,
    getNewPlugins,
    getNewSettings,
    getNewSettingsEntries,
    getNewSettingsSize,
    getUpdatedPlugins,
    initializeChangelog,
    saveUpdateSession,
    UpdateSession,
} from "./changelogManager";
import { NewPluginsCompact, NewPluginsSection } from "./NewPluginsSection";

function ChangelogCard({
    entry,
    repo,
    repoPending,
}: {
    entry: ChangelogEntry;
    repo: string;
    repoPending: boolean;
}) {
    return (
        <Card className="vc-changelog-entry">
            <div
                style={{
                    display: "flex",
                    flexDirection: "column",
                    gap: "0.25em",
                }}
            >
                <div className="vc-changelog-entry-header">
                    <code className="vc-changelog-entry-hash">
                        <HashLink
                            repo={repo}
                            hash={entry.hash}
                            disabled={repoPending}
                        />
                    </code>
                    <span className="vc-changelog-entry-author">
                        by {entry.author}
                    </span>
                </div>
                <div className="vc-changelog-entry-message">
                    {entry.message}
                </div>
            </div>
        </Card>
    );
}

function UpdateLogCard({
    log,
    repo,
    repoPending,
    isExpanded,
    onToggleExpand,
    onClearLog,
}: {
    log: UpdateSession;
    repo: string;
    repoPending: boolean;
    isExpanded: boolean;
    onToggleExpand: () => void;
    onClearLog: (logId: string) => void;
}) {
    const isRepositoryFetch =
        log.type === "repository_fetch" ||
        (log.type === undefined &&
            log.fromHash === log.toHash &&
            log.commits.length === 0);
    const isUpToDate = log.fromHash === log.toHash;

    return (
        <Card className="vc-changelog-log">
            <div className="vc-changelog-log-header" onClick={onToggleExpand}>
                <div className="vc-changelog-log-info">
                    <div className="vc-changelog-log-title">
                        <span>
                            {isRepositoryFetch
                                ? isUpToDate
                                    ? `Repository check: ${log.fromHash.slice(0, 7)} (up to date)`
                                    : `Repository check: ${log.fromHash.slice(0, 7)} → ${log.toHash.slice(0, 7)}`
                                : `Update: ${log.fromHash.slice(0, 7)} → ${log.toHash.slice(0, 7)}`}
                        </span>
                        <Button
                            size={Button.Sizes.NONE}
                            color={Button.Colors.TRANSPARENT}
                            look={Button.Looks.FILLED}
                            className="vc-changelog-delete-button"
                            style={{
                                padding: "4px",
                                color: "var(--status-danger)",
                                opacity: 0.6,
                                cursor: "pointer",
                                display: "flex",
                                alignItems: "center",
                                justifyContent: "center",
                            }}
                            onClick={e => {
                                e.stopPropagation();
                                onClearLog(log.id);
                            }}
                        >
                            <DeleteIcon width={16} height={16} />
                        </Button>
                    </div>
                    <div className="vc-changelog-log-meta">
                        {formatTimestamp(log.timestamp)}
                        {log.commits.length > 0 &&
                            ` • ${log.commits.length} commits available`}
                        {log.commits.length === 0 && " • No new commits"}
                        {log.newPlugins.length > 0 &&
                            ` • ${log.newPlugins.length} new plugins`}
                        {log.updatedPlugins.length > 0 &&
                            ` • ${log.updatedPlugins.length} updated plugins`}
                        {log.newSettings &&
                            getNewSettingsSize(log.newSettings) > 0 &&
                            ` • ${getNewSettingsEntries(log.newSettings).reduce((sum, [, arr]) => sum + arr.length, 0)} new settings`}
                    </div>
                </div>
                <div
                    className={`vc-changelog-log-toggle ${isExpanded ? "expanded" : ""}`}
                >
                    ▼
                </div>
            </div>

            {isExpanded && (
                <div className="vc-changelog-log-content">
                    {log.newPlugins.length > 0 && (
                        <div className="vc-changelog-log-plugins">
                            <NewPluginsCompact
                                newPlugins={log.newPlugins}
                                maxDisplay={50}
                            />
                        </div>
                    )}

                    {log.updatedPlugins.length > 0 && (
                        <div className="vc-changelog-log-plugins">
                            <Heading className={Margins.bottom8}>
                                Updated Plugins
                            </Heading>
                            <NewPluginsCompact
                                newPlugins={log.updatedPlugins}
                                maxDisplay={50}
                            />
                        </div>
                    )}

                    {log.newSettings &&
                        getNewSettingsSize(log.newSettings) > 0 && (
                            <div className="vc-changelog-log-plugins">
                                <Heading className={Margins.bottom8}>
                                    New Settings
                                </Heading>
                                <div className="vc-changelog-new-plugins-list">
                                    {getNewSettingsEntries(log.newSettings).map(
                                        ([pluginName, settings]) =>
                                            settings.map(setting => (
                                                <span
                                                    key={`${pluginName}-${setting}`}
                                                    className="vc-changelog-new-plugin-tag"
                                                    title={`New setting in ${pluginName}`}
                                                >
                                                    {pluginName}.{setting}
                                                </span>
                                            )),
                                    )}
                                </div>
                            </div>
                        )}

                    {log.commits.length > 0 && (
                        <div className="vc-changelog-log-commits">
                            <div className="vc-changelog-log-commits-list">
                                {log.commits.map(entry => (
                                    <ChangelogCard
                                        key={entry.hash}
                                        entry={entry}
                                        repo={repo}
                                        repoPending={repoPending}
                                    />
                                ))}
                            </div>
                        </div>
                    )}
                </div>
            )}
        </Card>
    );
}

function ChangelogContent() {
    const [repo, repoErr, repoPending] = useAwaiter(getRepo, {
        fallbackValue: "Loading...",
    });
    const [changelog, setChangelog] = React.useState<ChangelogEntry[]>([]);
    const [changelogHistory, setChangelogHistory] =
        React.useState<ChangelogHistory>([]);
    const [newPlugins, setNewPlugins] = React.useState<string[]>([]);
    const [updatedPlugins, setUpdatedPlugins] = React.useState<string[]>([]);
    const [isLoading, setIsLoading] = React.useState(true);
    const [error, setError] = React.useState<string | null>(null);
    const [expandedLogs, setExpandedLogs] = React.useState<Set<string>>(
        new Set(),
    );
    const [showHistory, setShowHistory] = React.useState(false);
    const [recentlyChecked, setRecentlyChecked] = React.useState(false);

    React.useEffect(() => {
        const init = async () => {
            try {
                await initializeChangelog();
                await loadChangelogHistory();
            } catch (err) {
                console.error("Failed to initialize changelog:", err);
            }
        };
        init();
    }, []);

    React.useEffect(() => {
        if (repoErr) {
            UpdateLogger.error("Failed to retrieve repo", repoErr);
            setError("Failed to retrieve repository information");
        }
    }, [repoErr]);

    const loadChangelogHistory = React.useCallback(async () => {
        try {
            const history = await getChangelogHistory();
            setChangelogHistory(history);
        } catch (err) {
            console.error("Failed to load changelog history:", err);
        }
    }, []);

    const loadNewPlugins = React.useCallback(async () => {
        try {
            const newPlgs = await getNewPlugins();
            const updatedPlgs = await getUpdatedPlugins();
            setNewPlugins(newPlgs);
            setUpdatedPlugins(updatedPlgs);
        } catch (err) {
            console.error("Failed to load new plugins:", err);
        }
    }, []);

    const ensureLocalUpdateLogged = React.useCallback(async () => {
        if (repoPending || repoErr) return false;
        const repoUrl = repo;
        if (!repoUrl) return false;

        try {
            const commits = await getCommitsSinceLastSeen(repoUrl);
            if (commits.length === 0) return false;

            const newPlgs = await getNewPlugins();
            const updatedPlgs = await getUpdatedPlugins();
            const newSettings = await getNewSettings();

            await saveUpdateSession(commits, newPlgs, updatedPlgs, newSettings);

            setChangelog(commits);
            setNewPlugins(newPlgs);
            setUpdatedPlugins(updatedPlgs);
            await loadChangelogHistory();
            return true;
        } catch (err) {
            console.error("Failed to log local update:", err);
            return false;
        }
    }, [repo, repoErr, repoPending, loadChangelogHistory]);

    // check if the repository was recently refreshed
    React.useEffect(() => {
        const checkRecentStatus = async () => {
            try {
                const lastRepoCheck = await getLastRepositoryCheckHash();
                const updates = await VencordNative.updater.getUpdates();

                if (updates.ok) {
                    const currentRepoHash =
                        updates.value.length > 0
                            ? updates.value[0].hash
                            : gitHash;
                    setRecentlyChecked(lastRepoCheck === currentRepoHash);
                }
            } catch (err) {
                // ignore errors (hopefully there are none lol)
                setRecentlyChecked(false);
            }
        };

        if (!repoPending && !repoErr) {
            checkRecentStatus();
        }
    }, [repoPending, repoErr]);

    const fetchChangelog = React.useCallback(async () => {
        if (repoPending || repoErr) return;

        setIsLoading(true);
        setError(null);

        try {
            // check if the repository was recently refreshed and that nothing has changed
            const updates = await VencordNative.updater.getUpdates();
            const lastRepoCheck = await getLastRepositoryCheckHash();
            const currentRepoHash =
                updates.ok && updates.value.length > 0
                    ? updates.value[0].hash
                    : gitHash;

            // If repository state hasn't changed since last check
            if (lastRepoCheck === currentRepoHash) {
                setIsLoading(false);
                setRecentlyChecked(true);
                const logged = await ensureLocalUpdateLogged();
                if (!logged) {
                    setChangelog([]);
                    Toasts.show({
                        message: "Already up to date with repository",
                        id: Toasts.genId(),
                        type: Toasts.Type.MESSAGE,
                        options: {
                            position: Toasts.Position.BOTTOM,
                        },
                    });
                }
                return;
            }

            if (updates.ok && updates.value) {
                if (updates.value.length > 0) {
                    setChangelog(updates.value);

                    const newPlgs = await getNewPlugins();
                    const updatedPlgs = await getUpdatedPlugins();
                    const newSettings = await getNewSettings();
                    setNewPlugins(newPlgs);
                    setUpdatedPlugins(updatedPlgs);

                    await saveUpdateSession(
                        updates.value,
                        newPlgs,
                        updatedPlgs,
                        newSettings,
                        true,
                    );
                    await loadChangelogHistory();
                    setRecentlyChecked(true);

                    Toasts.show({
                        message: `Found ${updates.value.length} commit${updates.value.length === 1 ? "" : "s"} from repository`,
                        id: Toasts.genId(),
                        type: Toasts.Type.SUCCESS,
                        options: {
                            position: Toasts.Position.BOTTOM,
                        },
                    });
                } else {
                    const logged = await ensureLocalUpdateLogged();
                    setRecentlyChecked(true);
                    Toasts.show({
                        message: logged
                            ? "Logged commits from your latest update"
                            : "Repository is up to date with your local copy",
                        id: Toasts.genId(),
                        type: logged ? Toasts.Type.SUCCESS : Toasts.Type.MESSAGE,
                        options: {
                            position: Toasts.Position.BOTTOM,
                        },
                    });
                    if (!logged) {
                        setChangelog([]);
                    }
                }
            } else if (!updates.ok) {
                throw new Error(
                    updates.error?.message || "Failed to fetch from repository",
                );
            }
        } catch (err: any) {
            UpdateLogger.error("Failed to fetch commits from repository", err);
            const errorMessage =
                err?.message ||
                "Failed to connect to repository. Check your internet connection.";
            setError(errorMessage);

            // funny little error toast hopefully doesn't happen!
            Toasts.show({
                message: "Could not fetch commits from repository",
                id: Toasts.genId(),
                type: Toasts.Type.FAILURE,
                options: {
                    position: Toasts.Position.BOTTOM,
                },
            });
        } finally {
            setIsLoading(false);
        }
    }, [repoPending, repoErr, loadNewPlugins, loadChangelogHistory]);

    React.useEffect(() => {
        const loadInitialData = async () => {
            if (!repoPending && !repoErr) {
                await loadNewPlugins();
                const logged = await ensureLocalUpdateLogged();
                if (!logged) {
                    await fetchChangelog();
                } else {
                    setIsLoading(false);
                }
            } else if (!repoPending) {
                // perseverance
                await loadNewPlugins();
                setIsLoading(false);
            }
        };
        loadInitialData();
    }, [
        repoPending,
        repoErr,
        fetchChangelog,
        loadNewPlugins,
        ensureLocalUpdateLogged,
    ]);

    const toggleLogExpanded = (logId: string) => {
        const newExpanded = new Set(expandedLogs);
        if (newExpanded.has(logId)) {
            newExpanded.delete(logId);
        } else {
            newExpanded.add(logId);
        }
        setExpandedLogs(newExpanded);
    };

    const hasCurrentChanges =
        changelog.length > 0 ||
        newPlugins.length > 0 ||
        updatedPlugins.length > 0;

    return (
        <>
            <Forms.FormText className={Margins.bottom16}>
                View the most recent changes to Privcord. This fetches commits
                directly from the repository to show you what's new.
            </Forms.FormText>

            <Heading>Repository</Heading>
            <Paragraph className={Margins.bottom16}>
                {repoPending ? (
                    repo
                ) : repoErr ? (
                    "Failed to retrieve - check console"
                ) : (
                    <Link href={repo}>
                        {repo.split("/").slice(-2).join("/")}
                    </Link>
                )}{" "}
                (Current:{" "}
                <span className="vc-changelog-current-hash">
                    {gitHashShort}
                </span>
                )
            </Paragraph>

            <div className="vc-changelog-controls">
                <Button
                    size={Button.Sizes.SMALL}
                    disabled={isLoading || repoPending || !!repoErr}
                    onClick={fetchChangelog}
                    color={
                        recentlyChecked
                            ? Button.Colors.GREEN
                            : Button.Colors.BRAND
                    }
                >
                    {isLoading
                        ? "Loading..."
                        : recentlyChecked
                            ? "Repository Up to Date"
                            : "Fetch from Repository"}
                </Button>

                {changelogHistory.length > 0 && (
                    <>
                        <Button
                            size={Button.Sizes.SMALL}
                            color={
                                showHistory
                                    ? Button.Colors.PRIMARY
                                    : Button.Colors.BRAND
                            }
                            onClick={() => setShowHistory(!showHistory)}
                            style={{ marginLeft: "8px" }}
                        >
                            {showHistory ? "Hide Logs" : "Show Logs"}
                        </Button>
                        <Button
                            size={Button.Sizes.SMALL}
                            color={Button.Colors.RED}
                            onClick={() => {
                                Alerts.show({
                                    title: "Clear All Logs",
                                    body: "Are you sure you would like to clear all logs? This can't be undone.",
                                    confirmText: "Clear All",
                                    confirmColor: "danger",
                                    cancelText: "Cancel",
                                    onConfirm: async () => {
                                        await clearChangelogHistory();
                                        await loadChangelogHistory();
                                        setShowHistory(false);
                                        Toasts.show({
                                            message:
                                                "All logs have been cleared",
                                            id: Toasts.genId(),
                                            type: Toasts.Type.SUCCESS,
                                            options: {
                                                position:
                                                    Toasts.Position.BOTTOM,
                                            },
                                        });
                                    },
                                });
                            }}
                            style={{ marginLeft: "8px" }}
                        >
                            Clear All Logs
                        </Button>
                    </>
                )}
            </div>

            {error && (
                <ErrorCard style={{ padding: "1em", marginBottom: "1em" }}>
                    <p>{error}</p>
                    <Paragraph
                        style={{
                            marginTop: "0.5em",
                            color: "var(--text-muted)",
                        }}
                    >
                        Make sure you have an internet connection and try again.
                    </Paragraph>
                </ErrorCard>
            )}

            <Divider className={Margins.bottom16} />

            {/* Current Changes Section */}
            {hasCurrentChanges ? (
                <div className="vc-changelog-current">
                    <Heading className={Margins.bottom8}>
                        Recent Changes
                    </Heading>

                    {/* New Plugins Section */}
                    {newPlugins.length > 0 && (
                        <div className={Margins.bottom16}>
                            <NewPluginsSection
                                newPlugins={newPlugins}
                                onPluginToggle={(pluginName, enabled) => {
                                    // Handle plugin toggle if needed
                                }}
                            />
                        </div>
                    )}

                    {/* Updated Plugins Section */}
                    {updatedPlugins.length > 0 && (
                        <div className={Margins.bottom16}>
                            <Heading className={Margins.bottom8}>
                                Updated Plugins ({updatedPlugins.length})
                            </Heading>
                            <NewPluginsCompact newPlugins={updatedPlugins} />
                        </div>
                    )}

                    {/* Code Changes */}
                    {changelog.length > 0 && (
                        <div>
                            <Heading className={Margins.bottom8}>
                                Code Changes ({changelog.length}{" "}
                                {changelog.length === 1 ? "commit" : "commits"})
                            </Heading>
                            <div className="vc-changelog-commits-list">
                                {changelog.map(entry => (
                                    <ChangelogCard
                                        key={entry.hash}
                                        entry={entry}
                                        repo={repo}
                                        repoPending={repoPending}
                                    />
                                ))}
                            </div>
                        </div>
                    )}
                </div>
            ) : (
                !isLoading &&
                !error && (
                    <Card className="vc-changelog-empty">
                        <Paragraph>
                            No commits available ahead of your current version.
                            Click "Fetch from Repository" to check for new
                            changes.
                        </Paragraph>
                    </Card>
                )
            )}

            {/* History Section */}
            {showHistory && changelogHistory.length > 0 && (
                <div className="vc-changelog-history">
                    <Divider
                        className={Margins.top16}
                        style={{ marginBottom: "1em" }}
                    />
                    <Heading className={Margins.bottom8}>
                        Update Logs ({changelogHistory.length}{" "}
                        {changelogHistory.length === 1 ? "log" : "logs"})
                    </Heading>
                    <Paragraph className={Margins.bottom16}>
                        Previous update sessions with their commit history and
                        plugin changes.
                    </Paragraph>

                    <div className="vc-changelog-history-list">
                        {changelogHistory.map(log => (
                            <UpdateLogCard
                                key={log.id}
                                log={log}
                                repo={repo}
                                repoPending={repoPending}
                                isExpanded={expandedLogs.has(log.id)}
                                onToggleExpand={() => toggleLogExpanded(log.id)}
                                onClearLog={logId => {
                                    Alerts.show({
                                        title: "Clear Log",
                                        body: "Are you sure you would like to clear this log? This can't be undone.",
                                        confirmText: "Clear Log",
                                        confirmColor: "danger",
                                        cancelText: "Cancel",
                                        onConfirm: async () => {
                                            await clearIndividualLog(logId);
                                            await loadChangelogHistory();
                                            setExpandedLogs(
                                                new Set(
                                                    Array.from(
                                                        expandedLogs,
                                                    ).filter(
                                                        id => id !== logId,
                                                    ),
                                                ),
                                            );
                                            Toasts.show({
                                                message: "Log has been cleared",
                                                id: Toasts.genId(),
                                                type: Toasts.Type.SUCCESS,
                                                options: {
                                                    position:
                                                        Toasts.Position.BOTTOM,
                                                },
                                            });
                                        },
                                    });
                                }}
                            />
                        ))}
                    </div>
                </div>
            )}
        </>
    );
}

function ChangelogTab() {
    return (
        <SettingsTab title="Changelog">
            <ChangelogContent />
        </SettingsTab>
    );
}

export default wrapTab(ChangelogTab, "Changelog");<|MERGE_RESOLUTION|>--- conflicted
+++ resolved
@@ -16,13 +16,8 @@
 import { gitHashShort } from "@shared/vencordUserAgent";
 import { Margins } from "@utils/margins";
 import { useAwaiter } from "@utils/react";
-<<<<<<< HEAD
-import { getRepo, shortGitHash, UpdateLogger } from "@utils/updater";
-import { Alerts, Button, Card, Forms,React, Toasts } from "@webpack/common";
-=======
 import { getRepo, UpdateLogger } from "@utils/updater";
 import { Alerts, Button, Card, React, Toasts } from "@webpack/common";
->>>>>>> e8526775
 
 import gitHash from "~git-hash";
 
