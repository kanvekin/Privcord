/*
 * Vencord, a Discord client mod
 * Copyright (c) 2024 Vendicated and contributors
 * SPDX-License-Identifier: GPL-3.0-or-later
 */

import "./VencordTab.css";

import { openNotificationLogModal } from "@api/Notifications/notificationLog";
import { useSettings } from "@api/Settings";
import { FormSwitch } from "@components/FormSwitch";
import { FolderIcon, GithubIcon, LogIcon, PaintbrushIcon, RestartIcon } from "@components/Icons";
import { openContributorModal, openPluginModal, SettingsTab, wrapTab } from "@components/settings";
import { DonateButton, InviteButton } from "@components/settings/DonateButton";
import { QuickAction, QuickActionCard } from "@components/settings/QuickAction";
import { SpecialCard } from "@components/settings/SpecialCard";
import { gitRemote } from "@shared/vencordUserAgent";
import { DONOR_ROLE_ID, GUILD_ID, VC_DONOR_ROLE_ID, VC_GUILD_ID } from "@utils/constants";
import { Margins } from "@utils/margins";
import { identity, isAnyPluginDev } from "@utils/misc";
import { relaunch } from "@utils/native";
import { Button, Flex, Forms, GuildMemberStore, React, Select, UserStore } from "@webpack/common";
import BadgeAPI from "plugins/_api/badges";

import { openNotificationSettingsModal } from "./NotificationSettings";

const DEFAULT_DONATE_IMAGE = "https://cdn.discordapp.com/emojis/1026533090627174460.png";
const SHIGGY_DONATE_IMAGE = "https://equicord.org/assets/favicon.png";

const VENNIE_DONATOR_IMAGE = "https://cdn.discordapp.com/emojis/1238120638020063377.png";
const COZY_CONTRIB_IMAGE = "https://cdn.discordapp.com/emojis/1026533070955872337.png";

const DONOR_BACKGROUND_IMAGE = "https://media.discordapp.net/stickers/1311070116305436712.png?size=2048";
const CONTRIB_BACKGROUND_IMAGE = "https://media.discordapp.net/stickers/1311070166481895484.png?size=2048";

type KeysOfType<Object, Type> = {
    [K in keyof Object]: Object[K] extends Type ? K : never;
}[keyof Object];

function EquicordSettings() {
    const settings = useSettings();

    const donateImage = React.useMemo(
        () => (Math.random() > 0.5 ? DEFAULT_DONATE_IMAGE : SHIGGY_DONATE_IMAGE),
        [],
    );

    const isWindows = navigator.platform.toLowerCase().startsWith("win");
    const isMac = navigator.platform.toLowerCase().startsWith("mac");
    const needsVibrancySettings = IS_DISCORD_DESKTOP && isMac;

    const user = UserStore.getCurrentUser();

    const Switches: Array<false | {
        key: KeysOfType<typeof settings, boolean>;
        title: string;
        note: string;
        warning: { enabled: boolean; message?: string; };
    }
    > = [
            {
                key: "useQuickCss",
                title: "Enable Custom CSS",
                note: "Loads your Custom CSS",
                warning: { enabled: false },
            },
            !IS_WEB && {
                key: "enableReactDevtools",
                title: "Enable React Developer Tools",
                note: "Requires a full restart",
                warning: { enabled: false },
            },
            !IS_WEB &&
            (!IS_DISCORD_DESKTOP || !isWindows
                ? {
                    key: "frameless",
                    title: "Disable the Window Frame",
                    note: "Requires a full restart",
                    warning: { enabled: false },
                }
                : {
                    key: "winNativeTitleBar",
                    title:
                        "Use Windows' native title bar instead of Discord's custom one",
                    note: "Requires a full restart",
                    warning: { enabled: false },
                }),
            !IS_WEB && {
                key: "transparent",
                title: "Enable Window Transparency",
                note: "You need a theme that supports transparency or this will do nothing. Requires a full restart!",
                warning: {
                    enabled: isWindows,
                    message: "Enabling this will prevent you from snapping this window.",
                },
            },
            !IS_WEB &&
            isWindows && {
                key: "winCtrlQ",
                title:
                    "Register Ctrl+Q as shortcut to close Discord (Alternative to Alt+F4)",
                note: "Requires a full restart",
                warning: { enabled: false },
            },
            IS_DISCORD_DESKTOP && {
                key: "disableMinSize",
                title: "Disable Minimum Window Size",
                note: "Requires a full restart",
                warning: { enabled: false },
            },
        ];

    return (
        <SettingsTab title="Equicord Settings">
            {(isEquicordDonor(user?.id) || isVencordDonor(user?.id)) ? (
                <SpecialCard
                    title="Donations"
                    subtitle="Thank you for donating!"
                    description={
                        isEquicordDonor(user?.id) && isVencordDonor(user?.id)
                            ? "All Vencord users can see your Vencord donor badge, and Equicord users can see your Equicord donor badge. To change your Vencord donor badge, contact @vending.machine. For your Equicord donor badge, make a ticket in Equicord's server."
                            : isVencordDonor(user?.id)
                                ? "All Vencord users can see your badge! You can manage your perks by messaging @vending.machine."
                                : "All Equicord users can see your badge! You can manage your perks by making a ticket in Equicord's server."
                    }
                    cardImage={VENNIE_DONATOR_IMAGE}
                    backgroundImage={DONOR_BACKGROUND_IMAGE}
                    backgroundColor="#ED87A9"
                >
                    <DonateButtonComponent />
                </SpecialCard>
            ) : (
                <SpecialCard
                    title="Support the Project"
                    description="Please consider supporting the development of Equicord by donating!"
                    cardImage={donateImage}
                    backgroundImage={DONOR_BACKGROUND_IMAGE}
                    backgroundColor="#c3a3ce"
                >
                    <DonateButtonComponent />
                </SpecialCard>
            )}
            {isAnyPluginDev(user?.id) && (
                <SpecialCard
                    title="Contributions"
                    subtitle="Thank you for contributing!"
                    description="Since you've contributed to Equicord you now have a cool new badge!"
                    cardImage={COZY_CONTRIB_IMAGE}
                    backgroundImage={CONTRIB_BACKGROUND_IMAGE}
                    backgroundColor="#EDCC87"
                    buttonTitle="See what you've contributed to"
                    buttonOnClick={() => openContributorModal(user)}
                />
            )}
<<<<<<< HEAD
            <Forms.FormSection title="Quick Actions">
=======

            <section>
                <Forms.FormTitle tag="h5">Quick Actions</Forms.FormTitle>

>>>>>>> 61c32a9d
                <QuickActionCard>
                    <QuickAction
                        Icon={LogIcon}
                        text="Notification Log"
                        action={openNotificationLogModal}
                    />
                    <QuickAction
                        Icon={PaintbrushIcon}
                        text="Edit QuickCSS"
                        action={() => VencordNative.quickCss.openEditor()}
                    />
                    {!IS_WEB && (
                        <QuickAction
                            Icon={RestartIcon}
                            text="Relaunch Discord"
                            action={relaunch}
                        />
                    )}
                    {!IS_WEB && (
                        <QuickAction
                            Icon={FolderIcon}
                            text="Open Settings Folder"
                            action={() => VencordNative.settings.openFolder()}
                        />
                    )}
                    <QuickAction
                        Icon={GithubIcon}
                        text="View Source Code"
                        action={() =>
                            VencordNative.native.openExternal(
                                "https://github.com/" + gitRemote,
                            )
                        }
                    />
                </QuickActionCard>
            </section>

            <Forms.FormDivider />

<<<<<<< HEAD
            <Forms.FormSection className={Margins.top16} title="Settings" tag="h5">
                <Forms.FormText
                    className={Margins.bottom20}
                    style={{ color: "var(--text-muted)" }}
                >
=======
            <section className={Margins.top16}>
                <Forms.FormTitle tag="h5">Settings</Forms.FormTitle>
                <Forms.FormText className={Margins.bottom20} style={{ color: "var(--text-muted)" }}>
>>>>>>> 61c32a9d
                    Hint: You can change the position of this settings section in the{" "}
                    <Button
                        look={Button.Looks.BLANK}
                        style={{ color: "var(--text-link)", display: "inline-block" }}
                        onClick={() => openPluginModal(Vencord.Plugins.plugins.Settings)}
                    >
                        settings of the Settings plugin
                    </Button>
                    !
                </Forms.FormText>

<<<<<<< HEAD
                {Switches.map(
                    s =>
                        s && (
                            <FormSwitch
                                key={s.key}
                                value={settings[s.key]}
                                onChange={v => (settings[s.key] = v)}
                                title={s.title}
                                description={
                                    s.warning.enabled ? (
                                        <>
                                            {s.note}
                                            <div className="form-switch-warning">
                                                {s.warning.message}
                                            </div>
                                        </>
                                    ) : (
                                        s.note
                                    )
                                }
                            />
                        ),
                )}
            </Forms.FormSection>
=======
                <Switches />
            </section>
>>>>>>> 61c32a9d

            {needsVibrancySettings && (
                <>
                    <Forms.FormTitle tag="h5">
                        Window vibrancy style (requires restart)
                    </Forms.FormTitle>
                    <Select
                        className={Margins.bottom20}
                        placeholder="Window vibrancy style"
                        options={[
                            // Sorted from most opaque to most transparent
                            {
                                label: "No vibrancy",
                                value: undefined,
                            },
                            {
                                label: "Under Page (window tinting)",
                                value: "under-page",
                            },
                            {
                                label: "Content",
                                value: "content",
                            },
                            {
                                label: "Window",
                                value: "window",
                            },
                            {
                                label: "Selection",
                                value: "selection",
                            },
                            {
                                label: "Titlebar",
                                value: "titlebar",
                            },
                            {
                                label: "Header",
                                value: "header",
                            },
                            {
                                label: "Sidebar",
                                value: "sidebar",
                            },
                            {
                                label: "Tooltip",
                                value: "tooltip",
                            },
                            {
                                label: "Menu",
                                value: "menu",
                            },
                            {
                                label: "Popover",
                                value: "popover",
                            },
                            {
                                label: "Fullscreen UI (transparent but slightly muted)",
                                value: "fullscreen-ui",
                            },
                            {
                                label: "HUD (Most transparent)",
                                value: "hud",
                            },
                        ]}
                        select={v => (settings.macosVibrancyStyle = v)}
                        isSelected={v => settings.macosVibrancyStyle === v}
                        serialize={identity}
                    />
                </>
            )}

            <Forms.FormSection
                className={Margins.top16}
                title="Equicord Notifications"
                tag="h5"
            >
                <Flex>
                    <Button onClick={openNotificationSettingsModal}>
                        Notification Settings
                    </Button>
                    <Button onClick={openNotificationLogModal} style={{ marginLeft: 16 }}>
                        View Notification Log
                    </Button>
                </Flex>
            </Forms.FormSection>
        </SettingsTab>
    );
}

function DonateButtonComponent() {
    return (
        <Flex>
            <DonateButton
                look={Button.Looks.FILLED}
                color={Button.Colors.TRANSPARENT}
                style={{ marginTop: "1em" }} />
            <InviteButton
                look={Button.Looks.FILLED}
                color={Button.Colors.TRANSPARENT}
                style={{ marginTop: "1em" }} />
        </Flex>
    );
}

export default wrapTab(EquicordSettings, "Equicord Settings");

export function isEquicordDonor(userId: string): boolean {
    const donorBadges = BadgeAPI.getEquicordDonorBadges(userId);
    return GuildMemberStore.getMember(GUILD_ID, userId)?.roles.includes(DONOR_ROLE_ID) || !!donorBadges;
}

export function isVencordDonor(userId: string): boolean {
    const donorBadges = BadgeAPI.getDonorBadges(userId);
    return GuildMemberStore.getMember(VC_GUILD_ID, userId)?.roles.includes(VC_DONOR_ROLE_ID) || !!donorBadges;
}<|MERGE_RESOLUTION|>--- conflicted
+++ resolved
@@ -152,14 +152,10 @@
                     buttonOnClick={() => openContributorModal(user)}
                 />
             )}
-<<<<<<< HEAD
-            <Forms.FormSection title="Quick Actions">
-=======
 
             <section>
                 <Forms.FormTitle tag="h5">Quick Actions</Forms.FormTitle>
 
->>>>>>> 61c32a9d
                 <QuickActionCard>
                     <QuickAction
                         Icon={LogIcon}
@@ -199,17 +195,9 @@
 
             <Forms.FormDivider />
 
-<<<<<<< HEAD
-            <Forms.FormSection className={Margins.top16} title="Settings" tag="h5">
-                <Forms.FormText
-                    className={Margins.bottom20}
-                    style={{ color: "var(--text-muted)" }}
-                >
-=======
             <section className={Margins.top16}>
                 <Forms.FormTitle tag="h5">Settings</Forms.FormTitle>
                 <Forms.FormText className={Margins.bottom20} style={{ color: "var(--text-muted)" }}>
->>>>>>> 61c32a9d
                     Hint: You can change the position of this settings section in the{" "}
                     <Button
                         look={Button.Looks.BLANK}
@@ -221,7 +209,6 @@
                     !
                 </Forms.FormText>
 
-<<<<<<< HEAD
                 {Switches.map(
                     s =>
                         s && (
@@ -245,11 +232,7 @@
                             />
                         ),
                 )}
-            </Forms.FormSection>
-=======
-                <Switches />
             </section>
->>>>>>> 61c32a9d
 
             {needsVibrancySettings && (
                 <>
@@ -321,10 +304,9 @@
                 </>
             )}
 
-            <Forms.FormSection
+            <section
                 className={Margins.top16}
                 title="Equicord Notifications"
-                tag="h5"
             >
                 <Flex>
                     <Button onClick={openNotificationSettingsModal}>
@@ -334,7 +316,7 @@
                         View Notification Log
                     </Button>
                 </Flex>
-            </Forms.FormSection>
+            </section>
         </SettingsTab>
     );
 }
