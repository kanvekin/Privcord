/*
 * Vencord, a Discord client mod
 * Copyright (c) 2024 Vendicated and contributors
 * SPDX-License-Identifier: GPL-3.0-or-later
 */

import "./VencordTab.css";

import { openNotificationLogModal } from "@api/Notifications/notificationLog";
import { useSettings } from "@api/Settings";
<<<<<<< HEAD
import { FolderIcon, GithubIcon, LogIcon, PaintbrushIcon, RestartIcon } from "@components/Icons";
import { openContributorModal, openPluginModal, SettingsTab, wrapTab } from "@components/settings";
import { DonateButton, InviteButton } from "@components/settings/DonateButton";
=======
import { FormSwitch } from "@components/FormSwitch";
import { FolderIcon, GithubIcon, LogIcon, PaintbrushIcon, RestartIcon } from "@components/index";
>>>>>>> 163e716d
import { QuickAction, QuickActionCard } from "@components/settings/QuickAction";
import { SpecialCard } from "@components/settings/SpecialCard";
import { gitRemote } from "@shared/vencordUserAgent";
import { DONOR_ROLE_ID, GUILD_ID, VC_DONOR_ROLE_ID, VC_GUILD_ID } from "@utils/constants";
import { Margins } from "@utils/margins";
import { identity, isAnyPluginDev } from "@utils/misc";
import { relaunch } from "@utils/native";
<<<<<<< HEAD
import { Button, Flex, Forms, GuildMemberStore, React, Select, Switch, UserStore } from "@webpack/common";
import BadgeAPI from "plugins/_api/badges";
=======
import { Forms, React, useMemo, UserStore } from "@webpack/common";
>>>>>>> 163e716d

import { openNotificationSettingsModal } from "./NotificationSettings";

const DEFAULT_DONATE_IMAGE = "https://cdn.discordapp.com/emojis/1026533090627174460.png";
const SHIGGY_DONATE_IMAGE = "https://equicord.org/assets/favicon.png";

const VENNIE_DONATOR_IMAGE = "https://cdn.discordapp.com/emojis/1238120638020063377.png";
const COZY_CONTRIB_IMAGE = "https://cdn.discordapp.com/emojis/1026533070955872337.png";

const DONOR_BACKGROUND_IMAGE = "https://media.discordapp.net/stickers/1311070116305436712.png?size=2048";
const CONTRIB_BACKGROUND_IMAGE = "https://media.discordapp.net/stickers/1311070166481895484.png?size=2048";

type KeysOfType<Object, Type> = {
    [K in keyof Object]: Object[K] extends Type ? K : never;
}[keyof Object];

<<<<<<< HEAD
function EquicordSettings() {
    const settings = useSettings();
=======
function Switches() {
    const settings = useSettings(["useQuickCss", "enableReactDevtools", "frameless", "winNativeTitleBar", "transparent", "winCtrlQ", "disableMinSize"]);

    const Switches = [
        {
            key: "useQuickCss",
            title: "Enable Custom CSS",
            note: "Loads your Custom CSS"
        },
        !IS_WEB && {
            key: "enableReactDevtools",
            title: "Enable React Developer Tools",
            note: "Requires a full restart"
        },
        !IS_WEB && (!IS_DISCORD_DESKTOP || !IS_WINDOWS ? {
            key: "frameless",
            title: "Disable the window frame",
            note: "Requires a full restart"
        } : {
            key: "winNativeTitleBar",
            title: "Use Windows' native title bar instead of Discord's custom one",
            note: "Requires a full restart"
        }),
        !IS_WEB && {
            key: "transparent",
            title: "Enable window transparency.",
            note: "You need a theme that supports transparency or this will do nothing. WILL STOP THE WINDOW FROM BEING RESIZABLE!! Requires a full restart"
        },
        !IS_WEB && IS_WINDOWS && {
            key: "winCtrlQ",
            title: "Register Ctrl+Q as shortcut to close Discord (Alternative to Alt+F4)",
            note: "Requires a full restart"
        },
        IS_DISCORD_DESKTOP && {
            key: "disableMinSize",
            title: "Disable minimum window size",
            note: "Requires a full restart"
        },
    ] satisfies Array<false | {
        key: KeysOfType<typeof settings, boolean>;
        title: string;
        note: string;
    }>;

    return Switches.map(s => s && (
        <FormSwitch
            key={s.key}
            title={s.title}
            description={s.note}
            value={settings[s.key]}
            onChange={v => settings[s.key] = v}
        />
    ));
}
>>>>>>> 163e716d

    const donateImage = React.useMemo(
        () => (Math.random() > 0.5 ? DEFAULT_DONATE_IMAGE : SHIGGY_DONATE_IMAGE),
        [],
    );

    const isWindows = navigator.platform.toLowerCase().startsWith("win");
    const isMac = navigator.platform.toLowerCase().startsWith("mac");
    const needsVibrancySettings = IS_DISCORD_DESKTOP && isMac;

    const user = UserStore.getCurrentUser();

    const Switches: Array<false | {
        key: KeysOfType<typeof settings, boolean>;
        title: string;
        note: string;
        warning: { enabled: boolean; message?: string; };
    }
    > = [
            {
                key: "useQuickCss",
                title: "Enable Custom CSS",
                note: "Loads your Custom CSS",
                warning: { enabled: false },
            },
            !IS_WEB && {
                key: "enableReactDevtools",
                title: "Enable React Developer Tools",
                note: "Requires a full restart",
                warning: { enabled: false },
            },
            !IS_WEB &&
            (!IS_DISCORD_DESKTOP || !isWindows
                ? {
                    key: "frameless",
                    title: "Disable the Window Frame",
                    note: "Requires a full restart",
                    warning: { enabled: false },
                }
                : {
                    key: "winNativeTitleBar",
                    title:
                        "Use Windows' native title bar instead of Discord's custom one",
                    note: "Requires a full restart",
                    warning: { enabled: false },
                }),
            !IS_WEB && {
                key: "transparent",
                title: "Enable Window Transparency",
                note: "You need a theme that supports transparency or this will do nothing. Requires a full restart!",
                warning: {
                    enabled: isWindows,
                    message: "Enabling this will prevent you from snapping this window.",
                },
            },
            !IS_WEB &&
            isWindows && {
                key: "winCtrlQ",
                title:
                    "Register Ctrl+Q as shortcut to close Discord (Alternative to Alt+F4)",
                note: "Requires a full restart",
                warning: { enabled: false },
            },
            IS_DISCORD_DESKTOP && {
                key: "disableMinSize",
                title: "Disable Minimum Window Size",
                note: "Requires a full restart",
                warning: { enabled: false },
            },
        ];

    return (
        <SettingsTab title="Equicord Settings">
            {(isEquicordDonor(user?.id) || isVencordDonor(user?.id)) ? (
                <SpecialCard
                    title="Donations"
                    subtitle="Thank you for donating!"
                    description={
                        isEquicordDonor(user?.id) && isVencordDonor(user?.id)
                            ? "All Vencord users can see your Vencord donor badge, and Equicord users can see your Equicord donor badge. To change your Vencord donor badge, contact @vending.machine. For your Equicord donor badge, make a ticket in Equicord's server."
                            : isVencordDonor(user?.id)
                                ? "All Vencord users can see your badge! You can manage your perks by messaging @vending.machine."
                                : "All Equicord users can see your badge! You can manage your perks by making a ticket in Equicord's server."
                    }
                    cardImage={VENNIE_DONATOR_IMAGE}
                    backgroundImage={DONOR_BACKGROUND_IMAGE}
                    backgroundColor="#ED87A9"
                >
                    <DonateButtonComponent />
                </SpecialCard>
            ) : (
                <SpecialCard
                    title="Support the Project"
                    description="Please consider supporting the development of Equicord by donating!"
                    cardImage={donateImage}
                    backgroundImage={DONOR_BACKGROUND_IMAGE}
                    backgroundColor="#c3a3ce"
                >
                    <DonateButtonComponent />
                </SpecialCard>
            )}
            {isAnyPluginDev(user?.id) && (
                <SpecialCard
                    title="Contributions"
                    subtitle="Thank you for contributing!"
                    description="Since you've contributed to Equicord you now have a cool new badge!"
                    cardImage={COZY_CONTRIB_IMAGE}
                    backgroundImage={CONTRIB_BACKGROUND_IMAGE}
                    backgroundColor="#EDCC87"
                    buttonTitle="See what you've contributed to"
                    buttonOnClick={() => openContributorModal(user)}
                />
            )}
            <Forms.FormSection title="Quick Actions">
                <QuickActionCard>
                    <QuickAction
                        Icon={LogIcon}
                        text="Notification Log"
                        action={openNotificationLogModal}
                    />
                    <QuickAction
                        Icon={PaintbrushIcon}
                        text="Edit QuickCSS"
                        action={() => VencordNative.quickCss.openEditor()}
                    />
                    {!IS_WEB && (
                        <QuickAction
                            Icon={RestartIcon}
                            text="Relaunch Discord"
                            action={relaunch}
                        />
                    )}
                    {!IS_WEB && (
                        <QuickAction
                            Icon={FolderIcon}
                            text="Open Settings Folder"
                            action={() => VencordNative.settings.openFolder()}
                        />
                    )}
                    <QuickAction
                        Icon={GithubIcon}
                        text="View Source Code"
                        action={() =>
                            VencordNative.native.openExternal(
                                "https://github.com/" + gitRemote,
                            )
                        }
                    />
                </QuickActionCard>
            </Forms.FormSection>

            <Forms.FormDivider />

            <Forms.FormSection className={Margins.top16} title="Settings" tag="h5">
                <Forms.FormText
                    className={Margins.bottom20}
                    style={{ color: "var(--text-muted)" }}
                >
                    Hint: You can change the position of this settings section in the{" "}
                    <Button
                        look={Button.Looks.BLANK}
                        style={{ color: "var(--text-link)", display: "inline-block" }}
                        onClick={() => openPluginModal(Vencord.Plugins.plugins.Settings)}
                    >
                        settings of the Settings plugin
                    </Button>
                    !
                </Forms.FormText>

                {Switches.map(
                    s =>
                        s && (
                            <Switch
                                key={s.key}
                                value={settings[s.key]}
                                onChange={v => (settings[s.key] = v)}
                                note={
                                    s.warning.enabled ? (
                                        <>
                                            {s.note}
                                            <div className="form-switch-warning">
                                                {s.warning.message}
                                            </div>
                                        </>
                                    ) : (
                                        s.note
                                    )
                                }
                            >
                                {s.title}
                            </Switch>
                        ),
                )}
            </Forms.FormSection>

            {needsVibrancySettings && (
                <>
                    <Forms.FormTitle tag="h5">
                        Window vibrancy style (requires restart)
                    </Forms.FormTitle>
                    <Select
                        className={Margins.bottom20}
                        placeholder="Window vibrancy style"
                        options={[
                            // Sorted from most opaque to most transparent
                            {
                                label: "No vibrancy",
                                value: undefined,
                            },
                            {
                                label: "Under Page (window tinting)",
                                value: "under-page",
                            },
                            {
                                label: "Content",
                                value: "content",
                            },
                            {
                                label: "Window",
                                value: "window",
                            },
                            {
                                label: "Selection",
                                value: "selection",
                            },
                            {
                                label: "Titlebar",
                                value: "titlebar",
                            },
                            {
                                label: "Header",
                                value: "header",
                            },
                            {
                                label: "Sidebar",
                                value: "sidebar",
                            },
                            {
                                label: "Tooltip",
                                value: "tooltip",
                            },
                            {
                                label: "Menu",
                                value: "menu",
                            },
                            {
                                label: "Popover",
                                value: "popover",
                            },
                            {
                                label: "Fullscreen UI (transparent but slightly muted)",
                                value: "fullscreen-ui",
                            },
                            {
                                label: "HUD (Most transparent)",
                                value: "hud",
                            },
                        ]}
                        select={v => (settings.macosVibrancyStyle = v)}
                        isSelected={v => settings.macosVibrancyStyle === v}
                        serialize={identity}
                    />
                </>
            )}

            <Forms.FormSection
                className={Margins.top16}
                title="Equicord Notifications"
                tag="h5"
            >
                <Flex>
                    <Button onClick={openNotificationSettingsModal}>
                        Notification Settings
                    </Button>
                    <Button onClick={openNotificationLogModal} style={{ marginLeft: 16 }}>
                        View Notification Log
                    </Button>
                </Flex>
            </Forms.FormSection>
        </SettingsTab>
    );
}

function DonateButtonComponent() {
    return (
        <Flex>
            <DonateButton
                look={Button.Looks.FILLED}
                color={Button.Colors.TRANSPARENT}
                style={{ marginTop: "1em" }} />
            <InviteButton
                look={Button.Looks.FILLED}
                color={Button.Colors.TRANSPARENT}
                style={{ marginTop: "1em" }} />
        </Flex>
    );
}

export default wrapTab(EquicordSettings, "Equicord Settings");

export function isEquicordDonor(userId: string): boolean {
    const donorBadges = BadgeAPI.getEquicordDonorBadges(userId);
    return GuildMemberStore.getMember(GUILD_ID, userId)?.roles.includes(DONOR_ROLE_ID) || !!donorBadges;
}

export function isVencordDonor(userId: string): boolean {
    const donorBadges = BadgeAPI.getDonorBadges(userId);
    return GuildMemberStore.getMember(VC_GUILD_ID, userId)?.roles.includes(VC_DONOR_ROLE_ID) || !!donorBadges;
}<|MERGE_RESOLUTION|>--- conflicted
+++ resolved
@@ -8,14 +8,10 @@
 
 import { openNotificationLogModal } from "@api/Notifications/notificationLog";
 import { useSettings } from "@api/Settings";
-<<<<<<< HEAD
+import { FormSwitch } from "@components/FormSwitch";
 import { FolderIcon, GithubIcon, LogIcon, PaintbrushIcon, RestartIcon } from "@components/Icons";
 import { openContributorModal, openPluginModal, SettingsTab, wrapTab } from "@components/settings";
 import { DonateButton, InviteButton } from "@components/settings/DonateButton";
-=======
-import { FormSwitch } from "@components/FormSwitch";
-import { FolderIcon, GithubIcon, LogIcon, PaintbrushIcon, RestartIcon } from "@components/index";
->>>>>>> 163e716d
 import { QuickAction, QuickActionCard } from "@components/settings/QuickAction";
 import { SpecialCard } from "@components/settings/SpecialCard";
 import { gitRemote } from "@shared/vencordUserAgent";
@@ -23,12 +19,8 @@
 import { Margins } from "@utils/margins";
 import { identity, isAnyPluginDev } from "@utils/misc";
 import { relaunch } from "@utils/native";
-<<<<<<< HEAD
-import { Button, Flex, Forms, GuildMemberStore, React, Select, Switch, UserStore } from "@webpack/common";
+import { Button, Flex, Forms, GuildMemberStore, React, Select, UserStore } from "@webpack/common";
 import BadgeAPI from "plugins/_api/badges";
-=======
-import { Forms, React, useMemo, UserStore } from "@webpack/common";
->>>>>>> 163e716d
 
 import { openNotificationSettingsModal } from "./NotificationSettings";
 
@@ -45,65 +37,8 @@
     [K in keyof Object]: Object[K] extends Type ? K : never;
 }[keyof Object];
 
-<<<<<<< HEAD
 function EquicordSettings() {
     const settings = useSettings();
-=======
-function Switches() {
-    const settings = useSettings(["useQuickCss", "enableReactDevtools", "frameless", "winNativeTitleBar", "transparent", "winCtrlQ", "disableMinSize"]);
-
-    const Switches = [
-        {
-            key: "useQuickCss",
-            title: "Enable Custom CSS",
-            note: "Loads your Custom CSS"
-        },
-        !IS_WEB && {
-            key: "enableReactDevtools",
-            title: "Enable React Developer Tools",
-            note: "Requires a full restart"
-        },
-        !IS_WEB && (!IS_DISCORD_DESKTOP || !IS_WINDOWS ? {
-            key: "frameless",
-            title: "Disable the window frame",
-            note: "Requires a full restart"
-        } : {
-            key: "winNativeTitleBar",
-            title: "Use Windows' native title bar instead of Discord's custom one",
-            note: "Requires a full restart"
-        }),
-        !IS_WEB && {
-            key: "transparent",
-            title: "Enable window transparency.",
-            note: "You need a theme that supports transparency or this will do nothing. WILL STOP THE WINDOW FROM BEING RESIZABLE!! Requires a full restart"
-        },
-        !IS_WEB && IS_WINDOWS && {
-            key: "winCtrlQ",
-            title: "Register Ctrl+Q as shortcut to close Discord (Alternative to Alt+F4)",
-            note: "Requires a full restart"
-        },
-        IS_DISCORD_DESKTOP && {
-            key: "disableMinSize",
-            title: "Disable minimum window size",
-            note: "Requires a full restart"
-        },
-    ] satisfies Array<false | {
-        key: KeysOfType<typeof settings, boolean>;
-        title: string;
-        note: string;
-    }>;
-
-    return Switches.map(s => s && (
-        <FormSwitch
-            key={s.key}
-            title={s.title}
-            description={s.note}
-            value={settings[s.key]}
-            onChange={v => settings[s.key] = v}
-        />
-    ));
-}
->>>>>>> 163e716d
 
     const donateImage = React.useMemo(
         () => (Math.random() > 0.5 ? DEFAULT_DONATE_IMAGE : SHIGGY_DONATE_IMAGE),
@@ -276,11 +211,12 @@
                 {Switches.map(
                     s =>
                         s && (
-                            <Switch
+                            <FormSwitch
                                 key={s.key}
                                 value={settings[s.key]}
                                 onChange={v => (settings[s.key] = v)}
-                                note={
+                                title={s.title}
+                                description={
                                     s.warning.enabled ? (
                                         <>
                                             {s.note}
@@ -292,9 +228,7 @@
                                         s.note
                                     )
                                 }
-                            >
-                                {s.title}
-                            </Switch>
+                            />
                         ),
                 )}
             </Forms.FormSection>
