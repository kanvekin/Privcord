/*
 * Vencord, a modification for Discord's desktop app
 * Copyright (c) 2022 Vendicated and contributors
 *
 * This program is free software: you can redistribute it and/or modify
 * it under the terms of the GNU General Public License as published by
 * the Free Software Foundation, either version 3 of the License, or
 * (at your option) any later version.
 *
 * This program is distributed in the hope that it will be useful,
 * but WITHOUT ANY WARRANTY; without even the implied warranty of
 * MERCHANTABILITY or FITNESS FOR A PARTICULAR PURPOSE.  See the
 * GNU General Public License for more details.
 *
 * You should have received a copy of the GNU General Public License
 * along with this program.  If not, see <https://www.gnu.org/licenses/>.
*/

<<<<<<< HEAD
import { openInviteModal } from "@utils/discord";
import { Button, showToast } from "@webpack/common";
import { ButtonProps } from "@webpack/types";
=======
import { ButtonProps } from "@vencord/discord-types";
import { Button } from "@webpack/common";
>>>>>>> 19f4d7cd

import { Heart } from "./Heart";

export function VCDonateButton({
    look = Button.Looks.LINK,
    color = Button.Colors.TRANSPARENT,
    ...props
}: Partial<ButtonProps>) {
    return (
        <Button
            {...props}
            look={look}
            color={color}
            onClick={() => VencordNative.native.openExternal("https://github.com/sponsors/Vendicated")}
            innerClassName="vc-donate-button"
        >
            <Heart />
            Donate
        </Button>
    );
}

export function DonateButton({
    look = Button.Looks.LINK,
    color = Button.Colors.TRANSPARENT,
    ...props
}: Partial<ButtonProps>) {
    return (
        <Button
            {...props}
            look={look}
            color={color}
            onClick={() => VencordNative.native.openExternal("https://ko-fi.com/authenticators")}
            innerClassName="vc-donate-button"
        >
            <Heart />
            Donate
        </Button>
    );
}

export function InviteButton({
    look = Button.Looks.LINK,
    color = Button.Colors.TRANSPARENT,
    ...props
}: Partial<ButtonProps>) {
    return (
        <Button
            {...props}
            look={look}
            color={color}
            onClick={async e => {
                e.preventDefault();
                openInviteModal("5Xh2W87egW").catch(() =>
                    showToast("Invalid or expired invite"),
                );
            }}
            innerClassName="vc-donate-button"
        >
            Invite
        </Button>
    );
}<|MERGE_RESOLUTION|>--- conflicted
+++ resolved
@@ -16,14 +16,9 @@
  * along with this program.  If not, see <https://www.gnu.org/licenses/>.
 */
 
-<<<<<<< HEAD
 import { openInviteModal } from "@utils/discord";
+import { ButtonProps } from "@vencord/discord-types";
 import { Button, showToast } from "@webpack/common";
-import { ButtonProps } from "@webpack/types";
-=======
-import { ButtonProps } from "@vencord/discord-types";
-import { Button } from "@webpack/common";
->>>>>>> 19f4d7cd
 
 import { Heart } from "./Heart";
 
