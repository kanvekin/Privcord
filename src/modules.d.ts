--- conflicted
+++ resolved
@@ -25,11 +25,7 @@
         folderName: string;
         userPlugin: boolean;
     }>;
-<<<<<<< HEAD
-    export const ExcludedPlugins: Record<string, "web" | "discordDesktop" | "vencordDesktop" | "equicordDesktop" | "desktop" | "dev">;
-=======
-    export const ExcludedPlugins: Record<string, "web" | "discordDesktop" | "vesktop" | "desktop" | "dev">;
->>>>>>> d7534780
+    export const ExcludedPlugins: Record<string, "web" | "discordDesktop" | "vesktop" | "equibop" | "desktop" | "dev">;
 }
 
 declare module "~pluginNatives" {
