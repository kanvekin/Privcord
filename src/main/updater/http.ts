/*
 * Vencord, a modification for Discord's desktop app
 * Copyright (c) 2022 Vendicated and contributors
 *
 * This program is free software: you can redistribute it and/or modify
 * it under the terms of the GNU General Public License as published by
 * the Free Software Foundation, either version 3 of the License, or
 * (at your option) any later version.
 *
 * This program is distributed in the hope that it will be useful,
 * but WITHOUT ANY WARRANTY; without even the implied warranty of
 * MERCHANTABILITY or FITNESS FOR A PARTICULAR PURPOSE.  See the
 * GNU General Public License for more details.
 *
 * You should have received a copy of the GNU General Public License
 * along with this program.  If not, see <https://www.gnu.org/licenses/>.
*/

import { get } from "@main/utils/simpleGet";
import { IpcEvents } from "@shared/IpcEvents";
import { VENCORD_USER_AGENT } from "@shared/vencordUserAgent";
import { app, dialog, ipcMain } from "electron";
import { writeFileSync as originalWriteFileSync } from "original-fs";
import { join } from "path";

import gitHash from "~git-hash";
import gitRemote from "~git-remote";

<<<<<<< HEAD
import { get } from "../utils/simpleGet";
import { ASAR_FILE, serializeErrors } from "./common";
=======
import { serializeErrors, VENCORD_FILES } from "./common";
>>>>>>> e99eec50

const API_BASE = `https://api.github.com/repos/${gitRemote}`;
let PendingUpdate: string | null = null;

async function githubGet(endpoint: string) {
    return get(API_BASE + endpoint, {
        headers: {
            Accept: "application/vnd.github+json",
            // "All API requests MUST include a valid User-Agent header.
            // Requests with no User-Agent header will be rejected."
            "User-Agent": VENCORD_USER_AGENT
        }
    });
}

async function calculateGitChanges() {
    const isOutdated = await fetchUpdates();
    if (!isOutdated) return [];

    const res = await githubGet(`/compare/${gitHash}...HEAD`);

    const data = JSON.parse(res.toString("utf-8"));
    return data.commits.map((c: any) => ({
        // github api only sends the long sha
        hash: c.sha.slice(0, 7),
        author: c.author.login,
        message: c.commit.message.split("\n")[0]
    }));
}

async function fetchUpdates() {
    const release = await githubGet("/releases/latest");

    const data = JSON.parse(release.toString());
    const hash = data.name.slice(data.name.lastIndexOf(" ") + 1);
    if (hash === gitHash)
        return false;


    const asset = data.assets.find(a => a.name === ASAR_FILE);
    PendingUpdate = asset.browser_download_url;

    return true;
}

async function applyUpdates() {
    if (!PendingUpdate) return true;

    const data = await get(PendingUpdate);
    originalWriteFileSync(__dirname, data);

    PendingUpdate = null;

    return true;
}

ipcMain.handle(IpcEvents.GET_REPO, serializeErrors(() => `https://github.com/${gitRemote}`));
ipcMain.handle(IpcEvents.GET_UPDATES, serializeErrors(calculateGitChanges));
ipcMain.handle(IpcEvents.UPDATE, serializeErrors(fetchUpdates));
ipcMain.handle(IpcEvents.BUILD, serializeErrors(applyUpdates));

export async function migrateLegacyToAsar() {
    try {
        const isFlatpak = process.platform === "linux" && !!process.env.FLATPAK_ID;
        if (isFlatpak) throw "Flatpak Discord can't automatically be migrated.";

        const data = await get(`https://github.com/${gitRemote}/releases/latest/download/desktop.asar`);

        originalWriteFileSync(join(__dirname, "../equicord.asar"), data);
        originalWriteFileSync(__filename, '// Legacy shim for new asar\n\nrequire("../equicord.asar");');

        app.relaunch();
        app.exit();
    } catch (e) {
        console.error("Failed to migrate to asar", e);

        app.whenReady().then(() => {
            dialog.showErrorBox(
                "Legacy Install",
                "The way Vencord loaded was changed and the updater failed to migrate. Please reinstall using the Vencord Installer!"
            );
            app.exit(1);
        });
    }
}<|MERGE_RESOLUTION|>--- conflicted
+++ resolved
@@ -26,12 +26,7 @@
 import gitHash from "~git-hash";
 import gitRemote from "~git-remote";
 
-<<<<<<< HEAD
-import { get } from "../utils/simpleGet";
 import { ASAR_FILE, serializeErrors } from "./common";
-=======
-import { serializeErrors, VENCORD_FILES } from "./common";
->>>>>>> e99eec50
 
 const API_BASE = `https://api.github.com/repos/${gitRemote}`;
 let PendingUpdate: string | null = null;
