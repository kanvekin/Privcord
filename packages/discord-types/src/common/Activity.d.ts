import { ActivityFlags, ActivityStatusDisplayType, ActivityType } from "../../enums";

export interface ActivityAssets {
    large_image?: string;
    large_text?: string;
    small_image?: string;
    small_text?: string;
}

export interface ActivityButton {
    label: string;
    url: string;
}

export interface Activity {
    created_at?: number;
    id?: string;
    name: string;
    application_id: string;
    type: ActivityType;
    emoji?: {
        animated: boolean;
        id: string;
        name: string;
    };
    state?: string;
    state_url?: string;
    details?: string;
    details_url?: string;
    url?: string;
    flags: ActivityFlags;
    status_display_type?: ActivityStatusDisplayType;
    timestamps?: {
        start?: number;
        end?: number;
    };
    assets?: ActivityAssets;
    buttons?: string[];
    metadata?: {
        button_urls?: Array<string>;
    };
<<<<<<< HEAD
    platform?: string;
}
=======
    party?: {
        id?: string;
        size?: [number, number];
    };
}
>>>>>>> 40e67ad7
<|MERGE_RESOLUTION|>--- conflicted
+++ resolved
@@ -39,13 +39,9 @@
     metadata?: {
         button_urls?: Array<string>;
     };
-<<<<<<< HEAD
     platform?: string;
-}
-=======
     party?: {
         id?: string;
         size?: [number, number];
     };
-}
->>>>>>> 40e67ad7
+}