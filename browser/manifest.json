--- conflicted
+++ resolved
@@ -43,11 +43,7 @@
         {
             "resources": [
                 "dist/*",
-<<<<<<< HEAD
-                "third-party/*"
-=======
                 "vendor/*"
->>>>>>> 3f8b1f7b
             ],
             "matches": [
                 "*://*.discord.com/*"
