--- conflicted
+++ resolved
@@ -3,13 +3,8 @@
     "minimum_chrome_version": "111",
     "name": "Privcord Web",
     "description": "The other cutest Discord mod now in your browser",
-<<<<<<< HEAD
-    "author": "Thororen",
+    "author": "Kanvekin",
     "homepage_url": "https://github.com/kanvekin/Privcord",
-=======
-    "author": "Equicord",
-    "homepage_url": "https://github.com/Equicord/Equicord",
->>>>>>> e8526775
     "icons": {
         "128": "icon.png"
     },
