# Equicord [<img src="./browser/icon.png" width="225" align="left" alt="Equicord">](https://github.com/Equicord/Equicord)

[![Equibop](https://img.shields.io/badge/Equibop-grey?style=flat)](https://github.com/Equicord/Equibop)
[![Tests](https://github.com/Equicord/Equicord/actions/workflows/test.yml/badge.svg?branch=main)](https://github.com/Equicord/Equicord/actions/workflows/test.yml)
[![Discord](https://img.shields.io/discord/1207691698386501634.svg?color=768AD4&label=Discord&logo=discord&logoColor=white)](https://discord.gg/5Xh2W87egW)

Equicord is a fork of [Vencord](https://github.com/Vendicated/Vencord), with over 300+ plugins.

You can join our [discord server](https://discord.gg/5Xh2W87egW) for commits, changes, chat or even support.<br><br></br>

### Extra included plugins
<details>
<<<<<<< HEAD
<summary>151 additional plugins</summary>
=======
<summary>149 additional plugins</summary>
>>>>>>> 4de91825

### All Platforms
- AllCallTimers by MaxHerbold & D3SOX
- AltKrispSwitch by newwares
- AmITyping by MrDiamond
- Anammox by Kyuuhachi
- AtSomeone by Joona
- BannersEverywhere by ImLvna & AutumnVN
- BetterActivities by D3SOX, Arjix, AutumnVN
- BetterAudioPlayer by Creations
- BetterBanReasons by Inbestigator
- BetterInvites by iamme
- BetterQuickReact by Ven & Sqaaakoi
- BetterUserArea by Samwich
- BetterPlusReacts by Joona
- BlockKeywords by catcraft
- BlockKrsip by D3SOX
- BypassStatus by Inbestigator & thororen
- ChannelBadges by Creations
- ChannelTabs by TheSun, TheKodeToad, keifufu, Nickyux
- CharacterCounter by Creations & Panniku
- CleanChannelName by AutumnVN
- ClientSideBlock by Samwich
- CommandPalette by Ethan
- CopyUserMention by Cortex & castdrian
- CustomSounds by TheKodeToad & SpikeHD
- CustomTimestamps by Rini & nvhrr
- CuteAnimeBoys by ShadyGoat
- CuteNekos by echo
- CutePats by thororen
- DecodeBase64 by ThePirateStoner
- DeadMembers by Kyuuhachi
- Demonstration by Samwich
<<<<<<< HEAD
- DisableAnimations by S€th
=======
>>>>>>> 4de91825
- DisableCameras by Joona
- DoNotLeak by Perny
- DontFilterMe by Samwich
- EmojiDumper by Cortex, Samwich, Woosh
- Encryptcord by Inbestigator
- EquicordCSS by thororen, Panniku, Dablulite, Coolesding, MiniDiscordThemes, LuckFire, gold_me
- ExportContacts by dat_insanity
- FakeProfileThemesAndEffects by ryan
- FindReply by newwares
- FixFileExtensions by thororen
- FrequentQuickSwitcher by Samwich
- FriendshipRanks by Samwich
- FriendTags by Samwich
- GensokyoRadioRPC by RyanCaoDev & Prince527
- GifCollections by Aria & Creations
- GifRoulette by Samwich
- Glide by Samwich
- GlobalBadges by HypedDomi & Hosted by Wolfie
- GodMode by Tolgchu
- GoodPerson by nin0dev & mantikafasi
- GoogleThat by Samwich
<<<<<<< HEAD
- GrammarFix by S€th
=======
>>>>>>> 4de91825
- HideChatButtons by iamme
- HideMessage by Hanzy
- HideServers by bepvte
- HolyNotes by Wolfie
- HomeTyping by Samwich
- HopOn by ImLvna
- Husk by nin0dev
- Identity by Samwich
- IgnoreTerms by D3SOX
- ImagePreview by Creations
- ImgToGif by zyqunix
- InRole by nin0dev
- IrcColors by Grzesiek11
- IRememberYou by zoodogood
- Jumpscare by Surgedevs
- JumpToStart by Samwich
- KeyboardSounds by HypedDomi
- KeywordNotify by camila314 & x3rt
- LimitMiddleClickPaste by no dev listed
- LoginWithQR by nexpid
- MediaPlaybackSpeed by D3SOX
- Meow by Samwich
- MessageColors by Hen
- MessageLinkTooltip by Kyuuhachi
- MessageLoggerEnhanced by Aria
- MessagePeek by HypedDomi
- MessageTranslate by Samwich
- ModalFade by Kyuuhachi
- MoreStickers by Leko & Arjix
- NeverPausePreviews by vappstar
- NewPluginsManager by Sqaaakoi
- NoAppsAllowed by kvba
- NoBulletPoints by Samwich
- NoDeleteSafety by Samwich
- NoMirroredCamera by Nyx
- NoModalAnimation by AutumnVN
- NoNitroUpsell by thororen
- NoRoleHeaders by Samwich
- NotificationTitle by Kyuuhachi
- OnePingPerDM by ProffDea
- PinIcon by iamme
- PolishWording (Grammar) by Samwich
- PlatformSpoofer by Drag
- PurgeMessages by bhop & nyx
- QuestCompleter by HappyEnderman, SerStars, maintained by thororen
- QuestionMarkReplacement by nyx
- Quoter by Samwich
- RemixMe by kvba
- RepeatMessage by Tolgchu
- ReplaceActivityTypes by Nyako
- ReplyPingControl by ant0n & MrDiamond
- RPCStats by Samwich
- SearchFix by Jaxx
- SekaiStickers by MaiKokain
- ServerSearch by camila314
- ShowBadgesInChat by Inbestigator & KrystalSkull
- Signature by KrystalSkull
- SidebarChat by Joona
- StatsfmRPC by Crxaw & vmohammad
- Slap by Korbo
- SoundBoardLogger by Moxxie, fres, echo, maintained by thororen
- StatusPresets by iamme
- SteamStatusSync by niko
- StickerBlocker by Samwich
- TalkInReverse by Tolgchu
- TeX by Kyuuhachi
- TextToSpeech by Samwich
- ThemeLibrary by Fafa
- Timezones by Aria
- Title by Kyuuhachi
- TosuRPC by AutumnVN
- Translate+ by Prince527 & Ven
- UnitConverter by sadan
- UnlimitedAccounts by thororen
- UnreadCountBadge by Joona
- UserPFP by nexpid & thororen
- UwUifier by echo
- VCSupport by thororen
- VCNarratorCustom by Loukios, ported by example-git
- VencordRPC by AutumnVN
- VideoSpeed by Samwich
- ViewRawVariant (ViewRaw2) by Kyuuhachi
- VoiceChatUtilities by D3SOX
- WebpackTarball by Kyuuhachi
- WhitelistedEmojis by Creations
- WhosWatching by fres
- WigglyText by nexpid
- Woof by Samwich
- WriteUpperCase by Samwich & KrystalSkull
- YoutubeDescription by arHSM

### Web Only
- None At This Time

### Vesktop & Equibop Only
- ScreenRecorder by AutumnVN

### Discord Desktop Only
- MediaDownloader by Colorman
- StatusWhilePlaying by thororen

### Equicord Devbuilds Only
- FurudoSpeak by example-git
- Shakespearean by vmohammad
- VoiceChannelLog by Sqaaakoi & maintained by thororen
- VoiceJoinMessages by Sqaaakoi & maintained by thororen

</details>


## Installing / Uninstalling

Windows
- [GUI](https://github.com/Equicord/Equilotl/releases/latest/download/Equilotl.exe)
- [CLI](https://github.com/Equicord/Equilotl/releases/latest/download/EquilotlCli.exe)

MacOS
- [GUI](https://github.com/Equicord/Equilotl/releases/latest/download/Equilotl.MacOS.zip)

Linux
- [CLI](https://github.com/Equicord/Equilotl/releases/latest/download/EquilotlCli-Linux)
<<<<<<< HEAD
=======
- [AUR](https://aur.archlinux.org/packages?O=0&K=equibop)
>>>>>>> 4de91825
```shell
sh -c "$(curl -sS https://raw.githubusercontent.com/Equicord/Equicord/refs/heads/main/misc/install.sh)"
```

## Installing Equicord Devbuild

### Dependencies
[Git](https://git-scm.com/download) and [Node.JS LTS](https://nodejs.dev/en/) are required.

Install `pnpm`:

> :exclamation: This next command may need to be run as admin/root depending on your system, and you may need to close and reopen your terminal for pnpm to be in your PATH.

```shell
npm i -g pnpm
```

> :exclamation: **IMPORTANT** Make sure you aren't using an admin/root terminal from here onwards. It **will** mess up your Discord/Equicord instance and you **will** most likely have to reinstall.

Clone Equicord:

```shell
git clone https://github.com/Equicord/Equicord
cd Equicord
```

Install dependencies:

```shell
pnpm install --frozen-lockfile
```

Build Equicord:

```shell
pnpm build
```
Inject Equicord into your client:

```shell
pnpm inject
```

## Credits

Thank you to [Vendicated](https://github.com/Vendicated) for creating [Vencord](https://github.com/Vendicated/Vencord) & [Suncord](https://github.com/verticalsync/Suncord) by [verticalsync](https://github.com/verticalsync) for helping when needed.

## Star History

<a href="https://star-history.com/#Equicord/Equicord&Timeline">
  <picture>
    <source media="(prefers-color-scheme: dark)" srcset="https://api.star-history.com/svg?repos=Equicord/Equicord&type=Timeline&theme=dark" />
    <source media="(prefers-color-scheme: light)" srcset="https://api.star-history.com/svg?repos=Equicord/Equicord&type=Timeline" />
    <img alt="Star History Chart" src="https://api.star-history.com/svg?repos=Equicord/Equicord&type=Timeline" />
  </picture>
</a>

## Disclaimer

Discord is trademark of Discord Inc. and solely mentioned for the sake of descriptivity.
Mentioning it does not imply any affiliation with or endorsement by Discord Inc.
Vencord is not connected to Equicord and as such, all donation links go to Vendicated's donation link.

<details>
<summary>Using Equicord violates Discord's terms of service</summary>

Client modifications are against Discord’s Terms of Service.

However, Discord is pretty indifferent about them and there are no known cases of users getting banned for using client mods! So you should generally be fine if you don’t use plugins that implement abusive behaviour. But no worries, all inbuilt plugins are safe to use!

Regardless, if your account is essential to you and getting disabled would be a disaster for you, you should probably not use any client mods (not exclusive to Equicord), just to be safe

Additionally, make sure not to post screenshots with Equicord in a server where you might get banned for it

</details><|MERGE_RESOLUTION|>--- conflicted
+++ resolved
@@ -10,11 +10,7 @@
 
 ### Extra included plugins
 <details>
-<<<<<<< HEAD
-<summary>151 additional plugins</summary>
-=======
 <summary>149 additional plugins</summary>
->>>>>>> 4de91825
 
 ### All Platforms
 - AllCallTimers by MaxHerbold & D3SOX
@@ -48,10 +44,6 @@
 - DecodeBase64 by ThePirateStoner
 - DeadMembers by Kyuuhachi
 - Demonstration by Samwich
-<<<<<<< HEAD
-- DisableAnimations by S€th
-=======
->>>>>>> 4de91825
 - DisableCameras by Joona
 - DoNotLeak by Perny
 - DontFilterMe by Samwich
@@ -73,10 +65,6 @@
 - GodMode by Tolgchu
 - GoodPerson by nin0dev & mantikafasi
 - GoogleThat by Samwich
-<<<<<<< HEAD
-- GrammarFix by S€th
-=======
->>>>>>> 4de91825
 - HideChatButtons by iamme
 - HideMessage by Hanzy
 - HideServers by bepvte
@@ -198,10 +186,7 @@
 
 Linux
 - [CLI](https://github.com/Equicord/Equilotl/releases/latest/download/EquilotlCli-Linux)
-<<<<<<< HEAD
-=======
 - [AUR](https://aur.archlinux.org/packages?O=0&K=equibop)
->>>>>>> 4de91825
 ```shell
 sh -c "$(curl -sS https://raw.githubusercontent.com/Equicord/Equicord/refs/heads/main/misc/install.sh)"
 ```
