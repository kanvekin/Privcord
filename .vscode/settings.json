{
    "editor.formatOnSave": true,
    "editor.codeActionsOnSave": {
        "source.fixAll.eslint": "explicit"
    },
    "[typescript]": {
        "editor.defaultFormatter": "vscode.typescript-language-features"
    },
    "[typescriptreact]": {
        "editor.defaultFormatter": "vscode.typescript-language-features"
    },
    "javascript.format.semicolons": "insert",
    "typescript.format.semicolons": "insert",
    "typescript.preferences.quoteStyle": "double",
    "javascript.preferences.quoteStyle": "double",
<<<<<<< HEAD
    "eslint.experimental.useFlatConfig": false,
=======

>>>>>>> e99eec50
    "gitlens.remotes": [
        {
            "domain": "codeberg.org",
            "type": "Gitea"
        }
    ]
}<|MERGE_RESOLUTION|>--- conflicted
+++ resolved
@@ -13,11 +13,6 @@
     "typescript.format.semicolons": "insert",
     "typescript.preferences.quoteStyle": "double",
     "javascript.preferences.quoteStyle": "double",
-<<<<<<< HEAD
-    "eslint.experimental.useFlatConfig": false,
-=======
-
->>>>>>> e99eec50
     "gitlens.remotes": [
         {
             "domain": "codeberg.org",
